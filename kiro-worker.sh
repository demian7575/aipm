#!/bin/bash
# Kiro worker - polls DynamoDB queue and generates code

set -e

QUEUE_TABLE="aipm-amazon-q-queue"
REGION="us-east-1"

echo "🤖 Kiro worker started"
echo "Polling queue: $QUEUE_TABLE (every 1 second)"

while true; do
  # Get pending tasks from DynamoDB
  TASKS=$(aws dynamodb scan \
    --table-name "$QUEUE_TABLE" \
    --filter-expression "#status = :pending" \
    --expression-attribute-names '{"#status":"status"}' \
    --expression-attribute-values '{":pending":{"S":"pending"}}' \
    --region "$REGION" \
    --output json 2>/dev/null)
  
  TASK_COUNT=$(echo "$TASKS" | jq '.Items | length')
  
  if [ "$TASK_COUNT" -gt 0 ]; then
    echo "📋 Found $TASK_COUNT pending task(s)"
    
    # Process each task
    echo "$TASKS" | jq -c '.Items[]' | while read -r task; do
      TASK_ID=$(echo "$task" | jq -r '.id.S')
      TITLE=$(echo "$task" | jq -r '.title.S')
      DETAILS=$(echo "$task" | jq -r '.details.S')
      BRANCH=$(echo "$task" | jq -r '.branch.S')
      PR_NUMBER=$(echo "$task" | jq -r '.prNumber.N')
      
      echo "🔨 Processing: $TASK_ID - $TITLE"
      echo "   Branch: $BRANCH"
      echo "   PR: #$PR_NUMBER"
      
      # Checkout PR branch
      git fetch origin
      git checkout "$BRANCH" 2>/dev/null || git checkout -b "$BRANCH" origin/"$BRANCH"
      git pull origin "$BRANCH"
      
      # Use Kiro to generate code
      echo "💬 Asking Kiro..."
      kiro-cli chat "$TITLE

$DETAILS" --trust-all-tools || true
      
      # Check if Kiro made changes
      if [ -n "$(git status --porcelain)" ]; then
        echo "✅ Kiro generated changes"
        
        # Remove placeholder file if exists
        git rm -f TASK.md 2>/dev/null || true
        
        # Commit changes
        git add .
        git commit -m "feat: Kiro generated implementation

$DETAILS"
        
<<<<<<< HEAD
        # Push branch
        git push origin "$NEW_BRANCH"
        
        # Create PR
        PR_URL=$(gh pr create \
          --base "$BRANCH" \
          --head "$NEW_BRANCH" \
          --title "🤖 Kiro: $TITLE" \
          --body "## Kiro Generated Code

**Task:** $TITLE

$DETAILS

**Task ID:** $TASK_ID

### Review Required
- [ ] Code quality check
- [ ] Test the changes
- [ ] Merge when ready")
=======
        # Push to PR branch
        git push origin "$BRANCH"
>>>>>>> a154cff7
        
        # Update status to complete with PR URL
        aws dynamodb update-item \
          --table-name "$QUEUE_TABLE" \
          --key "{\"id\":{\"S\":\"$TASK_ID\"}}" \
          --update-expression "SET #status = :complete, prUrl = :prUrl" \
          --expression-attribute-names '{"#status":"status"}' \
          --expression-attribute-values "{\":complete\":{\"S\":\"complete\"},\":prUrl\":{\"S\":\"$PR_URL\"}}" \
          --region "$REGION"
        
<<<<<<< HEAD
        echo "✅ PR created: $PR_URL"
=======
        echo "✅ Code pushed to PR #$PR_NUMBER"
>>>>>>> a154cff7
      else
        echo "⚠️ No changes generated"
        
        # Update status to failed
        aws dynamodb update-item \
          --table-name "$QUEUE_TABLE" \
          --key "{\"id\":{\"S\":\"$TASK_ID\"}}" \
          --update-expression "SET #status = :failed, errorMessage = :error" \
          --expression-attribute-names '{"#status":"status"}' \
          --expression-attribute-values '{":failed":{"S":"failed"},":error":{"S":"No code generated"}}' \
          --region "$REGION"
      fi
      
      # Return to main branch
      git checkout develop 2>/dev/null || git checkout main 2>/dev/null || true
    done
  fi
  
  # Wait 1 second before next poll
  sleep 1
done<|MERGE_RESOLUTION|>--- conflicted
+++ resolved
@@ -60,46 +60,19 @@
 
 $DETAILS"
         
-<<<<<<< HEAD
-        # Push branch
-        git push origin "$NEW_BRANCH"
-        
-        # Create PR
-        PR_URL=$(gh pr create \
-          --base "$BRANCH" \
-          --head "$NEW_BRANCH" \
-          --title "🤖 Kiro: $TITLE" \
-          --body "## Kiro Generated Code
-
-**Task:** $TITLE
-
-$DETAILS
-
-**Task ID:** $TASK_ID
-
-### Review Required
-- [ ] Code quality check
-- [ ] Test the changes
-- [ ] Merge when ready")
-=======
         # Push to PR branch
         git push origin "$BRANCH"
->>>>>>> a154cff7
         
-        # Update status to complete with PR URL
+        # Update status to complete
         aws dynamodb update-item \
           --table-name "$QUEUE_TABLE" \
           --key "{\"id\":{\"S\":\"$TASK_ID\"}}" \
-          --update-expression "SET #status = :complete, prUrl = :prUrl" \
+          --update-expression "SET #status = :complete" \
           --expression-attribute-names '{"#status":"status"}' \
-          --expression-attribute-values "{\":complete\":{\"S\":\"complete\"},\":prUrl\":{\"S\":\"$PR_URL\"}}" \
+          --expression-attribute-values '{":complete":{"S":"complete"}}' \
           --region "$REGION"
         
-<<<<<<< HEAD
-        echo "✅ PR created: $PR_URL"
-=======
         echo "✅ Code pushed to PR #$PR_NUMBER"
->>>>>>> a154cff7
       else
         echo "⚠️ No changes generated"
         
