--- conflicted
+++ resolved
@@ -37,11 +37,7 @@
 ENVS[prod]="${PROD_API_ID}.execute-api.us-east-1.amazonaws.com/prod|aipm-static-hosting-demo|aipm-backend-prod-api"
 ENVS[dev]="${DEV_API_ID}.execute-api.us-east-1.amazonaws.com/dev|aipm-dev-frontend-hosting|aipm-backend-dev-api"
 
-<<<<<<< HEAD
-# Test 1: Frontend Config Points to Correct API
-=======
 # Test 1-2: Frontend Config Points to Correct API
->>>>>>> 93615f4b
 TEST_NUM=1
 for env in prod dev; do
     IFS='|' read -r api_url s3_bucket lambda_name <<< "${ENVS[$env]}"
@@ -58,11 +54,7 @@
     ((TEST_NUM++))
 done
 
-<<<<<<< HEAD
-# Test 3: Lambda GITHUB_TOKEN Configuration
-=======
 # Test 3-4: Lambda GITHUB_TOKEN Configuration
->>>>>>> 93615f4b
 for env in prod dev; do
     IFS='|' read -r api_url s3_bucket lambda_name <<< "${ENVS[$env]}"
     
