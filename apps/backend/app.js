import {
  readAmazonAiConfig,
  requestInvestAnalysisFromAmazonAi,
  requestDocumentFromAmazonAi,
  requestAcceptanceTestDraftFromAmazonAi
} from './amazon-ai.js';
import { DynamoDBDataLayer } from './dynamodb.js';
import { spawnSync } from 'node:child_process';
import { createServer } from 'node:http';
import { readFile, stat, mkdir, writeFile, unlink } from 'node:fs/promises';
import { existsSync, mkdirSync, readFileSync, writeFileSync, unlinkSync } from 'node:fs';
import { randomUUID } from 'node:crypto';
import path from 'node:path';
import { fileURLToPath } from 'node:url';
import os from 'node:os';
// Removed delegation imports - now using direct PR creation

// Add delegation helper functions
function ensureGithubToken() {
  const token = process.env.GITHUB_TOKEN;
  if (!token) {
    throw new Error('GitHub token not configured');
  }
  return token;
}

function generateConfirmationCode() {
  return Math.random().toString(36).substring(2, 8).toUpperCase();
}

async function githubRequest(path, options = {}) {
  const token = ensureGithubToken();
  const url = new URL(path, 'https://api.github.com');
  const headers = {
    Accept: 'application/vnd.github+json',
    Authorization: `Bearer ${token}`,
    'User-Agent': 'aipm-delegation-server',
  };
  if (options.body && !headers['Content-Type']) {
    headers['Content-Type'] = 'application/json';
  }
  const response = await fetch(url, {
    ...options,
    headers: { ...headers, ...(options.headers || {}) },
  });
  const text = await response.text();
  let data = null;
  if (text) {
    try {
      data = JSON.parse(text);
    } catch {
      data = text;
    }
  }
  if (!response.ok) {
    const message = (data && data.message) || `GitHub request failed with status ${response.status}`;
    throw Object.assign(new Error(message), { statusCode: response.status || 502, details: data });
  }
  return data;
}

async function getAllStories(db) {
  try {
    const query = 'SELECT * FROM stories ORDER BY id';
    const rows = await new Promise((resolve, reject) => {
      db.all(query, [], (err, rows) => {
        if (err) reject(err);
        else resolve(rows || []);
      });
    });
    
    return rows.map(row => ({
      id: row.id,
      title: row.title,
      description: row.description,
      status: row.status,
      storyPoints: row.story_points,
      parentId: row.parent_id,
      assignee: row.assignee,
      component: row.component
    }));
  } catch (error) {
    console.error('getAllStories error:', error);
    return [];
  }
}

async function handlePersonalDelegateRequest(req, res) {
  try {
    // Check GitHub token first
    const token = process.env.GITHUB_TOKEN;
    if (!token) {
      sendJson(res, 400, { message: 'GitHub token not configured' });
      return;
    }

    const body = await readRequestBody(req);
    const payload = JSON.parse(body);
    
    const result = await performDelegation(payload);
    
    sendJson(res, 200, result);
  } catch (error) {
    console.error('Personal delegation request failed', error);
    const status = error.statusCode || 500;
    sendJson(res, status, { message: error.message || 'Failed to create delegation' });
  }
}

async function handleCreatePRRequest(req, res) {
  try {
    let body = '';
    req.on('data', chunk => {
      body += chunk.toString();
    });
    
    req.on('end', async () => {
      try {
        const payload = JSON.parse(body);
        const { storyId, branchName, prTitle, prBody, story } = payload;
        
        const GITHUB_TOKEN = process.env.GITHUB_TOKEN;
        const REPO_OWNER = process.env.GITHUB_OWNER || 'demian7575';
        const REPO_NAME = process.env.GITHUB_REPO || 'aipm';
        
        if (!GITHUB_TOKEN) {
          sendJson(res, 400, { 
            success: false, 
            error: 'GitHub token not configured' 
          });
          return;
        }

        sendJson(res, 200, { success: true, message: 'PR creation endpoint available' });
      } catch (error) {
        console.error('PR creation error:', error);
        sendJson(res, 500, { 
          success: false, 
          error: error.message || 'Failed to create PR' 
        });
      }
    });
  } catch (error) {
    console.error('Request handling error:', error);
    sendJson(res, 500, { 
      success: false, 
      error: 'Internal server error' 
    });
  }
}

async function handlePersonalDelegateStatusRequest(req, res, url) {
  try {
    const owner = url.searchParams.get('owner');
    const repo = url.searchParams.get('repo');
    const number = url.searchParams.get('number');
    
    if (!owner || !repo || !number) {
      sendJson(res, 400, { message: 'owner, repo, and number are required' });
      return;
    }

    const comments = await githubRequest(`/repos/${owner}/${repo}/issues/${number}/comments?per_page=30&direction=desc`);
    
    sendJson(res, 200, {
      fetchedAt: new Date().toISOString(),
      totalComments: Array.isArray(comments) ? comments.length : 0,
      latestComment: comments?.[0] || null
    });
  } catch (error) {
    console.error('Personal delegation status request failed', error);
    const status = error.statusCode || 500;
    sendJson(res, status, { message: error.message || 'Failed to fetch status' });
  }
}

async function handleCodeWhispererStatusRequest(req, res) {
  try {
    const body = await readRequestBody(req);
    const { repo, number, type } = JSON.parse(body);
    
    if (!repo || !number) {
      sendJson(res, 400, { message: 'repo and number are required' });
      return;
    }

    const [owner, repoName] = repo.split('/');
    const endpoint = type === 'pull_request' 
      ? `/repos/${owner}/${repoName}/pulls/${number}`
      : `/repos/${owner}/${repoName}/issues/${number}`;
    
    const data = await githubRequest(endpoint);
    
    sendJson(res, 200, {
      status: {
        state: data.state,
        title: data.title,
        html_url: data.html_url,
        updated_at: data.updated_at,
        author: data.user?.login
      }
    });
  } catch (error) {
    console.error('CodeWhisperer status request failed', error);
    const status = error.statusCode || 500;
    sendJson(res, status, { message: error.message || 'Failed to fetch status' });
  }
}

async function handleCodeWhispererRebaseRequest(req, res) {
  try {
    const body = await readRequestBody(req);
    const { repo, number, branchName } = JSON.parse(body);
    
    if (!repo || !number || !branchName) {
      sendJson(res, 400, { message: 'repo, number, and branchName are required' });
      return;
    }

    const [owner, repoName] = repo.split('/');
    
    await githubRequest(`/repos/${owner}/${repoName}/pulls/${number}/update-branch`, {
      method: 'PUT',
      body: JSON.stringify({
        expected_head_sha: null
      })
    });
    
    sendJson(res, 200, { message: 'PR rebased successfully' });
  } catch (error) {
    console.error('CodeWhisperer rebase request failed', error);
    const status = error.statusCode || 500;
    sendJson(res, status, { message: error.message || 'Failed to rebase PR' });
  }
}

function normalizeDelegatePayload(payload) {
  const owner = String(payload.owner || '').trim();
  const repo = String(payload.repo || '').trim();
  const repositoryApiUrl = String(payload.repositoryApiUrl || '').trim();
  const branchName = String(payload.branchName || '').trim();
  const taskTitle = String(payload.taskTitle || '').trim();
  const objective = String(payload.objective || '').trim();
  const prTitle = String(payload.prTitle || '').trim();
  const constraints = String(payload.constraints || '').trim();
  const target = String(payload.target || 'new-issue');
  const acceptanceCriteria = normalizeAcceptanceCriteria(payload.acceptanceCriteria);
  const storyTitle = String(payload.storyTitle || '').trim();
  const storyId = payload.storyId ?? null;

  let targetNumber = payload.targetNumber;
  if (target !== 'new-issue' && target !== 'pr') {
    // Only require target number for existing issues/PRs, not for creating new ones
    if (targetNumber == null || targetNumber === '') {
      throw Object.assign(new Error('Issue or PR number is required'), { statusCode: 400 });
    }
    targetNumber = Number(targetNumber);
    if (!Number.isFinite(targetNumber) || targetNumber <= 0) {
      throw Object.assign(new Error('Issue or PR number must be a positive integer'), { statusCode: 400 });
    }
  }

  return {
    repositoryApiUrl,
    owner,
    repo,
    branchName,
    taskTitle,
    objective,
    prTitle,
    constraints,
    acceptanceCriteria,
    target,
    targetNumber,
    storyTitle,
    storyId,
  };
}

function normalizeAcceptanceCriteria(criteria) {
  if (typeof criteria === 'string') {
    return criteria.split('\n').map(line => line.trim()).filter(line => line.length > 0);
  }
  if (Array.isArray(criteria)) {
    return criteria.map(item => String(item || '').trim()).filter(item => item.length > 0);
  }
  return [];
}

function buildTaskBrief(payload) {
  const criteria = normalizeAcceptanceCriteria(payload.acceptanceCriteria);
  const lines = [
    '@codex',
    '',
    '# AIPM Task Brief',
    `Story-ID: ${payload.storyId ?? ''}`.trim(),
    `Story-Title: ${payload.storyTitle ?? ''}`.trim(),
    '',
    '## Objective',
    payload.objective || 'Deliver the referenced story with Codex support.',
    '',
    '## Deliverables',
    `- Implement feature per story in branch: ${payload.branchName}`,
    '- Tests: unit + minimal e2e (where applicable)',
    `- PR back to main with title: "${payload.prTitle}"`,
    '',
    '## Constraints',
    payload.constraints,
    '',
    '## Acceptance Criteria',
  ];

  if (criteria.length) {
    criteria.forEach((line) => {
      lines.push(`- ${line}`);
    });
  } else {
    lines.push('- Define measurable acceptance criteria with Codex.');
  }

  lines.push(
    '',
    '## Repo',
    `Owner/Repo: ${payload.owner}/${payload.repo}`,
    `Default API URL: https://api.github.com/repos/${payload.owner}/${payload.repo}`
  );

  return lines.join('\n');
}

async function performDelegation(payload) {
  const normalized = normalizeDelegatePayload(payload);
  const body = buildTaskBrief({ ...normalized, owner: normalized.owner, repo: normalized.repo });
  const repoPath = `/repos/${normalized.owner}/${normalized.repo}`;
  const confirmationCode = generateConfirmationCode();

  if (normalized.target === 'new-issue') {
    // Create issue directly for new-issue target
    const issue = await githubRequest(`${repoPath}/issues`, {
      method: 'POST',
      body: JSON.stringify({
        title: normalized.taskTitle,
        body,
      }),
    });
    return {
      type: 'issue',
      id: issue.id,
      html_url: issue.html_url,
      number: issue.number,
      taskHtmlUrl: issue.html_url,
      threadHtmlUrl: issue.html_url,
      confirmationCode,
    };
  }

  if (normalized.target === 'pr') {
    // Create PR for pr target
    const timestamp = Date.now();
    const branchName = normalized.branchName ? 
      `${normalized.branchName}-${timestamp}` : 
      `codewhisperer-${timestamp}`;
    
    try {
      // Get main branch SHA
      const mainBranch = await githubRequest(`${repoPath}/git/refs/heads/main`);
      
      // Create new branch
      await githubRequest(`${repoPath}/git/refs`, {
        method: 'POST',
        body: JSON.stringify({
          ref: `refs/heads/${branchName}`,
          sha: mainBranch.object.sha
        })
      });
      
      // Create placeholder file
      const fileName = `codewhisperer-task-${timestamp}.md`;
      const fileContent = `# ${normalized.taskTitle}\n\n${body}`;
      
      await githubRequest(`${repoPath}/contents/${fileName}`, {
        method: 'PUT',
        body: JSON.stringify({
          message: `Add CodeWhisperer task: ${normalized.taskTitle}`,
          content: Buffer.from(fileContent).toString('base64'),
          branch: branchName
        })
      });
      
      // Create PR
      const pr = await githubRequest(`${repoPath}/pulls`, {
        method: 'POST',
        body: JSON.stringify({
          title: normalized.prTitle || normalized.taskTitle,
          body,
          head: branchName,
          base: 'main'
        })
      });
      
      return {
        type: 'pull_request',
        id: pr.id,
        html_url: pr.html_url,
        number: pr.number,
        branchName: branchName,
        taskHtmlUrl: pr.html_url,
        threadHtmlUrl: pr.html_url,
        confirmationCode: `PR${pr.number}`,
      };
    } catch (error) {
      console.error('Failed to create PR:', error);
      throw error;
    }
  }

  // Handle existing issue/PR comments
  const number = normalized.targetNumber;
  const comment = await githubRequest(`${repoPath}/issues/${number}/comments`, {
    method: 'POST',
    body: JSON.stringify({ body }),
  });
  return {
    type: 'comment',
    id: comment.id,
    html_url: comment.html_url,
    number,
    taskHtmlUrl: comment.html_url ? comment.html_url.split('#')[0] : null,
    threadHtmlUrl: comment.html_url,
    confirmationCode,
  };
}

const SQLITE_COMMAND = process.env.AI_PM_SQLITE_CLI || 'sqlite3';

export const COMPONENT_CATALOG = [
  'WorkModel',
  'Document_Intelligence',
  'Review_Governance',
  'Orchestration_Engagement',
  'Run_Verify',
  'Traceabilty_Insight',
];

const STORY_STATUS_VALUES = ['Draft', 'Ready', 'In Progress', 'Blocked', 'Approved', 'Done'];
const STORY_STATUS_DEFAULT = STORY_STATUS_VALUES[0];

const COMPONENT_LOOKUP = new Map(
  COMPONENT_CATALOG.map((name) => [name.toLowerCase(), name])
);

const UNSPECIFIED_COMPONENT = 'Unspecified';

export const TASK_STATUS_OPTIONS = [
  'Not Started',
  'In Progress',
  'Blocked',
  'Done',
];

const TASK_STATUS_DEFAULT = TASK_STATUS_OPTIONS[0];

const EPIC_STORY_POINT_THRESHOLD = 10;

const STORY_DEPENDENCY_RELATIONSHIPS = ['depends', 'blocks'];
const STORY_DEPENDENCY_DEFAULT = STORY_DEPENDENCY_RELATIONSHIPS[0];

const SQLITE_NO_SUCH_TABLE = /no such table/i;

const PYTHON_SQLITE_EXPORT_SCRIPT = `
import json
import sqlite3
import sys
import datetime
import os
import traceback

target = sys.argv[1]
payload = json.load(sys.stdin)
now = datetime.datetime.utcnow().isoformat(timespec='milliseconds') + 'Z'

tables = payload.get('tables', {})
columns = payload.get('columns', {})

has_title_column = 'title' in columns.get('acceptance_tests', [])

ALLOWED_COMPONENTS = ${JSON.stringify(COMPONENT_CATALOG)}
ALLOWED_LOOKUP = {item.lower(): item for item in ALLOWED_COMPONENTS}

TASK_STATUS_OPTIONS = ${JSON.stringify(TASK_STATUS_OPTIONS)}
TASK_STATUS_LOOKUP = {item.lower(): item for item in TASK_STATUS_OPTIONS}


def normalize_text(value, default=''):
    if value is None:
        return default
    text = str(value).strip()
    return text if text else default


def normalize_int(value, default=None):
    if value is None or value == '':
        return default
    try:
        return int(value)
    except Exception:
        try:
            return int(float(value))
        except Exception:
            return default


def normalize_timestamp(primary, fallback):
    value = normalize_text(primary, '')
    if value:
        return value
    value = normalize_text(fallback, '')
    if value:
        return value
    return now


def normalize_components(value):
    entries = []
    if isinstance(value, list):
        entries.extend(normalize_text(item, '') for item in value)
    text = normalize_text(value, '')
    if text:
        try:
            parsed = json.loads(text)
            if isinstance(parsed, list):
                entries.extend(normalize_text(item, '') for item in parsed)
        except Exception:
            normalized_text = text.replace(',', chr(10)).replace(';', chr(10))
            for chunk in normalized_text.splitlines():
                entry = normalize_text(chunk, '')
                if entry:
                    entries.append(entry)
    normalized = []
    seen = set()
    for entry in entries:
        key = entry.lower()
        canonical = ALLOWED_LOOKUP.get(key)
        if canonical and canonical not in seen:
            seen.add(canonical)
            normalized.append(canonical)
    return json.dumps(normalized)


def normalize_task_status(value):
    text = normalize_text(value, '')
    if not text:
        return TASK_STATUS_OPTIONS[0]
    lookup = TASK_STATUS_LOOKUP.get(text.lower())
    if lookup:
        return lookup
    return TASK_STATUS_OPTIONS[0]


def normalize_task_estimation(value):
    text = normalize_text(value, '')
    if not text:
        return None
    try:
        number = float(text)
    except Exception:
        return None
    if number < 0:
        return None
    return number


def normalize_task_assignee(value, fallback='owner@example.com'):
    text = normalize_text(value, '')
    if text:
        return text
    return fallback


try:
    conn = sqlite3.connect(target)
    conn.execute("PRAGMA foreign_keys = ON;")
    conn.execute("PRAGMA journal_mode = WAL;")

    conn.execute(
        """
        CREATE TABLE IF NOT EXISTS user_stories (
          id INTEGER PRIMARY KEY AUTOINCREMENT,
          mr_id INTEGER DEFAULT 1,
          parent_id INTEGER,
          title TEXT NOT NULL,
          description TEXT DEFAULT '',
          as_a TEXT DEFAULT '',
          i_want TEXT DEFAULT '',
          so_that TEXT DEFAULT '',
          components TEXT DEFAULT '[]',
          story_point INTEGER,
          assignee_email TEXT DEFAULT '',
          status TEXT DEFAULT 'Draft',
          created_at TEXT NOT NULL,
          updated_at TEXT NOT NULL,
          FOREIGN KEY(parent_id) REFERENCES user_stories(id) ON DELETE CASCADE
        );
        """
    )

    if has_title_column:
        conn.execute(
            """
            CREATE TABLE IF NOT EXISTS acceptance_tests (
              id INTEGER PRIMARY KEY AUTOINCREMENT,
              story_id INTEGER NOT NULL,
              title TEXT DEFAULT '',
              given TEXT NOT NULL,
              when_step TEXT NOT NULL,
              then_step TEXT NOT NULL,
              status TEXT DEFAULT 'Draft',
              created_at TEXT NOT NULL,
              updated_at TEXT NOT NULL,
              FOREIGN KEY(story_id) REFERENCES user_stories(id) ON DELETE CASCADE
            );
            """
        )
    else:
        conn.execute(
            """
            CREATE TABLE IF NOT EXISTS acceptance_tests (
              id INTEGER PRIMARY KEY AUTOINCREMENT,
              story_id INTEGER NOT NULL,
              given TEXT NOT NULL,
              when_step TEXT NOT NULL,
              then_step TEXT NOT NULL,
              status TEXT DEFAULT 'Draft',
              created_at TEXT NOT NULL,
              updated_at TEXT NOT NULL,
              FOREIGN KEY(story_id) REFERENCES user_stories(id) ON DELETE CASCADE
            );
            """
        )

    conn.execute(
        """
        CREATE TABLE IF NOT EXISTS reference_documents (
          id INTEGER PRIMARY KEY AUTOINCREMENT,
          story_id INTEGER NOT NULL,
          name TEXT NOT NULL,
          url TEXT NOT NULL,
          created_at TEXT NOT NULL,
          updated_at TEXT NOT NULL,
          FOREIGN KEY(story_id) REFERENCES user_stories(id) ON DELETE CASCADE
        );
        """
    )

    conn.execute(
        """
        CREATE TABLE IF NOT EXISTS tasks (
          id INTEGER PRIMARY KEY AUTOINCREMENT,
          story_id INTEGER NOT NULL,
          title TEXT NOT NULL,
          description TEXT DEFAULT '',
          status TEXT DEFAULT 'Not Started',
          assignee_email TEXT NOT NULL,
          estimation_hours REAL,
          created_at TEXT NOT NULL,
          updated_at TEXT NOT NULL,
          FOREIGN KEY(story_id) REFERENCES user_stories(id) ON DELETE CASCADE
        );
        """
    )

    conn.execute(
        """
        CREATE TABLE IF NOT EXISTS story_dependencies (
          story_id INTEGER NOT NULL,
          depends_on_story_id INTEGER NOT NULL,
          relationship TEXT DEFAULT 'depends',
          PRIMARY KEY (story_id, depends_on_story_id),
          FOREIGN KEY(story_id) REFERENCES user_stories(id) ON DELETE CASCADE,
          FOREIGN KEY(depends_on_story_id) REFERENCES user_stories(id) ON DELETE CASCADE
        );
        """
    )

    story_rows = []
    for row in tables.get('user_stories', []):
        story_rows.append(
            (
                normalize_int(row.get('id'), 0),
                normalize_int(row.get('mr_id'), 1) or 1,
                normalize_int(row.get('parent_id')),
                normalize_text(row.get('title'), ''),
                normalize_text(row.get('description'), ''),
                normalize_text(row.get('as_a'), ''),
                normalize_text(row.get('i_want'), ''),
                normalize_text(row.get('so_that'), ''),
                normalize_components(row.get('components')),
                normalize_int(row.get('story_point')),
                normalize_text(row.get('assignee_email'), ''),
                normalize_text(row.get('status'), 'Draft'),
                normalize_timestamp(row.get('created_at'), row.get('updated_at')),
                normalize_timestamp(row.get('updated_at'), row.get('created_at')),
            )
        )

    if story_rows:
        conn.executemany(
            """
            INSERT INTO user_stories (
              id, mr_id, parent_id, title, description, as_a, i_want, so_that, components,
              story_point, assignee_email, status, created_at, updated_at
            ) VALUES (?, ?, ?, ?, ?, ?, ?, ?, ?, ?, ?, ?, ?, ?)
            """,
            story_rows,
        )

    test_rows = []
    for row in tables.get('acceptance_tests', []):
        base = [normalize_int(row.get('id'), 0), normalize_int(row.get('story_id'))]
        if has_title_column:
            base.append(normalize_text(row.get('title'), ''))
        base.extend(
            [
                normalize_text(row.get('given'), '[]'),
                normalize_text(row.get('when_step'), '[]'),
                normalize_text(row.get('then_step'), '[]'),
                normalize_text(row.get('status'), 'Draft'),
                normalize_timestamp(row.get('created_at'), row.get('updated_at')),
                normalize_timestamp(row.get('updated_at'), row.get('created_at')),
            ]
        )
        test_rows.append(tuple(base))

    if test_rows:
        if has_title_column:
            conn.executemany(
                """
                INSERT INTO acceptance_tests (
                  id, story_id, title, given, when_step, then_step, status, created_at, updated_at
                ) VALUES (?, ?, ?, ?, ?, ?, ?, ?, ?)
                """,
                test_rows,
            )
        else:
            conn.executemany(
                """
                INSERT INTO acceptance_tests (
                  id, story_id, given, when_step, then_step, status, created_at, updated_at
                ) VALUES (?, ?, ?, ?, ?, ?, ?, ?)
                """,
                test_rows,
            )

    doc_rows = []
    for row in tables.get('reference_documents', []):
        doc_rows.append(
            (
                normalize_int(row.get('id'), 0),
                normalize_int(row.get('story_id')),
                normalize_text(row.get('name'), ''),
                normalize_text(row.get('url'), ''),
                normalize_timestamp(row.get('created_at'), row.get('updated_at')),
                normalize_timestamp(row.get('updated_at'), row.get('created_at')),
            )
        )

    if doc_rows:
        conn.executemany(
            """
            INSERT INTO reference_documents (
              id, story_id, name, url, created_at, updated_at
            ) VALUES (?, ?, ?, ?, ?, ?)
            """,
            doc_rows,
        )

    task_rows = []
    for row in tables.get('tasks', []):
        task_rows.append(
            (
                normalize_int(row.get('id'), 0),
                normalize_int(row.get('story_id')),
                normalize_text(row.get('title'), ''),
                normalize_text(row.get('description'), ''),
                normalize_task_status(row.get('status')),
                normalize_task_assignee(row.get('assignee_email')),
                normalize_task_estimation(row.get('estimation_hours')),
                normalize_timestamp(row.get('created_at'), row.get('updated_at')),
                normalize_timestamp(row.get('updated_at'), row.get('created_at')),
            )
        )

    if task_rows:
        conn.executemany(
            """
            INSERT INTO tasks (
              id, story_id, title, description, status, assignee_email, estimation_hours, created_at, updated_at
            ) VALUES (?, ?, ?, ?, ?, ?, ?, ?, ?)
            """,
            task_rows,
        )

    dependency_rows = []
    for row in tables.get('story_dependencies', []):
        dependency_rows.append(
            (
                normalize_int(row.get('story_id')),
                normalize_int(row.get('depends_on_story_id')),
                normalize_text(row.get('relationship'), 'depends'),
            )
        )

    if dependency_rows:
        conn.executemany(
            """
            INSERT INTO story_dependencies (story_id, depends_on_story_id, relationship)
            VALUES (?, ?, ?)
            """,
            dependency_rows,
        )

    conn.commit()
    conn.close()
except Exception as exc:
    try:
        conn.close()
    except Exception:
        pass
    if os.path.exists(target):
        os.remove(target)
    traceback.print_exc()
    sys.exit(1)
`;

function createSqliteBinarySnapshot(snapshot) {
  const tempPath = path.join(
    os.tmpdir(),
    `aipm-sqlite-${process.pid}-${Date.now()}-${Math.random().toString(16).slice(2)}.sqlite`
  );
  const result = spawnSync('python3', ['-c', PYTHON_SQLITE_EXPORT_SCRIPT, tempPath], {
    input: Buffer.from(JSON.stringify(snapshot), 'utf8'),
    encoding: 'utf8',
  });

  if (result.error) {
    throw result.error;
  }

  if (result.status !== 0) {
    const stderr = result.stderr ? String(result.stderr).trim() : 'Unknown error';
    const error = new Error(`Failed to generate SQLite snapshot via python3: ${stderr}`);
    error.stderr = stderr;
    throw error;
  }

  try {
    const buffer = readFileSync(tempPath);
    unlinkSync(tempPath);
    return buffer;
  } catch (error) {
    if (existsSync(tempPath)) {
      unlinkSync(tempPath);
    }
    throw error;
  }
}

async function exportRuntimeDataBuffer(db) {
  if (db && typeof db.exportRuntimeSnapshot === 'function') {
    const snapshot = await db.exportRuntimeSnapshot();
    return Buffer.isBuffer(snapshot) ? snapshot : Buffer.from(snapshot);
  }

  return readFile(DATABASE_PATH);
}

function escapeSqlValue(value) {
  if (value === null || value === undefined) {
    return 'NULL';
  }
  if (typeof value === 'number') {
    if (!Number.isFinite(value)) return 'NULL';
    return String(value);
  }
  if (typeof value === 'boolean') {
    return value ? '1' : '0';
  }
  if (value instanceof Date) {
    return `'${value.toISOString().replace(/'/g, "''")}'`;
  }
  const text = String(value);
  return `'${text.replace(/'/g, "''")}'`;
}

function ensureStatementTerminated(sql) {
  const trimmed = sql.trim();
  if (trimmed.endsWith(';')) {
    return trimmed;
  }
  return `${trimmed};`;
}

function substituteParams(sql, params) {
  let index = 0;
  return ensureStatementTerminated(
    sql.replace(/\?/g, () => {
      const value = index < params.length ? params[index++] : null;
      return escapeSqlValue(value);
    })
  );
}

function runSqliteCli(args, input) {
  const result = spawnSync(SQLITE_COMMAND, ['-batch', ...args], {
    input,
    encoding: 'utf8',
  });

  if (result.error) {
    if (result.error.code === 'ENOENT') {
      const error = new Error(
        `SQLite CLI executable "${SQLITE_COMMAND}" not found. Install sqlite3 or use Node 20+ for the built-in driver.`
      );
      error.cause = result.error;
      throw error;
    }
    throw result.error;
  }

  if (result.status !== 0) {
    const message = result.stderr?.trim() || 'Failed to execute sqlite3 command';
    const error = new Error(message);
    error.stderr = result.stderr;
    error.stdout = result.stdout;
    error.status = result.status;
    error.args = args;
    throw error;
  }

  return result.stdout || '';
}

let cliFeatureCache;

function detectCliFeatures() {
  if (cliFeatureCache) {
    return cliFeatureCache;
  }

  let json = false;
  try {
    const output = runSqliteCli([':memory:'], '.mode json\nSELECT 1 AS value;\n');
    const trimmed = output.trim();
    if (trimmed) {
      JSON.parse(trimmed);
      json = true;
    }
  } catch (error) {
    if (error.stderr && /no such mode: json/i.test(error.stderr)) {
      json = false;
    } else if (error.message && /no such mode: json/i.test(error.message)) {
      json = false;
    } else if (error.cause && error.cause.code === 'ENOENT') {
      throw error;
    }
  }

  cliFeatureCache = { json };
  return cliFeatureCache;
}

function parseJsonOutput(output) {
  const trimmed = output.trim();
  if (!trimmed) {
    return [];
  }
  const lines = trimmed.split(/\r?\n/).filter(Boolean);
  const jsonLine = lines[lines.length - 1];
  
  try {
    return JSON.parse(jsonLine);
  } catch (error) {
    // Handle malformed JSON in CI environments by falling back to empty result
    console.warn(`[sqlite-cli] JSON parse error: ${error.message}, output: ${jsonLine.substring(0, 100)}...`);
    return [];
  }
}

function normalizeTabValue(value) {
  if (value === undefined) return null;
  if (value === '') return null;
  if (/^-?\d+(\.\d+)?$/.test(value)) {
    return Number(value);
  }
  return value;
}

function parseTabularOutput(output) {
  const trimmed = output.trim();
  if (!trimmed) {
    return [];
  }
  const lines = trimmed.split(/\r?\n/).filter(Boolean);
  if (lines.length === 0) {
    return [];
  }
  const headers = lines[0].split('\t');
  return lines.slice(1).map((line) => {
    const values = line.split('\t');
    const row = {};
    headers.forEach((header, index) => {
      row[header] = normalizeTabValue(values[index]);
    });
    return row;
  });
}

class CliStatement {
  constructor(db, sql) {
    this.db = db;
    this.sql = sql;
  }

  all(...params) {
    return this.db._all(this.sql, params);
  }

  get(...params) {
    const rows = this.db._all(this.sql, params);
    return rows[0];
  }

  run(...params) {
    return this.db._run(this.sql, params);
  }
}

class CliDatabase {
  constructor(filePath) {
    this.filePath = filePath;
    this.features = detectCliFeatures();
  }

  exec(sql) {
    if (!sql) {
      return this;
    }
    const script = sql.endsWith('\n') ? sql : `${sql}\n`;
    runSqliteCli([this.filePath], script);
    return this;
  }

  prepare(sql) {
    return new CliStatement(this, sql);
  }

  close() {
    // CLI-based connections do not maintain persistent handles.
  }

  _all(sql, params) {
    const statement = substituteParams(sql, params);
    const prefix = this.features.json ? '.mode json\n' : '.headers on\n.mode tabs\n';
    const output = runSqliteCli([this.filePath], `${prefix}${statement}\n`);
    return this.features.json ? parseJsonOutput(output) : parseTabularOutput(output);
  }

  _run(sql, params) {
    const statement = substituteParams(sql, params);
    const prefix = this.features.json ? '.mode json\n' : '.headers on\n.mode tabs\n';
    const script = `${prefix}${statement}\nSELECT changes() AS changes, last_insert_rowid() AS lastInsertRowid;\n`;
    const output = runSqliteCli([this.filePath], script);
    if (this.features.json) {
      const rows = parseJsonOutput(output);
      const meta = rows[rows.length - 1] || {};
      return {
        changes: Number(meta.changes ?? 0),
        lastInsertRowid: Number(meta.lastInsertRowid ?? meta.last_insert_rowid ?? 0),
      };
    }
    const rows = parseTabularOutput(output);
    const meta = rows[rows.length - 1] || {};
    return {
      changes: Number(meta.changes ?? 0),
      lastInsertRowid: Number(meta.lastInsertRowid ?? meta.last_insert_rowid ?? 0),
    };
  }
}

let createDatabaseInstance;

const DEFAULT_COLUMNS = {
  user_stories: [
    'id',
    'mr_id',
    'parent_id',
    'title',
    'description',
    'as_a',
    'i_want',
    'so_that',
    'components',
    'story_point',
    'assignee_email',
    'status',
    'created_at',
    'updated_at',
  ],
  acceptance_tests: ['id', 'story_id', 'title', 'given', 'when_step', 'then_step', 'status', 'created_at', 'updated_at'],
  reference_documents: ['id', 'story_id', 'name', 'url', 'created_at', 'updated_at'],
  tasks: ['id', 'story_id', 'title', 'description', 'status', 'assignee_email', 'estimation_hours', 'created_at', 'updated_at'],
  story_dependencies: ['story_id', 'depends_on_story_id', 'relationship'],
};

class JsonStatement {
  constructor(db, sql) {
    this.db = db;
    this.sql = sql.trim();
    this.normalized = this.sql.replace(/\s+/g, ' ').trim();
  }

  all(...params) {
    return this.db._all(this.normalized, params);
  }

  get(...params) {
    const rows = this.all(...params);
    return rows[0];
  }

  run(...params) {
    return this.db._run(this.normalized, params);
  }
}

class JsonDatabase {
  constructor(filePath) {
    this.sqlitePath = filePath;
    this.jsonPath = filePath.endsWith('.sqlite') ? `${filePath}.json` : `${filePath}.json`;
    this.tables = {
      user_stories: [],
      acceptance_tests: [],
      reference_documents: [],
      tasks: [],
      story_dependencies: [],
    };
    this.sequences = {
      user_stories: 0,
      acceptance_tests: 0,
      reference_documents: 0,
      tasks: 0,
      story_dependencies: 0,
    };
    this.columns = JSON.parse(JSON.stringify(DEFAULT_COLUMNS));
    this.driver = 'json-fallback';
    this._load();
  }

  _load() {
    try {
      if (existsSync(this.jsonPath)) {
        const raw = readFileSync(this.jsonPath, 'utf8');
        if (raw) {
          const data = JSON.parse(raw);
          if (data.tables) {
            this.tables.user_stories = data.tables.user_stories ?? [];
            this.tables.acceptance_tests = data.tables.acceptance_tests ?? [];
            this.tables.reference_documents = data.tables.reference_documents ?? [];
            this.tables.tasks = data.tables.tasks ?? [];
            this.tables.story_dependencies = data.tables.story_dependencies ?? [];
          }
          if (data.sequences) {
            this.sequences = {
              user_stories: data.sequences.user_stories ?? this._maxId(this.tables.user_stories),
              acceptance_tests:
                data.sequences.acceptance_tests ?? this._maxId(this.tables.acceptance_tests),
              reference_documents:
                data.sequences.reference_documents ?? this._maxId(this.tables.reference_documents),
              tasks: data.sequences.tasks ?? this._maxId(this.tables.tasks),
              story_dependencies: data.sequences.story_dependencies ?? 0,
            };
          } else {
            this._refreshSequences();
          }
          if (data.columns) {
            this.columns = {
              user_stories: data.columns.user_stories ?? this.columns.user_stories,
              acceptance_tests: data.columns.acceptance_tests ?? this.columns.acceptance_tests,
              reference_documents:
                data.columns.reference_documents ?? this.columns.reference_documents,
              tasks: data.columns.tasks ?? this.columns.tasks,
              story_dependencies: data.columns.story_dependencies ?? this.columns.story_dependencies,
            };
          }
        }
      } else {
        this._persist();
        return;
      }
      this._writeSqliteMirror();
    } catch {
      this._refreshSequences();
      this._writeSqliteMirror();
    }
  }

  _refreshSequences() {
    this.sequences.user_stories = this._maxId(this.tables.user_stories);
    this.sequences.acceptance_tests = this._maxId(this.tables.acceptance_tests);
    this.sequences.reference_documents = this._maxId(this.tables.reference_documents);
    this.sequences.tasks = this._maxId(this.tables.tasks);
    this.sequences.story_dependencies = 0;
  }

  _maxId(rows) {
    return rows.reduce((max, row) => (row.id > max ? row.id : max), 0);
  }

  _snapshot() {
    return {
      tables: {
        user_stories: this.tables.user_stories.map((row) => ({ ...row })),
        acceptance_tests: this.tables.acceptance_tests.map((row) => ({ ...row })),
        reference_documents: this.tables.reference_documents.map((row) => ({ ...row })),
        tasks: this.tables.tasks.map((row) => ({ ...row })),
        story_dependencies: this.tables.story_dependencies.map((row) => ({ ...row })),
      },
      sequences: { ...this.sequences },
      columns: {
        user_stories: [...(this.columns.user_stories ?? [])],
        acceptance_tests: [...(this.columns.acceptance_tests ?? [])],
        reference_documents: [...(this.columns.reference_documents ?? [])],
        tasks: [...(this.columns.tasks ?? [])],
        story_dependencies: [...(this.columns.story_dependencies ?? [])],
      },
      driver: 'json-fallback',
    };
  }

  _writeSqliteMirror() {
    if (DISABLE_SQLITE_MIRROR) return; // ← Amplify에 python3 없어도 안전

    const snapshot = this._snapshot();
    try {
      mkdirSync(path.dirname(this.sqlitePath), { recursive: true });
      const buffer = createSqliteBinarySnapshot(snapshot);
      writeFileSync(this.sqlitePath, buffer);
    } catch (error) {
      const message =
        'Failed to mirror JSON database to SQLite format. Ensure python3 with sqlite3 support is available.';
      const wrapped = new Error(`${message} ${error.message ?? ''}`.trim());
      wrapped.cause = error;
      throw wrapped;
    }
  }

  _persist() {
    mkdirSync(path.dirname(this.jsonPath), { recursive: true });
    const snapshot = this._snapshot();
    const serialized = JSON.stringify(snapshot, null, 2);
    writeFileSync(this.jsonPath, serialized, 'utf8');
    this._writeSqliteMirror();
  }

  exec(sql) {
    if (!sql) {
      return this;
    }
    const statements = sql
      .split(';')
      .map((statement) => statement.trim())
      .filter(Boolean);
    statements.forEach((statement) => {
      this._executeStatement(statement);
    });
    this._persist();
    return this;
  }

  _executeStatement(statement) {
    const normalized = statement.replace(/\s+/g, ' ').trim();
    if (!normalized) return;
    if (normalized.startsWith('PRAGMA')) {
      return;
    }
    if (normalized.startsWith('CREATE TABLE')) {
      this._ensureTableFromCreate(normalized);
      return;
    }
    if (normalized.startsWith('ALTER TABLE')) {
      this._handleAlter(normalized);
      return;
    }
    if (normalized.includes('UPDATE user_stories SET description =')) {
      this._setDefault('user_stories', 'description', '');
      return;
    }
    if (normalized.includes('UPDATE user_stories SET as_a =')) {
      this._setDefault('user_stories', 'as_a', '');
      return;
    }
    if (normalized.includes('UPDATE user_stories SET i_want =')) {
      this._setDefault('user_stories', 'i_want', '');
      return;
    }
    if (normalized.includes('UPDATE user_stories SET so_that =')) {
      this._setDefault('user_stories', 'so_that', '');
      return;
    }
    if (normalized.includes("UPDATE user_stories SET components = '[]'")) {
      this._setDefault('user_stories', 'components', '[]');
      return;
    }
    if (normalized.includes('UPDATE user_stories SET assignee_email =')) {
      this._setDefault('user_stories', 'assignee_email', '');
      return;
    }
    if (normalized.includes("UPDATE user_stories SET status = 'Draft'")) {
      this._setDefault('user_stories', 'status', 'Draft');
      return;
    }
    if (normalized.includes("UPDATE acceptance_tests SET status = 'Draft'")) {
      this._setDefault('acceptance_tests', 'status', 'Draft');
      return;
    }
    if (normalized.includes('UPDATE reference_documents SET name =')) {
      this._setDefault('reference_documents', 'name', '');
      return;
    }
    if (normalized.includes('UPDATE reference_documents SET url =')) {
      this._setDefault('reference_documents', 'url', '');
      return;
    }
    if (normalized.includes('UPDATE acceptance_tests SET title =')) {
      this._setDefault('acceptance_tests', 'title', '');
    }
    if (normalized.includes('UPDATE tasks SET description =')) {
      this._setDefault('tasks', 'description', '');
      return;
    }
    if (normalized.includes('UPDATE tasks SET status =')) {
      this._setDefault('tasks', 'status', TASK_STATUS_DEFAULT);
      return;
    }
    if (normalized.includes('UPDATE tasks SET assignee_email =')) {
      this._setDefault('tasks', 'assignee_email', 'owner@example.com');
      return;
    }
    const deleteMatch = normalized.match(/^DELETE FROM (\w+)(?:\s+WHERE\s+(.+))?$/i);
    if (deleteMatch) {
      const [, table, whereClause] = deleteMatch;
      if (!whereClause || /^1\s*=\s*1$/i.test(whereClause)) {
        this._truncateTable(table);
        return;
      }
    }
  }

  _truncateTable(table) {
    const key = table?.toLowerCase();
    if (!key || !(key in this.tables)) {
      return;
    }
    if (key === 'user_stories') {
      const hadRows = Array.isArray(this.tables.user_stories) && this.tables.user_stories.length > 0;
      this.tables.user_stories = [];
      this.tables.acceptance_tests = [];
      this.tables.reference_documents = [];
      this.tables.tasks = [];
      this.tables.story_dependencies = [];
      if (hadRows) {
        this._refreshSequences();
      }
      return;
    }
    this.tables[key] = [];
    if (Object.prototype.hasOwnProperty.call(this.sequences, key)) {
      this.sequences[key] = 0;
    }
  }

  _ensureTableFromCreate(statement) {
    const match = statement.match(/CREATE TABLE IF NOT EXISTS (\w+)/i);
    if (!match) return;
    const table = match[1];
    if (!this.tables[table]) {
      this.tables[table] = [];
    }
    if (!this.columns[table]) {
      const columnSectionMatch = statement.match(/\((.*)\)/);
      if (columnSectionMatch) {
        const parts = columnSectionMatch[1]
          .split(',')
          .map((part) => part.trim())
          .filter(Boolean)
          .map((part) => part.split(/\s+/)[0].replace(/"/g, ''))
          .filter((token) =>
            token &&
            !['FOREIGN', 'CONSTRAINT', 'PRIMARY', 'UNIQUE'].includes(token.toUpperCase())
          );
        this.columns[table] = parts;
      }
    }
  }

  _handleAlter(statement) {
    const match = statement.match(/ALTER TABLE (\w+) ADD COLUMN (.+)/i);
    if (!match) return;
    const [, table, definition] = match;
    const columnName = definition.split(/\s+/)[0].replace(/"/g, '');
    if (!this.columns[table]) {
      this.columns[table] = [...(DEFAULT_COLUMNS[table] ?? []), columnName];
    } else if (!this.columns[table].includes(columnName)) {
      this.columns[table].push(columnName);
    }
    const defaultMatch = definition.match(/DEFAULT\s+'([^']*)'/i);
    const numericMatch = definition.match(/DEFAULT\s+([0-9]+)/i);
    const defaultValue =
      defaultMatch?.[1] ?? (numericMatch ? Number(numericMatch[1]) : null);
    const rows = this.tables[table];
    if (Array.isArray(rows)) {
      rows.forEach((row) => {
        if (!(columnName in row) || row[columnName] == null) {
          row[columnName] = defaultValue;
        }
      });
    }
  }

  _setDefault(table, column, value) {
    const rows = this.tables[table];
    if (!Array.isArray(rows)) return;
    rows.forEach((row) => {
      if (row[column] == null) {
        row[column] = value;
      }
    });
  }

  prepare(sql) {
    return new JsonStatement(this, sql);
  }

  close() {
    this._persist();
  }

  _clone(row) {
    return row ? JSON.parse(JSON.stringify(row)) : row;
  }

  exportRuntimeSnapshot() {
    this._writeSqliteMirror();
    return readFileSync(this.sqlitePath);
  }

  _all(sql, params) {
    if (sql.toLowerCase() === 'select count(*) as count from user_stories') {
      return [{ count: this.tables.user_stories.length }];
    }
    if (sql.toLowerCase() === 'select count(*) as count from acceptance_tests') {
      return [{ count: this.tables.acceptance_tests.length }];
    }
    if (sql.startsWith('SELECT * FROM user_stories WHERE id = ?')) {
      const id = Number(params[0]);
      const row = this.tables.user_stories.find((entry) => entry.id === id);
      return row ? [this._clone(row)] : [];
    }
    if (sql.startsWith('SELECT id FROM user_stories WHERE id = ?')) {
      const id = Number(params[0]);
      const row = this.tables.user_stories.find((entry) => entry.id === id);
      return row ? [{ id: row.id }] : [];
    }
    if (sql.startsWith('SELECT * FROM reference_documents WHERE id = ?')) {
      const id = Number(params[0]);
      const row = this.tables.reference_documents.find((entry) => entry.id === id);
      return row ? [this._clone(row)] : [];
    }
    if (sql.startsWith('SELECT * FROM tasks WHERE id = ?')) {
      const id = Number(params[0]);
      const row = this.tables.tasks.find((entry) => entry.id === id);
      return row ? [this._clone(row)] : [];
    }
    if (sql.startsWith('PRAGMA table_info(')) {
      const table = sql.match(/PRAGMA table_info\((\w+)\)/i)?.[1];
      const columns = this.columns[table] ?? [];
      return columns.map((name, index) => ({ cid: index, name }));
    }
    if (sql.startsWith('SELECT * FROM user_stories ORDER BY')) {
      const rows = this.tables.user_stories.map((row) => this._clone(row));
      rows.sort((a, b) => {
        const aHasParent = a.parent_id != null ? 1 : 0;
        const bHasParent = b.parent_id != null ? 1 : 0;
        if (aHasParent !== bHasParent) {
          return aHasParent - bHasParent;
        }
        const aParent = a.parent_id ?? 0;
        const bParent = b.parent_id ?? 0;
        if (aParent !== bParent) {
          return aParent - bParent;
        }
        return a.id - b.id;
      });
      return rows;
    }
    if (sql.startsWith('SELECT id, title, status FROM user_stories WHERE id IN (')) {
      const ids = params.map(Number);
      const result = this.tables.user_stories
        .filter((row) => ids.includes(row.id))
        .map((row) => ({ id: row.id, title: row.title, status: row.status }));
      result.sort((a, b) => a.id - b.id);
      return result;
    }
    if (sql === 'SELECT id, status FROM acceptance_tests WHERE story_id = ?') {
      const storyId = Number(params[0]);
      const rows = this.tables.acceptance_tests
        .filter((row) => row.story_id === storyId)
        .map((row) => ({ id: row.id, status: row.status }))
        .sort((a, b) => a.id - b.id);
      return rows;
    }
    if (sql === 'SELECT id, title, status FROM acceptance_tests WHERE story_id = ?') {
      const storyId = Number(params[0]);
      const rows = this.tables.acceptance_tests
        .filter((row) => row.story_id === storyId)
        .map((row) => ({ id: row.id, title: row.title, status: row.status }))
        .sort((a, b) => a.id - b.id);
      return rows;
    }
    if (sql === 'SELECT * FROM acceptance_tests WHERE story_id = ? ORDER BY id') {
      const storyId = Number(params[0]);
      const rows = this.tables.acceptance_tests
        .filter((row) => row.story_id === storyId)
        .map((row) => this._clone(row))
        .sort((a, b) => a.id - b.id);
      return rows;
    }
    if (sql.startsWith('SELECT * FROM acceptance_tests ORDER BY')) {
      const rows = this.tables.acceptance_tests.map((row) => this._clone(row));
      rows.sort((a, b) => {
        if (a.story_id !== b.story_id) {
          return a.story_id - b.story_id;
        }
        return a.id - b.id;
      });
      return rows;
    }
    if (sql.startsWith('SELECT * FROM reference_documents ORDER BY')) {
      const rows = this.tables.reference_documents.map((row) => this._clone(row));
      rows.sort((a, b) => {
        if (a.story_id !== b.story_id) {
          return a.story_id - b.story_id;
        }
        return a.id - b.id;
      });
      return rows;
    }
    if (sql.startsWith('SELECT story_id, depends_on_story_id, relationship FROM story_dependencies ORDER BY')) {
      const rows = this.tables.story_dependencies.map((row) => ({ ...row }));
      rows.sort((a, b) => {
        if (a.story_id !== b.story_id) {
          return a.story_id - b.story_id;
        }
        return a.depends_on_story_id - b.depends_on_story_id;
      });
      return rows;
    }
    if (sql.startsWith('SELECT relationship FROM story_dependencies WHERE story_id = ? AND depends_on_story_id = ?')) {
      const storyId = Number(params[0]);
      const dependsOnId = Number(params[1]);
      const row = this.tables.story_dependencies.find(
        (entry) => entry.story_id === storyId && entry.depends_on_story_id === dependsOnId
      );
      return row ? [{ relationship: row.relationship }] : [];
    }
    if (sql.startsWith('SELECT * FROM tasks WHERE story_id = ?')) {
      const storyId = Number(params[0]);
      const rows = this.tables.tasks
        .filter((row) => row.story_id === storyId)
        .map((row) => this._clone(row));
      rows.sort((a, b) => a.id - b.id);
      return rows;
    }
    if (sql.startsWith('SELECT * FROM tasks ORDER BY')) {
      const rows = this.tables.tasks.map((row) => this._clone(row));
      rows.sort((a, b) => {
        if (a.story_id !== b.story_id) {
          return a.story_id - b.story_id;
        }
        return a.id - b.id;
      });
      return rows;
    }
    return [];
  }

  _generateId(table) {
    this.sequences[table] = (this.sequences[table] ?? 0) + 1;
    return this.sequences[table];
  }

  _run(sql, params) {
    const insertMatch = sql.match(/^INSERT(?: OR IGNORE)? INTO (\w+) \(([^)]+)\) VALUES \(([^)]+)\)$/i);
    if (insertMatch) {
      const [, table, columnList, valueList] = insertMatch;
      const orIgnore = /^INSERT OR IGNORE/i.test(sql);
      const columns = columnList.split(',').map((column) => column.trim());
      const values = valueList.split(',').map((value) => value.trim());
      const row = {};
      let paramIndex = 0;
      columns.forEach((column, index) => {
        const key = column.replace(/"/g, '');
        const valueExpr = values[index] ?? '?';
        if (valueExpr === '?') {
          row[key] = this._coerceValue(table, key, params[paramIndex++]);
        } else if (/^NULL$/i.test(valueExpr)) {
          row[key] = null;
        } else if (/^-?\d+(?:\.\d+)?$/.test(valueExpr)) {
          row[key] = this._coerceValue(table, key, Number(valueExpr));
        } else if (/^'.*'$/.test(valueExpr)) {
          const unescaped = valueExpr.slice(1, -1).replace(/''/g, "'");
          row[key] = this._coerceValue(table, key, unescaped);
        } else {
          row[key] = this._coerceValue(table, key, valueExpr);
        }
      });
      if (!('id' in row) && this.columns[table]?.includes('id')) {
        row.id = this._generateId(table);
      } else if ('id' in row) {
        row.id = Number(row.id);
        this.sequences[table] = Math.max(this.sequences[table] ?? 0, row.id);
      }
      this._applyInsertDefaults(table, row);
      const nowRow = this.tables[table];
      if (table === 'story_dependencies') {
        const storyId = Number(row.story_id);
        const dependsOnId = Number(row.depends_on_story_id);
        const existing = Array.isArray(nowRow)
          ? nowRow.find((entry) => entry.story_id === storyId && entry.depends_on_story_id === dependsOnId)
          : null;
        if (existing) {
          if (!orIgnore) {
            existing.relationship = row.relationship ?? existing.relationship;
            this._persist();
            return { changes: 1, lastInsertRowid: 0 };
          }
          return { changes: 0, lastInsertRowid: 0 };
        }
      }
      if (Array.isArray(nowRow)) {
        nowRow.push(row);
      }
      this._persist();
      return { changes: 1, lastInsertRowid: row.id ?? 0 };
    }

    if (sql.startsWith('UPDATE user_stories SET')) {
      return this._updateRow('user_stories', sql, params);
    }
    if (sql.startsWith('UPDATE acceptance_tests SET')) {
      return this._updateRow('acceptance_tests', sql, params);
    }
    if (sql.startsWith('UPDATE reference_documents SET')) {
      return this._updateRow('reference_documents', sql, params);
    }
    if (sql.startsWith('UPDATE tasks SET')) {
      return this._updateRow('tasks', sql, params);
    }
    if (sql.startsWith('UPDATE story_dependencies SET relationship = ? WHERE story_id = ? AND depends_on_story_id = ?')) {
      const [relationship, storyId, dependsOnId] = params;
      const rows = this.tables.story_dependencies;
      if (!Array.isArray(rows)) {
        return { changes: 0, lastInsertRowid: 0 };
      }
      const target = rows.find(
        (entry) => entry.story_id === Number(storyId) && entry.depends_on_story_id === Number(dependsOnId)
      );
      if (!target) {
        return { changes: 0, lastInsertRowid: 0 };
      }
      target.relationship = relationship ?? target.relationship;
      this._persist();
      return { changes: 1, lastInsertRowid: 0 };
    }
    if (sql.startsWith('DELETE FROM user_stories WHERE id = ?')) {
      return this._deleteRow('user_stories', params[0]);
    }
    if (sql.startsWith('DELETE FROM acceptance_tests WHERE id = ?')) {
      return this._deleteRow('acceptance_tests', params[0]);
    }
    if (sql.startsWith('DELETE FROM reference_documents WHERE id = ?')) {
      return this._deleteRow('reference_documents', params[0]);
    }
    if (sql.startsWith('DELETE FROM tasks WHERE id = ?')) {
      return this._deleteRow('tasks', params[0]);
    }
    if (sql.startsWith('DELETE FROM story_dependencies WHERE story_id = ? AND depends_on_story_id = ?')) {
      const [storyId, dependsOnId] = params.map(Number);
      const rows = this.tables.story_dependencies;
      if (!Array.isArray(rows)) {
        return { changes: 0, lastInsertRowid: 0 };
      }
      const originalLength = rows.length;
      this.tables.story_dependencies = rows.filter(
        (entry) => !(entry.story_id === storyId && entry.depends_on_story_id === dependsOnId)
      );
      const changes = originalLength - this.tables.story_dependencies.length;
      if (changes > 0) {
        this._persist();
      }
      return { changes, lastInsertRowid: 0 };
    }
    return { changes: 0, lastInsertRowid: 0 };
  }

  _updateRow(table, sql, params) {
    const rows = this.tables[table];
    if (!Array.isArray(rows)) {
      return { changes: 0, lastInsertRowid: 0 };
    }
    const id = Number(params[params.length - 1]);
    const row = rows.find((entry) => entry.id === id);
    if (!row) {
      return { changes: 0, lastInsertRowid: 0 };
    }
    const setMatch = sql.match(/SET (.+) WHERE/i);
    if (!setMatch) {
      return { changes: 0, lastInsertRowid: 0 };
    }
    const assignments = setMatch[1].split(',').map((part) => part.trim());
    assignments.forEach((assignment, index) => {
      const [column] = assignment.split('=');
      const key = column.replace(/"/g, '').trim();
      row[key] = this._coerceValue(table, key, params[index]);
    });
    this._persist();
    return { changes: 1, lastInsertRowid: id };
  }

  _deleteRow(table, idValue) {
    const rows = this.tables[table];
    if (!Array.isArray(rows)) {
      return { changes: 0, lastInsertRowid: 0 };
    }
    const id = Number(idValue);
    let targets = [id];
    if (table === 'user_stories') {
      const cascade = [];
      const queue = [id];
      while (queue.length > 0) {
        const current = queue.shift();
        cascade.push(current);
        rows
          .filter((row) => row.parent_id === current)
          .forEach((child) => {
            queue.push(child.id);
          });
      }
      targets = cascade;
    }
    const targetSet = new Set(targets.map(Number));
    const originalLength = rows.length;
    this.tables[table] = rows.filter((row) => !targetSet.has(row.id));
    const changes = originalLength - this.tables[table].length;
    if (table === 'user_stories' && changes > 0) {
      this.tables.acceptance_tests = this.tables.acceptance_tests.filter(
        (test) => !targetSet.has(test.story_id)
      );
      this.tables.reference_documents = this.tables.reference_documents.filter(
        (doc) => !targetSet.has(doc.story_id)
      );
      this.tables.tasks = this.tables.tasks.filter((task) => !targetSet.has(task.story_id));
      this.tables.story_dependencies = this.tables.story_dependencies.filter(
        (link) => !targetSet.has(link.story_id) && !targetSet.has(link.depends_on_story_id)
      );
    }
    if (changes > 0) {
      this._persist();
    }
    return { changes, lastInsertRowid: id };
  }

  _coerceValue(table, key, value) {
    if (value === undefined) return null;
    if (value === '') return table === 'user_stories' && key === 'story_point' ? null : value;
    if (key === 'id' || key.endsWith('_id') || key === 'mr_id') {
      return value == null ? null : Number(value);
    }
    if (key === 'story_point') {
      return value == null ? null : Number(value);
    }
    if (key === 'components') {
      if (Array.isArray(value)) {
        return JSON.stringify(value);
      }
      if (value == null) {
        return '[]';
      }
      if (typeof value === 'string') {
        return value;
      }
      return JSON.stringify([String(value)]);
    }
    return value;
  }

  _applyInsertDefaults(table, row) {
    if (table === 'user_stories') {
      if (!('mr_id' in row)) row.mr_id = 1;
      if (!('status' in row) || row.status == null) row.status = 'Draft';
      if (!('description' in row) || row.description == null) row.description = '';
      if (!('as_a' in row) || row.as_a == null) row.as_a = '';
      if (!('i_want' in row) || row.i_want == null) row.i_want = '';
      if (!('so_that' in row) || row.so_that == null) row.so_that = '';
      if (!('components' in row) || row.components == null) row.components = '[]';
      if (!('assignee_email' in row) || row.assignee_email == null) row.assignee_email = '';
    } else if (table === 'acceptance_tests') {
      if (!('status' in row) || row.status == null) row.status = 'Draft';
      if (!('created_at' in row)) row.created_at = now();
      if (!('updated_at' in row)) row.updated_at = now();
    } else if (table === 'reference_documents') {
      if (!('name' in row) || row.name == null) row.name = '';
      if (!('url' in row) || row.url == null) row.url = '';
    } else if (table === 'tasks') {
      if (!('status' in row) || row.status == null) row.status = TASK_STATUS_DEFAULT;
      if (!('description' in row) || row.description == null) row.description = '';
      if (!('assignee_email' in row) || row.assignee_email == null || row.assignee_email === '') {
        row.assignee_email = 'owner@example.com';
      }
      if (!('created_at' in row)) row.created_at = now();
      if (!('updated_at' in row)) row.updated_at = now();
    }
  }
}

async function loadDatabaseFactory() {
  if (createDatabaseInstance) {
    return createDatabaseInstance;
  }

  if (process.env.AI_PM_FORCE_JSON_DB === '1') {
    createDatabaseInstance = (filePath) => new JsonDatabase(filePath);
    return createDatabaseInstance;
  }

  try {
    const { DatabaseSync } = await import('node:sqlite');
    createDatabaseInstance = (filePath) => new DatabaseSync(filePath);
    return createDatabaseInstance;
  } catch (nativeError) {
    try {
      detectCliFeatures();
      createDatabaseInstance = (filePath) => new CliDatabase(filePath);
      return createDatabaseInstance;
    } catch (cliError) {
      try {
        createDatabaseInstance = (filePath) => new JsonDatabase(filePath);
        return createDatabaseInstance;
      } catch (jsonError) {
        cliError.cause = jsonError;
        nativeError.cause = cliError;
        throw nativeError;
      }
    }
  }
}

export async function openDatabase(filePath) {
  const createDatabase = await loadDatabaseFactory();
  return createDatabase(filePath);
}

export function resetDatabaseFactory() {
  cliFeatureCache = undefined;
  createDatabaseInstance = undefined;
}

const __filename = fileURLToPath(import.meta.url);
const __dirname = path.dirname(__filename);
const FRONTEND_DIR = path.join(__dirname, '..', 'frontend', 'public');
const DATA_DIR   = process.env.AIPM_DATA_DIR   || path.join(__dirname, 'data');
const UPLOAD_DIR = process.env.AIPM_UPLOAD_DIR || path.join(__dirname, 'uploads');
const DISABLE_SQLITE_MIRROR = process.env.AIPM_DISABLE_SQLITE_MIRROR === '1';
export const DATABASE_PATH = path.join(DATA_DIR, 'app.sqlite');

const MAX_UPLOAD_SIZE = 10 * 1024 * 1024; // 10 MB

const ACCEPTANCE_TEST_STATUS_DRAFT = 'Draft';
const ACCEPTANCE_TEST_STATUS_REVIEW = 'Need review with update';

let acceptanceTestsHasTitleColumn = true;

const INVEST_DEPENDENCY_HINTS = [
  'blocked by',
  'depends on',
  'waiting on',
  'requires story',
  'requires task',
  'after story',
  'after task',
  'shared migration',
  'coupled with',
  'linked to story',
];

const INVEST_NEGOTIABLE_HINTS = [
  'pixel-perfect',
  'exact pixel',
  'must use ',
  'must leverage ',
  'locked design',
  'cannot change design',
  'exact colour',
  'exact color',
  'exact hex',
  'exact layout',
  'exact spacing',
  '24px',
  '12px',
];

const INVEST_ESTIMABLE_HINTS = [
  'tbd',
  'to be determined',
  'to be decided',
  'unknown',
  'not sure',
  'investigate',
  'research spike',
  'spike on',
  'needs discovery',
  'open question',
];

const INVEST_SCOPE_HINTS = [
  'multiple teams',
  'multi-team',
  'across all',
  'entire platform',
  'entire system',
  'all modules',
  'full rewrite',
  'large refactor',
  'company-wide',
];

const INVEST_AMBIGUOUS_HINTS = [
  'fast',
  'quickly',
  'optimal',
  'asap',
  'maybe',
  'etc',
  'sufficiently',
  'user-friendly',
  'intuitive',
  'seamless',
];

function findKeywordMatchesInText(text, patterns) {
  if (!text) return [];
  const lower = String(text).toLowerCase();
  const matches = new Set();
  patterns.forEach((pattern) => {
    if (!pattern) return;
    if (pattern instanceof RegExp) {
      const flags = pattern.flags.includes('g') ? pattern.flags : `${pattern.flags}g`;
      const regex = new RegExp(pattern.source, flags);
      let result;
      // eslint-disable-next-line no-cond-assign
      while ((result = regex.exec(lower))) {
        if (result[1]) {
          matches.add(result[1]);
        } else if (result[0]) {
          matches.add(result[0]);
        }
      }
    } else if (lower.includes(String(pattern).toLowerCase())) {
      matches.add(String(pattern).toLowerCase());
    }
  });
  return Array.from(matches);
}

function now() {
  return new Date().toISOString();
}

function ensureArray(value) {
  if (Array.isArray(value)) return value.map((entry) => String(entry).trim()).filter(Boolean);
  if (value == null) return [];
  return [String(value).trim()].filter(Boolean);
}

function parseJsonArray(value) {
  if (!value) return [];
  try {
    const parsed = JSON.parse(value);
    return Array.isArray(parsed) ? parsed : [];
  } catch {
    return [];
  }
}

function sanitizeFilename(name) {
  return name.replace(/[^a-zA-Z0-9_.-]/g, '_');
}

function isLocalUpload(urlPath) {
  return typeof urlPath === 'string' && urlPath.startsWith('/uploads/');
}

function resolveUploadPath(urlPath) {
  if (!isLocalUpload(urlPath)) return null;
  const relative = urlPath.replace(/^\/uploads\//, '');
  const safeSegments = relative
    .split(/[/\\]+/)
    .filter(Boolean)
    .map((segment) => sanitizeFilename(segment));
  const resolved = path.join(UPLOAD_DIR, ...safeSegments);
  if (!resolved.startsWith(UPLOAD_DIR)) {
    return null;
  }
  return resolved;
}

function baselineInvestWarnings(story, options = {}) {
  const { acceptanceTests = null, includeTestChecks = false } = options;
  const warnings = [];
  const combinedText = [
    story.title,
    story.description,
    story.asA,
    story.iWant,
    story.soThat,
    ...(Array.isArray(story.components) ? story.components : []),
  ]
    .filter(Boolean)
    .join(' ');

  let numericStoryPoint = Number.NaN;
  if (typeof story.storyPoint === 'number') {
    numericStoryPoint = Number.isFinite(story.storyPoint) ? story.storyPoint : Number.NaN;
  } else if (typeof story.storyPoint === 'string') {
    const trimmed = story.storyPoint.trim();
    if (trimmed) {
      const parsed = Number(trimmed);
      if (Number.isFinite(parsed)) {
        numericStoryPoint = parsed;
      }
    }
  }
  const hasStoryPointEstimate = Number.isFinite(numericStoryPoint);
  const epicStory = hasStoryPointEstimate && numericStoryPoint > EPIC_STORY_POINT_THRESHOLD;

  if (!story.asA || !story.asA.trim()) {
    warnings.push({
      criterion: 'valuable',
      message: 'Story must describe the persona in “As a”.',
      details: 'INVEST “Valuable” expects a clearly identified persona so the benefit is easy to judge.',
      suggestion: 'Add a persona, e.g., “As a security administrator”.',
    });
  }
  if (!story.iWant || !story.iWant.trim()) {
    warnings.push({
      criterion: 'negotiable',
      message: 'Add a concrete goal in “I want”.',
      details: 'INVEST “Negotiable” stories describe the desired capability without locking in a solution.',
      suggestion: 'State the outcome, e.g., “I want to review pending access requests”.',
    });
  }
  if (!story.soThat || !story.soThat.trim()) {
    warnings.push({
      criterion: 'valuable',
      message: 'Capture the benefit in “So that”.',
      details: 'Explaining the benefit keeps the story valuable and aligned with user needs.',
      suggestion: 'Describe the benefit, e.g., “So that I can approve changes quickly and safely”.',
    });
  }
  const dependencyHints = findKeywordMatchesInText(combinedText, INVEST_DEPENDENCY_HINTS);
  if (dependencyHints.length) {
    warnings.push({
      criterion: 'independent',
      message: 'Story references other work and may not be independent.',
      details:
        `I — Independent stories avoid tight coupling. Detected dependency language: ${dependencyHints
          .map((hint) => `“${hint}”`)
          .join(', ')}.`,
      suggestion:
        'Split by persona, workflow step, or scenario so each story can ship without waiting on other stories.',
    });
  } else if (story.title && story.title.trim().length < 8) {
    warnings.push({
      criterion: 'independent',
      message: 'Title is short; clarify scope in a few more words.',
      details: 'A descriptive title helps reviewers judge whether the story stands independently.',
      suggestion: 'Expand the title, e.g., “Manage MFA enrollment reminders”.',
    });
  }

  const negotiableHints = findKeywordMatchesInText(combinedText, INVEST_NEGOTIABLE_HINTS);
  if (negotiableHints.length) {
    warnings.push({
      criterion: 'negotiable',
      message: 'Story looks prescriptive instead of negotiable.',
      details:
        `N — Negotiable stories leave room for collaboration. Detected rigid language: ${negotiableHints
          .map((hint) => `“${hint.trim()}”`)
          .join(', ')}.`,
      suggestion:
        'Focus on the outcome and move specific UI or tech choices into acceptance criteria or design notes.',
    });
  }

  if (story.soThat && /tbd|n\/a|not applicable|unknown/i.test(story.soThat)) {
    warnings.push({
      criterion: 'valuable',
      message: 'Benefit is unclear in “So that”.',
      details: 'V — Valuable stories explain the user or product benefit so prioritisation stays grounded.',
      suggestion: 'Spell out the user/customer outcome or tie the enabler to a near-term capability.',
    });
  }

  const estimableHints = findKeywordMatchesInText(combinedText, INVEST_ESTIMABLE_HINTS);
  if (estimableHints.length) {
    warnings.push({
      criterion: 'estimable',
      message: 'Story includes unknowns that block estimation.',
      details:
        `E — Estimable stories avoid unclear scope. Detected uncertainty language: ${estimableHints
          .map((hint) => `“${hint.trim()}”`)
          .join(', ')}.`,
      suggestion: 'Schedule a spike, clarify acceptance criteria, or split the story until sizing is possible.',
    });
  }

  if (hasStoryPointEstimate && numericStoryPoint >= 13 && !epicStory) {
    warnings.push({
      criterion: 'small',
      message: 'Story point suggests the slice may be too large.',
      details:
        'S — Small stories fit within a sprint. Consider breaking down work estimated at 13+ points or spanning many teams.',
      suggestion: 'Slice by scenario, CRUD operation, platform, or “thin vertical” increments.',
    });
  } else {
    const scopeHints = findKeywordMatchesInText(combinedText, INVEST_SCOPE_HINTS);
    if (scopeHints.length) {
      warnings.push({
        criterion: 'small',
        message: 'Story scope sounds broad for a single sprint.',
        details:
          `S — Small stories avoid multi-team or platform-wide delivery. Detected language: ${scopeHints
            .map((hint) => `“${hint.trim()}”`)
            .join(', ')}.`,
        suggestion: 'Slice by user scenario, platform, or capability so each story fits within a sprint.',
      });
    }
  }

  const ambiguousMatches = findKeywordMatchesInText(
    [story.iWant, story.soThat].filter(Boolean).join(' '),
    INVEST_AMBIGUOUS_HINTS
  );
  if (ambiguousMatches.length) {
    warnings.push({
      criterion: 'testable',
      message: 'Story uses qualitative words that are hard to test.',
      details:
        `T — Testable stories enable objective verification. Ambiguous words found: ${ambiguousMatches
          .map((hint) => `“${hint.trim()}”`)
          .join(', ')}.`,
      suggestion:
        'Pair acceptance tests with observable or measurable outcomes (e.g., confirmation messages, status changes, or performance targets) for each Then step.',
    });
  }

  if (includeTestChecks) {
    const tests = Array.isArray(acceptanceTests)
      ? acceptanceTests
      : Array.isArray(story.acceptanceTests)
      ? story.acceptanceTests
      : [];
    if (!tests.length) {
      warnings.push({
        criterion: 'testable',
        message: 'Add at least one acceptance test to prove the story is testable.',
        details: 'INVEST “Testable” expects observable or measurable acceptance criteria so the team can validate delivery.',
        suggestion: 'Capture a Given/When/Then scenario covering the expected behaviour.',
      });
    } else {
      const unresolved = tests.flatMap((test) => (test.gwtHealth?.issues ?? []));
      if (unresolved.length > 0) {
        warnings.push({
          criterion: 'testable',
          message: 'Resolve Given/When/Then gaps in acceptance tests.',
          details: 'Some acceptance tests have ambiguous or incomplete steps that block verification.',
          suggestion: 'Edit the failing scenarios to remove ambiguity and include observable outcomes or quantitative targets.',
        });
      }
    }
  }
  return warnings;
}

function readAiConfig() {
  return readAmazonAiConfig();
}

function extractJsonObject(content) {
  if (!content) return null;
  const trimmed = String(content).trim();
  if (!trimmed) return null;
  const codeMatch = trimmed.match(/```json\s*([\s\S]*?)\s*```/i);
  if (codeMatch) {
    return codeMatch[1];
  }
  const firstBrace = trimmed.indexOf('{');
  const lastBrace = trimmed.lastIndexOf('}');
  if (firstBrace !== -1 && lastBrace !== -1 && lastBrace > firstBrace) {
    return trimmed.slice(firstBrace, lastBrace + 1);
  }
  return null;
}

function normalizeAiWarning(warning) {
  if (!warning || typeof warning !== 'object') return null;
  const criterion = warning.criterion || warning.rule || warning.dimension || '';
  const message = warning.message || warning.summary || warning.reason;
  if (!message) {
    return null;
  }
  return {
    criterion: criterion ? String(criterion) : '',
    message: String(message),
    details: warning.details ? String(warning.details) : '',
    suggestion: warning.suggestion ? String(warning.suggestion) : '',
    source: 'ai',
  };
}

function markBaselineWarnings(warnings) {
  return warnings.map((warning) => ({ ...warning, source: 'heuristic' }));
}

function compactObject(input) {
  if (!input || typeof input !== 'object') {
    return input;
  }
  return Object.fromEntries(
    Object.entries(input).filter(([, value]) => value !== undefined && value !== null)
  );
}

function logCodexUsageMetrics(payload, config) {
  if (!payload || typeof payload !== 'object') {
    return;
  }

  const usage = payload.usage;
  if (!usage || typeof usage !== 'object') {
    return;
  }

  const promptTokens =
    usage.prompt_tokens ?? usage.input_tokens ?? usage.total_prompt_tokens ?? null;
  const completionTokens =
    usage.completion_tokens ?? usage.output_tokens ?? usage.total_completion_tokens ?? null;
  const totalTokens =
    usage.total_tokens ??
    (promptTokens != null && completionTokens != null ? promptTokens + completionTokens : null);

  const promptDetails =
    usage.prompt_tokens_details ?? usage.input_token_details ?? usage.prompt ?? null;
  const completionDetails =
    usage.completion_tokens_details ?? usage.output_token_details ?? usage.completion ?? null;

  const logPayload = compactObject({
    id: payload.id,
    model: payload.model || config?.model,
    systemFingerprint: payload.system_fingerprint,
    promptTokens,
    completionTokens,
    totalTokens,
    promptTokensDetails: promptDetails || undefined,
    completionTokensDetails: completionDetails || undefined,
  });

  if (Object.keys(logPayload).length === 0) {
    return;
  }

async function handleCreatePRRequest(req, res) {
  try {
    let body = '';
    req.on('data', chunk => {
      body += chunk.toString();
    });
    
    req.on('end', async () => {
      try {
        const payload = JSON.parse(body);
        const { storyId, branchName, prTitle, prBody, story } = payload;
        
        // GitHub API configuration
        const GITHUB_TOKEN = process.env.GITHUB_TOKEN;
        const REPO_OWNER = process.env.GITHUB_OWNER || 'demian7575';
        const REPO_NAME = process.env.GITHUB_REPO || 'aipm';
        
        if (!GITHUB_TOKEN) {
          res.writeHead(400, {
            'Content-Type': 'application/json',
            'Access-Control-Allow-Origin': '*'
          });
          res.end(JSON.stringify({ 
            success: false, 
            error: 'GitHub token not configured. Set GITHUB_TOKEN environment variable.' 
          }));
          return;
        }

        // Create branch and PR using GitHub API
        const result = await createGitHubPR({
          token: GITHUB_TOKEN,
          owner: REPO_OWNER,
          repo: REPO_NAME,
          branchName,
          prTitle,
          prBody,
          storyId
        });
        
        res.writeHead(200, {
          'Content-Type': 'application/json',
          'Access-Control-Allow-Origin': '*'
        });
        res.end(JSON.stringify(result));
      } catch (error) {
        console.error('PR creation error:', error);
        res.writeHead(400, {
          'Content-Type': 'application/json',
          'Access-Control-Allow-Origin': '*'
        });
        res.end(JSON.stringify({ 
          success: false, 
          error: error.message || 'Invalid request' 
        }));
      }
    });
  } catch (error) {
    console.error('PR creation handler error:', error);
    res.writeHead(500, {
      'Content-Type': 'application/json',
      'Access-Control-Allow-Origin': '*'
    });
    res.end(JSON.stringify({ 
      success: false, 
      error: 'Internal server error' 
    }));
  }
}

async function createGitHubPR({ token, owner, repo, branchName, prTitle, prBody, storyId }) {
  const baseUrl = 'https://api.github.com';
  
  try {
    // Get the default branch (usually main or master)
    const repoResponse = await fetch(`${baseUrl}/repos/${owner}/${repo}`, {
      headers: {
        'Authorization': `token ${token}`,
        'Accept': 'application/vnd.github.v3+json'
      }
    });
    
    if (!repoResponse.ok) {
      throw new Error(`Failed to get repository info: ${repoResponse.statusText}`);
    }
    
    const repoData = await repoResponse.json();
    const defaultBranch = repoData.default_branch;
    
    // Get the latest commit SHA from the default branch
    const branchResponse = await fetch(`${baseUrl}/repos/${owner}/${repo}/git/refs/heads/${defaultBranch}`, {
      headers: {
        'Authorization': `token ${token}`,
        'Accept': 'application/vnd.github.v3+json'
      }
    });
    
    if (!branchResponse.ok) {
      throw new Error(`Failed to get branch info: ${branchResponse.statusText}`);
    }
    
    const branchData = await branchResponse.json();
    const baseSha = branchData.object.sha;
    
    // Create new branch
    const createBranchResponse = await fetch(`${baseUrl}/repos/${owner}/${repo}/git/refs`, {
      method: 'POST',
      headers: {
        'Authorization': `token ${token}`,
        'Accept': 'application/vnd.github.v3+json',
        'Content-Type': 'application/json'
      },
      body: JSON.stringify({
        ref: `refs/heads/${branchName}`,
        sha: baseSha
      })
    });
    
    if (!createBranchResponse.ok) {
      const errorText = await createBranchResponse.text();
      throw new Error(`Failed to create branch: ${createBranchResponse.statusText} - ${errorText}`);
    }
    
    // Create a placeholder file to make the branch have content
    const placeholderContent = `# Story ${storyId} Implementation

This branch was created automatically for implementing story ${storyId}.

## Next Steps
1. Implement the required functionality
2. Add tests
3. Update documentation
4. Request review

## Story Details
${prBody}
`;
    
    const createFileResponse = await fetch(`${baseUrl}/repos/${owner}/${repo}/contents/story-${storyId}-implementation.md`, {
      method: 'PUT',
      headers: {
        'Authorization': `token ${token}`,
        'Accept': 'application/vnd.github.v3+json',
        'Content-Type': 'application/json'
      },
      body: JSON.stringify({
        message: `Add implementation placeholder for story ${storyId}`,
        content: Buffer.from(placeholderContent).toString('base64'),
        branch: branchName
      })
    });
    
    if (!createFileResponse.ok) {
      const errorText = await createFileResponse.text();
      console.warn(`Failed to create placeholder file: ${createFileResponse.statusText} - ${errorText}`);
      // Continue anyway, as this is not critical
    }
    
    // Create pull request
    const createPRResponse = await fetch(`${baseUrl}/repos/${owner}/${repo}/pulls`, {
      method: 'POST',
      headers: {
        'Authorization': `token ${token}`,
        'Accept': 'application/vnd.github.v3+json',
        'Content-Type': 'application/json'
      },
      body: JSON.stringify({
        title: prTitle,
        body: prBody,
        head: branchName,
        base: defaultBranch
      })
    });
    
    if (!createPRResponse.ok) {
      const errorText = await createPRResponse.text();
      throw new Error(`Failed to create PR: ${createPRResponse.statusText} - ${errorText}`);
    }
    
    const prData = await createPRResponse.json();
    
    return {
      success: true,
      prNumber: prData.number,
      prUrl: prData.html_url,
      branchName: branchName,
      message: `PR #${prData.number} created successfully`
    };
    
  } catch (error) {
    console.error('GitHub API error:', error);
    return {
      success: false,
      error: error.message
    };
  }
}
}

async function requestInvestAnalysisFromAi(story, options, config) {
  return await requestInvestAnalysisFromAmazonAi(story, options, config);
}

async function analyzeInvest(story, options = {}) {
  const baseline = markBaselineWarnings(baselineInvestWarnings(story, options));
  const config = readAiConfig();
  if (!config.enabled) {
    return {
      warnings: baseline,
      source: 'heuristic',
      summary: '',
      ai: null,
      fallbackWarnings: baseline,
      usedFallback: true,
    };
  }

  try {
    const aiResult = await requestInvestAnalysisFromAi(story, options, config);
    if (!aiResult) {
      return {
        warnings: baseline,
        source: 'heuristic',
        summary: '',
        ai: null,
        fallbackWarnings: baseline,
        usedFallback: true,
      };
    }
    const aiWarnings = aiResult.warnings.map((warning) => normalizeAiWarning(warning)).filter(Boolean);
    return {
      warnings: aiWarnings,
      source: 'amazon-ai',
      summary: aiResult.summary || '',
      ai: {
        warnings: aiWarnings,
        summary: aiResult.summary || '',
        model: aiResult.model,
        raw: aiResult.raw,
      },
      fallbackWarnings: baseline,
      usedFallback: false,
    };
  } catch (error) {
    console.error('Amazon AI INVEST analysis failed', error);
    return {
      warnings: baseline,
      source: 'fallback',
      summary: '',
      ai: { error: error.message },
      fallbackWarnings: baseline,
      usedFallback: true,
    };
  }
}

function buildBaselineInvestAnalysis(story, options = {}) {
  const warnings = markBaselineWarnings(baselineInvestWarnings(story, options));
  return {
    warnings,
    source: 'heuristic',
    summary: '',
    ai: null,
    fallbackWarnings: warnings,
    usedFallback: true,
  };
}

async function evaluateInvestAnalysis(story, options = {}, controls = {}) {
  const includeAiInvest = controls?.includeAiInvest === true;
  if (includeAiInvest) {
    return analyzeInvest(story, options);
  }
  return buildBaselineInvestAnalysis(story, options);
}

function applyInvestAnalysisToStory(story, analysis) {
  story.investWarnings = analysis.warnings;
  story.investSatisfied = analysis.warnings.length === 0;
  story.investHealth = { satisfied: story.investSatisfied, issues: analysis.warnings };
  story.investAnalysis = {
    source: analysis.source,
    summary: analysis.summary,
    aiSummary: analysis.ai?.summary || '',
    aiWarnings: analysis.ai?.warnings || [],
    aiModel: analysis.ai?.model || null,
    usedFallback: analysis.usedFallback,
    error: analysis.ai?.error || null,
    fallbackWarnings: analysis.fallbackWarnings || [],
  };
}

function normalizeStoryPoint(value) {
  if (value == null || value === '') {
    return null;
  }
  const numeric = Number(value);
  if (!Number.isFinite(numeric)) {
    throw Object.assign(new Error('Story point must be a number'), { statusCode: 400 });
  }
  if (!Number.isInteger(numeric)) {
    throw Object.assign(new Error('Story point must be an integer'), { statusCode: 400 });
  }
  if (numeric < 0) {
    throw Object.assign(new Error('Story point cannot be negative'), { statusCode: 400 });
  }
  return numeric;
}

function normalizeStoryStatus(value) {
  if (value == null) {
    return STORY_STATUS_DEFAULT;
  }
  const text = String(value).trim();
  if (!text) {
    return STORY_STATUS_DEFAULT;
  }
  const match = STORY_STATUS_VALUES.find((status) => status.toLowerCase() === text.toLowerCase());
  if (!match) {
    const error = new Error(`Story status must be one of: ${STORY_STATUS_VALUES.join(', ')}`);
    error.statusCode = 400;
    throw error;
  }
  return match;
}

function safeNormalizeStoryStatus(value) {
  try {
    return normalizeStoryStatus(value);
  } catch (error) {
    return STORY_STATUS_DEFAULT;
  }
}

function normalizeTaskStatus(value) {
  if (value == null) {
    return TASK_STATUS_DEFAULT;
  }
  const text = String(value).trim();
  if (!text) {
    return TASK_STATUS_DEFAULT;
  }
  const match = TASK_STATUS_OPTIONS.find((option) => option.toLowerCase() === text.toLowerCase());
  if (!match) {
    const error = new Error(`Task status must be one of: ${TASK_STATUS_OPTIONS.join(', ')}`);
    error.statusCode = 400;
    throw error;
  }
  return match;
}

function normalizeTaskEstimationHours(value) {
  if (value == null || value === '') {
    return null;
  }
  const numeric = Number(value);
  if (!Number.isFinite(numeric)) {
    const error = new Error('Estimation hours must be a number');
    error.statusCode = 400;
    throw error;
  }
  if (numeric < 0) {
    const error = new Error('Estimation hours cannot be negative');
    error.statusCode = 400;
    throw error;
  }
  return numeric;
}

function normalizeDependencyRelationship(value) {
  if (value == null) {
    return STORY_DEPENDENCY_DEFAULT;
  }
  const text = String(value).trim().toLowerCase();
  if (!text) {
    return STORY_DEPENDENCY_DEFAULT;
  }
  const match = STORY_DEPENDENCY_RELATIONSHIPS.find((entry) => entry === text);
  return match || STORY_DEPENDENCY_DEFAULT;
}

function normalizeComponentsInput(value, options = {}) {
  const { strict = false } = options;
  let entries = [];
  if (Array.isArray(value)) {
    entries = value.map((entry) => String(entry).trim());
  } else if (value == null) {
    entries = [];
  } else if (typeof value === 'string') {
    const trimmed = value.trim();
    if (trimmed) {
      try {
        const parsed = JSON.parse(trimmed);
        if (Array.isArray(parsed)) {
          entries = parsed.map((entry) => String(entry).trim());
        } else {
          entries = [];
        }
      } catch {
        entries = trimmed.split(/[\n,;]+/).map((entry) => entry.trim());
      }
    }
  } else {
    entries = [String(value).trim()];
  }

  const seen = new Set();
  const normalized = [];
  const invalid = [];

  entries
    .map((entry) => entry.trim())
    .filter((entry) => entry.length > 0)
    .forEach((entry) => {
      const canonical = COMPONENT_LOOKUP.get(entry.toLowerCase());
      if (canonical) {
        if (!seen.has(canonical)) {
          seen.add(canonical);
          normalized.push(canonical);
        }
      } else {
        invalid.push(entry);
      }
    });

  if (strict && invalid.length) {
    const error = new Error(
      `Components must be chosen from: ${COMPONENT_CATALOG.join(', ')}`
    );
    error.code = 'INVALID_COMPONENTS';
    error.details = { invalid, allowed: COMPONENT_CATALOG };
    error.statusCode = 400;
    throw error;
  }

  return normalized;
}

function serializeComponents(components) {
  return JSON.stringify(Array.isArray(components) ? components : []);
}

function toBoolean(value) {
  if (typeof value === 'boolean') {
    return value;
  }
  if (typeof value === 'number') {
    return value !== 0;
  }
  if (typeof value === 'string') {
    const normalized = value.trim().toLowerCase();
    if (!normalized) {
      return false;
    }
    return normalized === '1' || normalized === 'true' || normalized === 'yes' || normalized === 'on';
  }
  return false;
}

function collapseWhitespace(value) {
  return String(value ?? '')
    .replace(/\s+/g, ' ')
    .trim();
}

function cleanFragment(value) {
  const collapsed = collapseWhitespace(value);
  return collapsed.replace(/^[\s,.;:!?-]+/, '').replace(/[\s,.;:!?]+$/, '');
}

function sentenceFragment(value) {
  const cleaned = cleanFragment(value);
  if (!cleaned) {
    return '';
  }
  return cleaned.charAt(0).toUpperCase() + cleaned.slice(1);
}

function ensureSentence(value) {
  const fragment = cleanFragment(value);
  if (!fragment) {
    return '';
  }
  const sentence = fragment.charAt(0).toUpperCase() + fragment.slice(1);
  return /[.!?]$/.test(sentence) ? sentence : `${sentence}.`;
}

function limitLength(value, maxLength) {
  const text = String(value ?? '');
  if (text.length <= maxLength) {
    return text;
  }
  const truncated = text.slice(0, Math.max(0, maxLength - 1)).trimEnd();
  return `${truncated}…`;
}

function toStoryTitle(value) {
  const fragment = cleanFragment(value);
  if (!fragment) {
    return 'New User Story';
  }
  const words = fragment.split(/\s+/).map((word) => {
    if (/^[A-Z0-9]+$/.test(word)) {
      return word;
    }
    return word.charAt(0).toUpperCase() + word.slice(1).toLowerCase();
  });
  const title = words.join(' ');
  return limitLength(title, 120);
}

function cleanupPersona(value) {
  let persona = cleanFragment(value)
    .replace(/^(?:the|a|an|my|our)\s+/i, '')
    .trim();
  if (!persona) {
    return '';
  }
  return sentenceFragment(persona);
}

function cleanupGoal(value) {
  let goal = cleanFragment(value);
  goal = goal.replace(/^to\s+/i, '').replace(/^that\s+/i, '');
  return goal.trim();
}

function cleanupBenefit(value) {
  return cleanFragment(value);
}

function parseIdeaSegments(text) {
  const normalized = collapseWhitespace(text);
  const result = { persona: '', goal: '', benefit: '' };
  if (!normalized) {
    return result;
  }

  const personaPattern = /\bas\s+(?:an?\s+)?([^,.;]+?)\s*,?\s*i\s+want\s+(.*?)(?:\s*(?:,|\s)+so\s+that\s+(.+))?$/i;
  const match = normalized.match(personaPattern);
  if (match) {
    result.persona = match[1] ?? '';
    result.goal = match[2] ?? '';
    result.benefit = match[3] ?? '';
    return result;
  }

  const lower = normalized.toLowerCase();
  const soIndex = lower.indexOf(' so that ');
  if (soIndex >= 0) {
    result.goal = normalized.slice(0, soIndex);
    result.benefit = normalized.slice(soIndex + 9);
  } else {
    result.goal = normalized;
  }

  if (!result.persona) {
    const forMatch = normalized.match(/\bfor\s+(?:the\s+)?([a-z][^,.;]+)/i);
    if (forMatch) {
      result.persona = forMatch[1] ?? '';
    }
  }

  return result;
}

function lowercaseSentenceFragment(value) {
  const fragment = sentenceFragment(value);
  if (!fragment) {
    return '';
  }
  return fragment.charAt(0).toLowerCase() + fragment.slice(1);
}

function formatComponentSentence(components) {
  const valid = (Array.isArray(components) ? components : [])
    .map((component) => String(component || '').trim())
    .filter((component) => component && component !== UNSPECIFIED_COMPONENT);
  if (valid.length === 0) {
    return '';
  }
  const readable = valid.map((component) => {
    const spaced = component
      .replace(/_/g, ' ')
      .replace(/([a-z])([A-Z])/g, '$1 $2');
    return toStoryTitle(spaced);
  });
  const [last] = readable.slice(-1);
  const initial = readable.slice(0, -1);
  const list = initial.length ? `${initial.join(', ')} and ${last}` : last;
  const suffix = readable.length > 1 ? 'components' : 'component';
  return ensureSentence(`Focus on the ${list} ${suffix}.`);
}

function deriveStoryTitleFromSegments(segments, normalized) {
  const goal = cleanupGoal(segments.goal);
  if (goal) {
    return toStoryTitle(goal);
  }
  let candidate = collapseWhitespace(normalized);
  candidate = candidate.replace(
    /^as\s+(?:an?\s+)?[^,.;]+?,?\s*i\s+(?:want|need)\s+/i,
    ''
  );
  const soIndex = candidate.toLowerCase().indexOf(' so that ');
  if (soIndex >= 0) {
    candidate = candidate.slice(0, soIndex);
  }
  const firstSentence = candidate.split(/(?<=[.!?])\s+/)[0] || candidate;
  const firstClause = firstSentence.split(/[,:;]/)[0] || firstSentence;
  return toStoryTitle(firstClause);
}

function deriveDescriptionFromIdea(text, segments, context = {}, wantFragment = '') {
  const normalized = collapseWhitespace(text);
  const parent = context?.parent || null;
  const components = context?.components || [];
  const persona = cleanupPersona(segments.persona) || sentenceFragment(parent?.asA) || 'User';
  const benefitRaw =
    cleanupBenefit(segments.benefit) || cleanFragment(parent?.soThat || '');
  const benefitClause = lowercaseSentenceFragment(benefitRaw);
  let goalClause = lowercaseSentenceFragment(wantFragment || segments.goal || normalized);
  if (goalClause) {
    goalClause = /^to\s+/i.test(goalClause) ? goalClause : `to ${goalClause}`;
  }

  const sentences = [];

  if (persona && goalClause) {
    const firstSentence = `As a ${persona}, I want ${goalClause}`;
    sentences.push(ensureSentence(firstSentence));
  } else if (goalClause) {
    const firstSentence = `This story enables the team ${goalClause}`;
    sentences.push(ensureSentence(firstSentence));
  } else if (normalized) {
    sentences.push(ensureSentence(normalized));
  }

  if (benefitClause) {
    sentences.push(ensureSentence(`This ensures ${benefitClause}`));
  }

  const componentSentence = formatComponentSentence(components);
  if (componentSentence) {
    sentences.push(componentSentence);
  }

  if (parent?.title) {
    sentences.push(ensureSentence(`This work supports the parent story "${parent.title}".`));
  }

  return sentences.filter(Boolean).join(' ');
}

function generateStoryDraftFromIdea(idea, context = {}) {
  const normalized = collapseWhitespace(idea);
  if (!normalized) {
    throw Object.assign(new Error('Idea text is required'), { statusCode: 400 });
  }

  const segments = parseIdeaSegments(normalized);
  const persona = cleanupPersona(segments.persona);
  const goal = cleanupGoal(segments.goal);
  const benefit = cleanupBenefit(segments.benefit);
  const parent = context?.parent || null;
  const parentComponents = parent
    ? normalizeComponentsInput(parent.components || [])
    : [];
  const parentStoryPoint = Number.isFinite(parent?.storyPoint)
    ? Number(parent.storyPoint)
    : Number.isFinite(parent?.story_point)
    ? Number(parent.story_point)
    : null;

  let suggestedStoryPoint = null;
  if (Number.isFinite(parentStoryPoint) && parentStoryPoint > 1) {
    suggestedStoryPoint = Math.max(1, Math.min(8, Math.round(parentStoryPoint / 2)));
  }

  const verbPattern = /^(?:implement|enable|provide|allow|support|deliver|build|create|add|improve|automate|migrate|configure|update|design|introduce|establish|monitor|audit|analyze|define|draft|refine|document|collect|optimize|secure|measure|track|streamline|orchestrate)\b/i;
  let wantFragment = goal;
  if (wantFragment) {
    const normalizedGoal = wantFragment.trim().toLowerCase();
    if (!verbPattern.test(wantFragment) || /^audit\s+\w+ing\b/.test(normalizedGoal)) {
      wantFragment = `implement ${wantFragment}`;
    }
  }

  const draft = {
    title: deriveStoryTitleFromSegments(segments, normalized),
    description: deriveDescriptionFromIdea(normalized, segments, { parent, components: parentComponents }, wantFragment),
    asA: persona || sentenceFragment(parent?.asA) || 'User',
    iWant: wantFragment ? sentenceFragment(wantFragment) : sentenceFragment(normalized),
    soThat: benefit ? sentenceFragment(benefit) : sentenceFragment(parent?.soThat || '') || 'I can accomplish my goals more effectively',
    components: parentComponents,
    storyPoint: suggestedStoryPoint,
    assigneeEmail: parent?.assigneeEmail ? String(parent.assigneeEmail).trim() : '',
  };

  if (!draft.soThat) {
    draft.soThat = '';
  }

  return draft;
}

function buildStoryPathLabel(story, storyMap) {
  if (!story) return '';
  if (!storyMap) return story.title || '';
  const segments = [];
  let current = story;
  while (current) {
    segments.unshift(current.title || 'Untitled');
    current =
      current.parentId != null && storyMap.has(current.parentId)
        ? storyMap.get(current.parentId)
        : null;
  }
  return segments.join(' › ');
}

function renderStepList(label, steps) {
  const lines = [`${label}:`];
  if (Array.isArray(steps) && steps.length > 0) {
    steps.forEach((step) => {
      const text = String(step ?? '').trim() || '(blank)';
      lines.push(`- ${text}`);
    });
  } else {
    lines.push('- (not provided)');
  }
  return lines;
}

function collectChildSummaries(story, depth = 0, lines = []) {
  if (!story || !Array.isArray(story.children)) {
    return lines;
  }
  story.children.forEach((child) => {
    const indent = '  '.repeat(depth);
    const parts = [child.title || 'Untitled story'];
    if (child.status) {
      parts.push(`Status: ${child.status}`);
    }
    if (child.storyPoint != null) {
      parts.push(`Story Point: ${child.storyPoint}`);
    }
    lines.push(`${indent}- ${parts.join(' | ')}`);
    collectChildSummaries(child, depth + 1, lines);
  });
  return lines;
}

function summarizeInvestWarnings(warnings, analysis) {
  if (!Array.isArray(warnings) || warnings.length === 0) {
    if (analysis && analysis.source === 'amazon-ai' && analysis.summary) {
      return [`- Amazon Bedrock summary: ${analysis.summary}`];
    }
    return ['- Amazon Bedrock confirmed the story currently meets INVEST criteria.'];
  }
  return warnings.map((warning) => {
    const criterion = warning.criterion ? String(warning.criterion).toUpperCase() : '';
    const suggestion = warning.suggestion ? ` Suggestion: ${warning.suggestion}` : '';
    return `- ${criterion ? `${criterion}: ` : ''}${warning.message || 'Follow-up required.'}${suggestion}`;
  });
}

function listReferenceDocuments(documents) {
  if (!Array.isArray(documents) || documents.length === 0) {
    return ['No reference documents recorded.'];
  }
  return documents.map((doc, index) => {
    const name = doc.name || `Document ${index + 1}`;
    const url = doc.url || 'N/A';
    return `- ${name}: ${url}`;
  });
}

function formatMarkdownTableCell(value) {
  if (value == null) {
    return '';
  }
  return String(value)
    .replace(/\r?\n/g, '<br />')
    .replace(/\|/g, '\\|');
}

function componentDisplayName(name) {
  return (typeof name === 'string' && name.trim().length > 0 ? name : UNSPECIFIED_COMPONENT).replace(
    /_/g,
    ' '
  );
}

function groupStoriesByComponent(flatStories) {
  const groups = new Map();
  const order = [...COMPONENT_CATALOG, UNSPECIFIED_COMPONENT];
  order.forEach((component) => groups.set(component, []));

  flatStories.forEach((story) => {
    const components =
      Array.isArray(story.components) && story.components.length > 0
        ? story.components
        : [UNSPECIFIED_COMPONENT];
    components.forEach((component) => {
      if (!groups.has(component)) {
        groups.set(component, []);
        order.push(component);
      }
      groups.get(component).push(story);
    });
  });

  groups.forEach((stories) => {
    stories.sort((a, b) => {
      const aTitle = a.title || '';
      const bTitle = b.title || '';
      const compare = aTitle.localeCompare(bTitle, undefined, { sensitivity: 'base' });
      if (compare !== 0) {
        return compare;
      }
      return (a.id || 0) - (b.id || 0);
    });
  });

  return { groups, order };
}

function enumerateRequirementEntries(context = {}) {
  const flatStories = Array.isArray(context.flat) ? context.flat : [];
  const { groups, order } = groupStoriesByComponent(flatStories);
  const requirements = [];
  let componentSequence = 0;

  order.forEach((component) => {
    const stories = groups.get(component) ?? [];
    if (stories.length === 0) {
      return;
    }
    componentSequence += 1;
    stories.forEach((story, storyIndex) => {
      const storySequence = storyIndex + 1;
      const identifier = `REQ-${String(componentSequence).padStart(2, '0')}-${String(
        storySequence
      ).padStart(2, '0')}`;
      requirements.push({
        id: identifier,
        componentKey: component,
        componentDisplayName: componentDisplayName(component),
        componentSequence,
        storySequence,
        story,
      });
    });
  });

  return { flatStories, groups, order, requirements };
}

function buildCommonTestDocument(context = {}) {
  const storyMap =
    context.map instanceof Map
      ? context.map
      : new Map((Array.isArray(context.flat) ? context.flat : []).map((story) => [story.id, story]));
  const { flatStories, groups, order, requirements } = enumerateRequirementEntries(context);

  const totalTests = flatStories.reduce((sum, story) => {
    if (!Array.isArray(story.acceptanceTests)) {
      return sum;
    }
    return sum + story.acceptanceTests.length;
  }, 0);

  const lines = [];
  lines.push('# Common Test Document');
  lines.push('');
  lines.push('## 1. Document Control');
  lines.push('');
  lines.push('| Field | Detail |');
  lines.push('| --- | --- |');
  lines.push('| Template | Common Test Document template |');
  lines.push(`| Generated On | ${now()} |`);
  lines.push(`| Total User Stories | ${flatStories.length} |`);
  lines.push(`| Total Acceptance Tests | ${totalTests} |`);
  lines.push(`| Requirements Covered | ${requirements.length} |`);
  lines.push('');

  lines.push('## 2. Test Strategy & Scope');
  lines.push('');
  lines.push(
    'Testing is organised by AIPM component so every requirement has at least one verification scenario. '
      +
      'Procedures combine existing acceptance tests with additional guidance on environment, data, and evidence collection.'
  );
  lines.push('');
  if (flatStories.length === 0) {
    lines.push('No user stories are available. Capture stories to generate test documentation.');
    lines.push('');
    lines.push('## 3. Requirement Traceability Matrix');
    lines.push('');
    lines.push('No requirements have been catalogued yet, so traceability cannot be established.');
    lines.push('');
    lines.push('## 4. Detailed Test Procedures');
    lines.push('');
    lines.push('Test procedures will populate automatically once requirements are defined.');
    lines.push('');
    lines.push('## 5. Test Environment & Tooling');
    lines.push('');
    lines.push('- Core Application: AIPM web client and backend services.');
    lines.push('- Tooling: Modern Chromium-based browser, SQLite database seeded with sample data.');
    lines.push('- Automation Hooks: REST API endpoints under `/api/*` for scripted verification.');
    lines.push('');
    lines.push('## 6. Risks & Mitigations');
    lines.push('');
    lines.push('- Incomplete requirements: collaborate with product owners to capture missing stories.');
    lines.push('- Environment drift: document configuration and capture evidence before upgrades.');
    lines.push('');
    lines.push('## 7. References & Approvals');
    lines.push('');
    lines.push('- Product strategy overview');
    lines.push('- INVEST guideline reference');
    lines.push('- QA sign-off checklist');
    return { title: 'Common Test Document', content: lines.join('\n') };
  }

  const summaryRows = [];
  const requirementsByComponent = new Map();
  order.forEach((component) => {
    const stories = groups.get(component) ?? [];
    if (stories.length === 0) {
      return;
    }
    const componentTests = stories.reduce((sum, story) => {
      if (!Array.isArray(story.acceptanceTests)) {
        return sum;
      }
      return sum + story.acceptanceTests.length;
    }, 0);
    summaryRows.push(`| ${componentDisplayName(component)} | ${stories.length} | ${componentTests} |`);
    requirementsByComponent.set(
      component,
      requirements.filter((entry) => entry.componentKey === component)
    );
  });

  lines.push('## 3. Requirement Traceability Matrix');
  lines.push('');
  if (requirements.length === 0) {
    lines.push('No requirements have been catalogued yet, so traceability cannot be established.');
  } else {
    lines.push('| Requirement | Story | Primary Test | Coverage |');
    lines.push('| --- | --- | --- | --- |');
    requirements.forEach((entry) => {
      const story = entry.story || {};
      const tests = Array.isArray(story.acceptanceTests) ? story.acceptanceTests : [];
      const primaryTest = tests.length
        ? formatMarkdownTableCell(
            tests[0].title && tests[0].title.trim() ? tests[0].title.trim() : 'Scenario 1'
          )
        : 'Pending test design';
      const coverage = tests.length ? 'Full' : 'Pending';
      lines.push(
        `| ${entry.id} | ${formatMarkdownTableCell(story.title || 'Untitled Story')} | ${primaryTest} | ${coverage} |`
      );
    });
  }
  lines.push('');

  lines.push('## 4. Component Test Summaries');
  lines.push('');
  if (summaryRows.length === 0) {
    lines.push('No user stories are available. Capture stories to generate test documentation.');
    return { title: 'Common Test Document', content: lines.join('\n') };
  }

  lines.push('| Component | Stories | Acceptance Tests |');
  lines.push('| --- | ---:| ---:|');
  summaryRows.forEach((row) => lines.push(row));
  lines.push('');

  lines.push('## 5. Detailed Test Procedures');
  lines.push('');

  let componentIndex = 0;
  order.forEach((component) => {
    const componentRequirements = requirementsByComponent.get(component) || [];
    if (componentRequirements.length === 0) {
      return;
    }
    componentIndex += 1;
    lines.push(`### 5.${componentIndex} ${componentDisplayName(component)}`);
    lines.push('');
    lines.push(
      'This section outlines end-to-end verification for the component, combining existing acceptance tests with repeatable QA '
        + 'instructions.'
    );
    lines.push('');

    componentRequirements.forEach((requirement) => {
      const story = requirement.story || {};
      const tests = Array.isArray(story.acceptanceTests) ? story.acceptanceTests : [];
      const storyPoint =
        story.storyPoint != null && story.storyPoint !== '' ? story.storyPoint : 'Unestimated';
      const assignee = story.assigneeEmail || 'Unassigned';
      const path = buildStoryPathLabel(story, storyMap);

      lines.push(`#### ${requirement.id} — ${story.title || 'Untitled Story'}`);
      lines.push('');
      lines.push(`- Component: ${requirement.componentDisplayName}`);
      lines.push(`- Path: ${formatMarkdownTableCell(path)}`);
      lines.push(`- Status: ${formatMarkdownTableCell(story.status || 'Draft')}`);
      lines.push(`- Estimate: ${formatMarkdownTableCell(storyPoint)}`);
      lines.push(`- Assignee: ${formatMarkdownTableCell(assignee)}`);
      lines.push('');

      lines.push('**Requirement Summary**');
      lines.push('');
      lines.push(`- As a ${story.asA || '…'}`);
      lines.push(`- I want ${story.iWant || '…'}`);
      lines.push(`- So that ${story.soThat || '…'}`);
      if (story.description && story.description.trim()) {
        lines.push('');
        lines.push('> ' + story.description.trim().replace(/\r?\n/g, '\n> '));
        lines.push('');
      } else {
        lines.push('');
      }

      lines.push('**Test Objectives**');
      lines.push('');
      lines.push(
        '- Validate end-user workflows align with the requirement narrative and acceptance criteria.'
      );
      lines.push('- Confirm integration touchpoints respond with expected signals and events.');
      lines.push('- Capture evidence (screenshots, logs, API responses) for auditability.');
      lines.push('');

      if (tests.length === 0) {
        lines.push('_No acceptance tests defined. Develop manual or automated coverage before release._');
        lines.push('');
        return;
      }

      tests.forEach((test, testIndex) => {
        const heading = test.title && test.title.trim() ? test.title.trim() : `Scenario ${testIndex + 1}`;
        const testCaseId = `${requirement.id}-TC${String(testIndex + 1).padStart(2, '0')}`;
        lines.push(`##### ${testCaseId} — ${heading}`);
        lines.push('');
        lines.push('| Section | Detail |');
        lines.push('| --- | --- |');
        lines.push(`| Requirement | ${requirement.id} |`);
        lines.push(`| Status | ${formatMarkdownTableCell(test.status || 'Draft')} |`);
        const givenSteps = renderStepList('Given', test.given).slice(1).map((line) => line.replace(/^-\s*/, ''));
        const whenSteps = renderStepList('When', test.when).slice(1).map((line) => line.replace(/^-\s*/, ''));
        const thenSteps = renderStepList('Then', test.then).slice(1).map((line) => line.replace(/^-\s*/, ''));
        const prerequisites = givenSteps.length ? givenSteps.join('<br />') : 'Documented in test data sheet.';
        const procedure = whenSteps.length
          ? whenSteps.map((step, index) => `${index + 1}. ${step}`).join('<br />')
          : 'Execute the primary user journey as described in the requirement summary.';
        const expected = thenSteps.length
          ? thenSteps.map((step, index) => `${index + 1}. ${step}`).join('<br />')
          : 'System responds according to INVEST-compliant acceptance criteria.';
        lines.push(`| Preconditions | ${formatMarkdownTableCell(prerequisites)} |`);
        lines.push(`| Procedure | ${formatMarkdownTableCell(procedure)} |`);
        lines.push(`| Expected Results | ${formatMarkdownTableCell(expected)} |`);
        if (Array.isArray(test.referenceDocuments) && test.referenceDocuments.length > 0) {
          const references = test.referenceDocuments
            .map((doc) => `${doc.name || 'Reference'} (${doc.url || 'N/A'})`)
            .join('<br />');
          lines.push(`| References | ${formatMarkdownTableCell(references)} |`);
        } else {
          lines.push('| References | Requirement specification, design guidelines |');
        }
        if (test.gwtHealth) {
          const healthLabel = test.gwtHealth.satisfied ? 'Pass' : 'Needs review';
          lines.push(`| Gherkin Health | ${healthLabel} |`);
          if (Array.isArray(test.gwtHealth.issues) && test.gwtHealth.issues.length > 0) {
            const issues = test.gwtHealth.issues
              .map((issue) => {
                const criterion = issue.criterion ? `${issue.criterion.toUpperCase()}: ` : '';
                return `${criterion}${issue.message || 'Follow-up required.'}`;
              })
              .join('<br />');
            lines.push(`| Review Notes | ${formatMarkdownTableCell(issues)} |`);
          }
        }
        lines.push('');
      });
    });
  });

  lines.push('## 6. Test Environment & Tooling');
  lines.push('');
  lines.push('- **Application Tier:** AIPM backend services with SQLite persistence.');
  lines.push('- **Client Tier:** Browser-based UI (Chrome 119+ or Firefox 118+ recommended).');
  lines.push('- **Test Data:** Sample dataset generated via `scripts/generate-sample-dataset.mjs`.');
  lines.push('- **Automation Hooks:** REST API calls documented under `/api/*` endpoints.');
  lines.push('- **Monitoring:** Browser devtools network logs, server console output, and database snapshots.');
  lines.push('');

  lines.push('## 7. Risks & Mitigations');
  lines.push('');
  lines.push('- **Scope creep:** Lock sprint backlog before executing regression cycles.');
  lines.push('- **Integration drift:** Pin external dependencies and verify API contracts with mocks.');
  lines.push('- **Insufficient evidence:** Store artefacts in the QA share with timestamps.');
  lines.push('');

  lines.push('## 8. References & Approvals');
  lines.push('');
  lines.push('- AIPM Common Requirement Specification (latest revision).');
  lines.push('- Engineering design review minutes.');
  lines.push('- QA sign-off checklist and retrospective notes.');

  return { title: 'Common Test Document', content: lines.join('\n') };
}

function buildCommonRequirementSpecificationDocument(context = {}) {
  const storyMap =
    context.map instanceof Map
      ? context.map
      : new Map((Array.isArray(context.flat) ? context.flat : []).map((story) => [story.id, story]));
  const { flatStories, groups, order, requirements } = enumerateRequirementEntries(context);

  const lines = [];
  lines.push('# Common Requirement Specification');
  lines.push('');
  lines.push('## 1. Document Control');
  lines.push('');
  lines.push('| Field | Detail |');
  lines.push('| --- | --- |');
  lines.push('| Template | Common Requirement Specification template |');
  lines.push(`| Generated On | ${now()} |`);
  lines.push(`| Total User Stories | ${flatStories.length} |`);
  lines.push(`| Requirements Catalogued | ${requirements.length} |`);
  lines.push('');

  lines.push('## 2. About AIPM');
  lines.push('');
  lines.push(
    'AI Project Manager (AIPM) orchestrates agile delivery with AI-assisted story analysis, documentation, and verification '
      +
      'pipelines. The platform centralises story capture, INVEST health assessments, automated acceptance test generation, and '
      +
      'document exports so distributed teams share a single source of truth.'
  );
  lines.push('');
  lines.push('- **Core capabilities:** backlog modelling, documentation generation, traceability, and quality signals.');
  lines.push('- **Primary stakeholders:** product managers, engineers, quality analysts, and compliance reviewers.');
  lines.push('- **Value proposition:** shorten feedback loops by combining structured requirements with AI-authored insights.');
  lines.push('');

  lines.push('## 3. System Design & Architecture');
  lines.push('');
  lines.push(
    'The solution follows a layered architecture. The conceptual block diagram includes:');
  lines.push('- **Presentation Layer:** Browser SPA rendering mindmaps, outlines, and document workflows.');
  lines.push('- **Application Services:** Node.js backend exposing REST APIs for stories, health checks, and document export.');
  lines.push('- **Intelligence Services:** Amazon Bedrock integrations performing INVEST and document synthesis.');
  lines.push('- **Data Layer:** SQLite persistence with traceable relationships between stories, tests, and references.');
  lines.push('- **Integrations:** Webhooks and document download endpoints for downstream tooling.');
  lines.push('');
  lines.push(
    'Signals traverse from UI interactions (create/update stories) to backend validation, onward to AI enrichment, and finally '
      +
      'to persistence and reporting layers. This ensures each requirement change propagates to testing and documentation.'
  );
  lines.push('');

  lines.push('## 4. Operational Workflow & Signalling');
  lines.push('');
  lines.push('- **Story lifecycle:** Draft → Ready → In Progress → Blocked/Approved → Done. Status updates trigger INVEST checks.');
  lines.push('- **Signal propagation:** Story edits invoke acceptance test regeneration, gWT health evaluation, and layout refresh.');
  lines.push('- **Traceability:** Requirement IDs map to acceptance scenarios and reference documents for audit readiness.');
  lines.push('- **Notifications:** UI toasts and document exports inform stakeholders of changes.');
  lines.push('');

  lines.push('## 5. Installation & Deployment');
  lines.push('');
  lines.push('1. Install Node.js 20+ and npm.');
  lines.push('2. Clone the AIPM repository and run `npm install`.');
  lines.push('3. Seed sample data with `npm run seed` or `node scripts/generate-sample-dataset.mjs`.');
  lines.push('4. Launch the backend via `npm run backend` and the static front-end host.');
  lines.push('5. Configure AWS credentials for Amazon Bedrock enhanced analysis.');
  lines.push('6. Verify document generation through the Generate Document modal.');
  lines.push('');

  if (flatStories.length === 0) {
    lines.push('## 6. Requirements Catalogue');
    lines.push('');
    lines.push('No user stories are available. Capture stories to generate requirement documentation.');
    lines.push('');
    lines.push('## 7. Assumptions, Constraints, and Non-functional Requirements');
    lines.push('');
    lines.push('- Availability target: 99.5% for core documentation endpoints.');
    lines.push('- Performance: document generation completes within 5 seconds for 100 stories.');
    lines.push('- Security: enforce role-based access for editing and exporting artefacts.');
    lines.push('');
    lines.push('## 8. References');
    lines.push('');
    lines.push('- Product vision deck');
    lines.push('- QA strategy playbook');
    lines.push('- Amazon Bedrock API documentation');
    lines.push('');
    lines.push('## 9. Glossary & Acronyms');
    lines.push('');
    lines.push('- **AIPM:** AI Project Manager.');
    lines.push('- **INVEST:** Independent, Negotiable, Valuable, Estimable, Small, Testable.');
    lines.push('- **GWT:** Given/When/Then.');
    lines.push('');
    return { title: 'Common Requirement Specification', content: lines.join('\n') };
  }

  const statusCounts = new Map();
  flatStories.forEach((story) => {
    const status = story.status || 'Draft';
    statusCounts.set(status, (statusCounts.get(status) || 0) + 1);
  });

  lines.push('## 6. Requirements Catalogue');
  lines.push('');
  lines.push('### 6.1 Portfolio Snapshot');
  lines.push('');
  lines.push('| Status | Stories |');
  lines.push('| --- | ---:|');
  Array.from(statusCounts.keys())
    .sort((a, b) => a.localeCompare(b, undefined, { sensitivity: 'base' }))
    .forEach((status) => {
      lines.push(`| ${status} | ${statusCounts.get(status)} |`);
    });
  lines.push('');

  lines.push('| Component | Stories | Ready/Done | Blocked |');
  lines.push('| --- | ---:| ---:| ---:|');
  order.forEach((component) => {
    const stories = groups.get(component) ?? [];
    if (stories.length === 0) {
      return;
    }
    let readyCount = 0;
    let blockedCount = 0;
    stories.forEach((story) => {
      const status = (story.status || '').toLowerCase();
      if (['ready', 'approved', 'done'].includes(status)) {
        readyCount += 1;
      }
      if (status === 'blocked') {
        blockedCount += 1;
      }
    });
    lines.push(`| ${componentDisplayName(component)} | ${stories.length} | ${readyCount} | ${blockedCount} |`);
  });
  lines.push('');

  const requirementsByComponent = new Map();
  order.forEach((component) => {
    requirementsByComponent.set(
      component,
      requirements.filter((entry) => entry.componentKey === component)
    );
  });

  let componentIndex = 0;
  order.forEach((component) => {
    const componentRequirements = requirementsByComponent.get(component) || [];
    if (componentRequirements.length === 0) {
      return;
    }
    componentIndex += 1;
    lines.push(`### 6.${componentIndex + 1} ${componentDisplayName(component)}`);
    lines.push('');
    lines.push(
      'The following requirements encapsulate scope, dependencies, and verification expectations for this component.'
    );
    lines.push('');

    componentRequirements.forEach((entry) => {
      const story = entry.story || {};
      const storyPoint =
        story.storyPoint != null && story.storyPoint !== '' ? story.storyPoint : 'Unestimated';
      const componentsList =
        Array.isArray(story.components) && story.components.length > 0
          ? story.components.map((name) => componentDisplayName(name)).join(', ')
          : componentDisplayName(UNSPECIFIED_COMPONENT);
      const assignee = story.assigneeEmail || 'Unassigned';
      const path = buildStoryPathLabel(story, storyMap);
      const tests = Array.isArray(story.acceptanceTests) ? story.acceptanceTests : [];
      const docs = Array.isArray(story.referenceDocuments) ? story.referenceDocuments : [];
      const childLines = collectChildSummaries(story, 0, []);

      lines.push(`#### ${entry.id} ${story.title || 'Untitled Story'}`);
      lines.push('');
      lines.push('| Field | Detail |');
      lines.push('| --- | --- |');
      lines.push(`| Component | ${formatMarkdownTableCell(entry.componentDisplayName)} |`);
      lines.push(`| Status | ${formatMarkdownTableCell(story.status || 'Draft')} |`);
      lines.push(`| Story Point | ${formatMarkdownTableCell(storyPoint)} |`);
      lines.push(`| Assignee | ${formatMarkdownTableCell(assignee)} |`);
      lines.push(`| Path | ${formatMarkdownTableCell(path)} |`);
      lines.push(`| Linked Components | ${formatMarkdownTableCell(componentsList)} |`);
      lines.push(`| Acceptance Tests | ${tests.length} |`);
      lines.push('');

      lines.push('**Requirement Statement**');
      lines.push('');
      lines.push(`- As a ${story.asA || '…'}`);
      lines.push(`- I want ${story.iWant || '…'}`);
      lines.push(`- So that ${story.soThat || '…'}`);
      if (story.description && story.description.trim()) {
        lines.push('');
        lines.push('> ' + story.description.trim().replace(/\r?\n/g, '\n> '));
        lines.push('');
      } else {
        lines.push('');
      }

      lines.push('**Functional Expectations**');
      lines.push('');
      lines.push('- Align UI/UX behaviour with INVEST-compliant acceptance criteria.');
      lines.push('- Ensure data persistence and API responses reflect state transitions.');
      lines.push('- Surface validation errors and success feedback to end users.');
      lines.push('');

      lines.push('**Interfaces & Signalling**');
      lines.push('');
      lines.push('- Trigger story health checks upon status change.');
      lines.push('- Emit document regeneration signal when requirements or acceptance tests update.');
      lines.push('- Maintain websocket or polling hooks (where applicable) for UI synchronisation.');
      lines.push('');

      lines.push('**Verification Overview**');
      lines.push('');
      if (tests.length === 0) {
        lines.push('- Acceptance tests pending authoring.');
      } else {
        tests.forEach((test, index) => {
          const heading = test.title && test.title.trim() ? test.title.trim() : `Scenario ${index + 1}`;
          const outcomes =
            Array.isArray(test.then) && test.then.length > 0
              ? test.then.map((step) => String(step).trim()).join('; ')
              : 'Then steps not specified.';
          lines.push(`- ${heading} (Status: ${test.status || 'Draft'})`);
          lines.push(`  Outcomes: ${outcomes}`);
        });
      }
      lines.push('');

      lines.push('**Dependencies & Child Work**');
      lines.push('');
      if (childLines.length === 0) {
        lines.push('- No child stories linked.');
      } else {
        childLines.forEach((line) => lines.push(line));
      }
      lines.push('');

      lines.push('**Reference Materials**');
      lines.push('');
      if (docs.length === 0) {
        lines.push('- No reference documents recorded.');
      } else {
        listReferenceDocuments(docs).forEach((docLine) => lines.push(docLine));
      }
      lines.push('');

      lines.push('**INVEST & Quality Notes**');
      lines.push('');
      const investHealth = story.investHealth || null;
      const investLines = summarizeInvestWarnings(
        investHealth?.issues || [],
        story.investAnalysis && story.investAnalysis.aiSummary
          ? { summary: story.investAnalysis.aiSummary, source: story.investAnalysis.source }
          : story.investAnalysis
      );
      investLines.forEach((line) => lines.push(line));
      lines.push('');
    });
  });

  lines.push('## 7. Assumptions, Constraints, and Non-functional Requirements');
  lines.push('');
  lines.push('- **Performance:** Generate mindmap and document exports in under 3 seconds for standard datasets.');
  lines.push('- **Security:** Protect API endpoints with authentication and audit logging.');
  lines.push('- **Scalability:** Support concurrent editors with eventual consistency across UI panels.');
  lines.push('- **Compliance:** Maintain traceability from requirements to verification for audits.');
  lines.push('');

  lines.push('## 8. References');
  lines.push('');
  lines.push('- Product vision deck');
  lines.push('- QA strategy playbook');
  lines.push('- OpenAI API documentation');
  lines.push('- Internal UX guidelines for mindmap interactions');
  lines.push('');

  lines.push('## 9. Glossary & Acronyms');
  lines.push('');
  lines.push('- **AIPM:** AI Project Manager.');
  lines.push('- **INVEST:** Independent, Negotiable, Valuable, Estimable, Small, Testable.');
  lines.push('- **GWT:** Given/When/Then.');
  lines.push('- **RACI:** Responsible, Accountable, Consulted, Informed.');
  lines.push('');

  lines.push('## 10. Revision History');
  lines.push('');
  lines.push('| Version | Date | Description | Author |');
  lines.push('| --- | --- | --- | --- |');
  lines.push(`| 1.0 | ${now()} | Auto-generated specification from current backlog | AIPM |`);

  return { title: 'Common Requirement Specification', content: lines.join('\n') };
}

function normalizeDocumentType(type) {
  const normalized = String(type || '').toLowerCase();
  if (
    [
      'test',
      'test-document',
      'test_document',
      'common-test',
      'common-test-document',
      'common_test_document',
    ].includes(normalized)
  ) {
    return 'common-test-document';
  }
  if (
    [
      'system',
      'system-requirement',
      'system_requirement',
      'system-requirement-document',
      'common-requirement',
      'common-requirement-specification',
      'common_requirement_specification',
    ].includes(normalized)
  ) {
    return 'common-requirement-specification';
  }
  return normalized;
}

function defaultDocumentTitle(type) {
  const normalized = normalizeDocumentType(type);
  if (normalized === 'common-test-document') {
    return 'Common Test Document';
  }
  if (normalized === 'common-requirement-specification') {
    return 'Common Requirement Specification';
  }
  return 'AI Project Manager Document';
}

function slugifyFilename(value, fallback = 'document') {
  const base = String(value || fallback)
    .toLowerCase()
    .replace(/[^a-z0-9]+/g, '-')
    .replace(/^-+|-+$/g, '');
  return (base || 'document') + '.md';
}

function prepareStoriesForDocument(context = {}) {
  const flatStories = Array.isArray(context.flat) ? context.flat : [];
  const storyMap =
    context.map instanceof Map
      ? context.map
      : new Map(flatStories.map((story) => [story.id, story]));

  return flatStories.map((story) => ({
    id: story.id,
    title: story.title || '',
    status: story.status || '',
    storyPoint: story.storyPoint ?? null,
    components: Array.isArray(story.components) ? story.components : [],
    assigneeEmail: story.assigneeEmail || '',
    path: buildStoryPathLabel(story, storyMap),
    investSummary: story.investAnalysis?.summary || '',
    investIssues: Array.isArray(story.investHealth?.issues)
      ? story.investHealth.issues.map((issue) => ({
          criterion: issue.criterion ? String(issue.criterion) : '',
          message: issue.message ? String(issue.message) : '',
          suggestion: issue.suggestion ? String(issue.suggestion) : '',
        }))
      : [],
    acceptanceTests: Array.isArray(story.acceptanceTests)
      ? story.acceptanceTests.map((test) => ({
          id: test.id,
          title: test.title || '',
          status: test.status || '',
          given: Array.isArray(test.given) ? test.given.map((step) => String(step)) : [],
          when: Array.isArray(test.when) ? test.when.map((step) => String(step)) : [],
          then: Array.isArray(test.then) ? test.then.map((step) => String(step)) : [],
          gwtIssues: Array.isArray(test.gwtHealth?.issues)
            ? test.gwtHealth.issues.map((issue) => ({
                criterion: issue.criterion ? String(issue.criterion) : '',
                message: issue.message ? String(issue.message) : '',
                suggestion: issue.suggestion ? String(issue.suggestion) : '',
              }))
            : [],
        }))
      : [],
    referenceDocuments: Array.isArray(story.referenceDocuments)
      ? story.referenceDocuments.map((doc) => ({
          name: doc.name || '',
          url: doc.url || '',
        }))
      : [],
  }));
}

function buildComponentSummary(flatStories) {
  const { groups, order } = groupStoriesByComponent(flatStories);
  return order.map((component) => {
    const entries = groups.get(component) ?? [];
    return {
      component,
      displayName: componentDisplayName(component),
      storyCount: entries.length,
      stories: entries.map((story) => ({
        id: story.id,
        title: story.title || '',
        status: story.status || '',
        storyPoint: story.storyPoint ?? null,
        assigneeEmail: story.assigneeEmail || '',
      })),
    };
  });
}

async function requestDocumentFromAi(type, context, config) {
  return await requestDocumentFromAmazonAi(type, context, config);
}

async function generateDocumentFile(type, context = {}) {
  const config = readAiConfig();
  if (config.enabled) {
    try {
      const aiDocument = await requestDocumentFromAi(type, context, config);
      if (aiDocument && aiDocument.content) {
        return { ...aiDocument, source: 'amazon-ai' };
      }
    } catch (error) {
      console.error('Amazon AI document generation failed', error);
    }
  }

  const fallbackDocument = generateDocumentPayload(type, context);
  const source = config.enabled ? 'fallback' : 'baseline';
  return { ...fallbackDocument, source };
}

function generateDocumentPayload(type, context = {}) {
  const normalized = String(type || '').toLowerCase();
  if (
    [
      'test',
      'test-document',
      'test_document',
      'common-test',
      'common-test-document',
      'common_test_document',
    ].includes(normalized)
  ) {
    return buildCommonTestDocument(context);
  }
  if (
    [
      'system',
      'system-requirement',
      'system_requirement',
      'system-requirement-document',
      'common-requirement',
      'common-requirement-specification',
      'common_requirement_specification',
    ].includes(normalized)
  ) {
    return buildCommonRequirementSpecificationDocument(context);
  }
  const error = new Error('Unsupported document type');
  error.statusCode = 400;
  throw error;
}

const MEASURABLE_PATTERN = /([0-9]+\s*(ms|s|sec|seconds?|minutes?|hours?|%|percent|users?|items?|requests?|errors?))/i;
const HTTP_STATUS_CODE_PATTERN = /\b(20\d|30\d|40\d|50\d)\b/;
const OBSERVABLE_KEYWORDS = [
  'display',
  'show',
  'visible',
  'see',
  'hide',
  'hidden',
  'reveal',
  'status',
  'update',
  'updated',
  'redirect',
  'navigat',
  'receive',
  'sent',
  'email',
  'message',
  'notification',
  'approved',
  'rejected',
  'enabled',
  'disabled',
  'error',
  'success',
  'log',
  'record',
  'save',
  'persist',
  'create',
  'generated',
  'delete',
  'download',
  'response',
  'http',
  'json',
  'table',
  'list',
  'modal',
  'screen',
  'document',
  'report',
  'audit',
  'chart',
  'value',
  'field',
  'button',
  'link',
  'toast',
  'highlight',
  'select',
  'count',
  'badge',
  'tab',
  'workflow',
  'progress',
  'api',
  'return',
  'flag',
  'equal',
  'match',
  'exists',
  'contain',
  'appear',
  'generated',
  'accessible',
  'render',
  'approve',
  'reject',
  'tooltip',
  'indicat',
  'draw',
  'dod',
  'blocker',
];

function isObservableOutcome(step) {
  const text = typeof step === 'string' ? step.trim() : String(step ?? '').trim();
  if (!text) {
    return false;
  }
  const normalized = text.toLowerCase();
  if (MEASURABLE_PATTERN.test(normalized)) {
    return true;
  }
  if (HTTP_STATUS_CODE_PATTERN.test(normalized) && (normalized.includes('http') || normalized.includes('status'))) {
    return true;
  }
  return OBSERVABLE_KEYWORDS.some((keyword) => normalized.includes(keyword));
}

function measurabilityWarnings(thenSteps) {
  const warnings = [];
  const suggestions = [];
  thenSteps.forEach((step, index) => {
    const text = typeof step === 'string' ? step.trim() : String(step ?? '').trim();
    if (!text) {
      const suggestion =
        `Then step ${index + 1}: describe the expected outcome so testers know what to observe or measure.`;
      warnings.push({
        index,
        message: `Then step ${index + 1} is blank or missing an outcome.`,
        details: 'Then steps should explain what changes, appears, or is validated after the action.',
        suggestion,
      });
      suggestions.push(suggestion);
      return;
    }
    if (!isObservableOutcome(text)) {
      const suggestion =
        `Then step ${index + 1}: explain what is observable (e.g., status updates, confirmation message) or include a quantitative target such as “within 2 seconds”.`;
      warnings.push({
        index,
        message: `Then step ${index + 1} lacks an observable or measurable result.`,
        details: 'Then steps should describe what testers can see, confirm, or measure to verify success.',
        suggestion,
      });
      suggestions.push(suggestion);
    }
  });
  return { warnings, suggestions };
}

function buildGwtHealth(given, when, then, measurability) {
  const issues = [];
  const hasContent = (steps) => steps.some((step) => step && step.trim().length > 0);

  if (!hasContent(given)) {
    issues.push({
      criterion: 'Given',
      message: 'Provide at least one Given step describing the starting context.',
      details: 'A Given step establishes preconditions so testers can reproduce the scenario.',
      suggestion: 'Example: “Given the user is signed in as an administrator”.',
    });
  }
  if (!hasContent(when)) {
    issues.push({
      criterion: 'When',
      message: 'Add a When step that explains the action under test.',
      details: 'The When step captures the behaviour being exercised in the scenario.',
      suggestion: 'Example: “When they approve the pending request”.',
    });
  }
  if (!hasContent(then)) {
    issues.push({
      criterion: 'Then',
      message: 'Add a Then step outlining the expected result.',
      details: 'Then steps describe the observable outcome that proves the story works.',
      suggestion: 'Example: “Then the request status updates to Approved and a confirmation email is sent”.',
    });
  }

  measurability.forEach((warning) => {
    issues.push({
      criterion: `Then step ${warning.index + 1}`,
      message: warning.message,
      details: warning.details,
      suggestion: warning.suggestion,
    });
  });

  return { satisfied: issues.length === 0, issues };
}

function acceptanceTestColumnsForInsert() {
  if (acceptanceTestsHasTitleColumn) {
    return {
      columns:
        'story_id, title, given, when_step, then_step, status, created_at, updated_at', // prettier-ignore
      placeholders: '?, ?, ?, ?, ?, ?, ?, ?',
    };
  }
  return {
    columns: 'story_id, given, when_step, then_step, status, created_at, updated_at',
    placeholders: '?, ?, ?, ?, ?, ?, ?',
  };
}

function insertAcceptanceTest(
  db,
  { storyId, title = '', given, when, then, status = ACCEPTANCE_TEST_STATUS_DRAFT, timestamp = now() }
) {
  const { columns, placeholders } = acceptanceTestColumnsForInsert();
  const statement = db.prepare(`INSERT INTO acceptance_tests (${columns}) VALUES (${placeholders})`);
  const params = acceptanceTestsHasTitleColumn
    ? [
        storyId,
        title,
        JSON.stringify(given),
        JSON.stringify(when),
        JSON.stringify(then),
        status,
        timestamp,
        timestamp,
      ]
    : [
        storyId,
        JSON.stringify(given),
        JSON.stringify(when),
        JSON.stringify(then),
        status,
        timestamp,
        timestamp,
      ];
  
  let result;
  try {
    result = statement.run(...params);
  } catch (error) {
    console.error(`Debug: insertAcceptanceTest SQL error:`, error);
    throw error;
  }
  
  return result;
}

  function insertTask(
    db,
    {
      storyId,
      title,
      description = '',
      status = TASK_STATUS_DEFAULT,
      assigneeEmail,
      estimationHours = null,
      timestamp = now(),
    }
  ) {
    const statement = db.prepare(
      'INSERT INTO tasks (story_id, title, description, status, assignee_email, estimation_hours, created_at, updated_at) VALUES (?, ?, ?, ?, ?, ?, ?, ?)' // prettier-ignore
    );
    return statement.run(
      storyId,
      title,
      description,
      status,
      assigneeEmail,
      estimationHours,
      timestamp,
      timestamp
    );
  }

  function insertDependency(db, { storyId, dependsOnStoryId, relationship = STORY_DEPENDENCY_DEFAULT }) {
    const normalizedRelationship = normalizeDependencyRelationship(relationship);
    const statement = db.prepare(
      'INSERT OR IGNORE INTO story_dependencies (story_id, depends_on_story_id, relationship) VALUES (?, ?, ?)' // prettier-ignore
    );
    return statement.run(storyId, dependsOnStoryId, normalizedRelationship);
  }

function buildTaskFromRow(row) {
  let status = TASK_STATUS_DEFAULT;
  try {
    status = normalizeTaskStatus(row.status);
  } catch {
    status = TASK_STATUS_DEFAULT;
  }
  let estimationHours = null;
  if (row != null && Object.prototype.hasOwnProperty.call(row, 'estimation_hours')) {
    const numeric = Number(row.estimation_hours);
    if (Number.isFinite(numeric) && numeric >= 0) {
      estimationHours = numeric;
    }
  }
  return {
    id: row.id,
    storyId: row.story_id,
    title: row.title ?? '',
    description: row.description ?? '',
    status,
    assigneeEmail: row.assignee_email ?? '',
    estimationHours,
    createdAt: row.created_at,
    updatedAt: row.updated_at,
  };
}

function normalizeStoryText(value, fallback) {
  const text = typeof value === 'string' ? value.trim() : '';
  return text || fallback;
}

function normalizeIdeaAction(idea) {
  if (!idea) return { action: '', summary: '' };
  let text = String(idea).trim();
  if (!text) return { action: '', summary: '' };
  const summary = text.replace(/\s+/g, ' ');
  text = summary;
  text = text.replace(/^[Gg]iven\s+/, '');
  text = text.replace(/^[Ww]hen\s+/, '');
  text = text.replace(/^[Tt]hen\s+/, '');
  text = text.replace(/^to\s+/, '');
  text = text.replace(/\.$/, '');
  if (!text) return { action: '', summary };
  if (/^I\s+want\s+to\s+/i.test(text)) {
    text = text.replace(/^I\s+want\s+to\s+/i, '');
  }
  if (/^We\s+need\s+to\s+/i.test(text)) {
    text = text.replace(/^We\s+need\s+to\s+/i, '');
  }
  if (/^[A-Z]/.test(text)) {
    text = text.charAt(0).toLowerCase() + text.slice(1);
  }
  const pronounPrefix = /^(?:they|the|a|an|user|customer|system|administrator)\b/i.test(text)
    ? ''
    : 'they ';
  const action = pronounPrefix ? `${pronounPrefix}${text}` : text;
  return { action, summary };
}

function describePersona(persona) {
  const normalized = normalizeStoryText(persona, 'the user');
  if (/^(?:the|a|an)\b/i.test(normalized)) {
    return normalized;
  }
  return `the ${normalized}`;
}

function defaultAcceptanceTestDraft(story, ordinal, reason, idea = '') {
  const persona = normalizeStoryText(story.asA, 'the user');
  const action = normalizeStoryText(story.iWant, 'perform the described action');
  const outcome = normalizeStoryText(story.soThat, 'achieve the desired outcome');
  const titleBase = normalizeStoryText(story.title, `Story ${story.id}`);
  const verificationLabel = reason === 'update' ? 'Update verification' : 'Initial verification';
  const title = acceptanceTestsHasTitleColumn
    ? `${titleBase} – ${verificationLabel} #${ordinal}`
    : '';

  const personaSubject = describePersona(persona);
  const normalizedAction = action.replace(/^to\s+/i, '').replace(/\.$/, '');
  const sanitizedAction = normalizedAction.replace(/^(?:attempts|tries)\s+to\s+/i, '');
  const fallbackAction = sanitizedAction
    ? `attempts to ${sanitizedAction}`
    : 'attempts to perform the described action';
  const { summary: ideaSummary } = normalizeIdeaAction(idea);

  const given = ideaSummary
    ? [
        `Given ${personaSubject} has access to the system`,
        `And the idea "${ideaSummary}" has been prioritised for implementation`,
      ]
    : [`Given ${personaSubject} has access to the system`];

  const when = ideaSummary
    ? [`When ${personaSubject} works on the idea "${ideaSummary}" within the system`]
    : [`When ${personaSubject} ${fallbackAction}`];

  const then = ideaSummary
    ? [
        `Then observable evidence confirms "${ideaSummary}" meets the acceptance criteria`,
        `And ${outcome} is verified with stakeholders`,
      ]
    : [
        `Then ${outcome} is completed within 2 seconds`,
        'And a confirmation code of at least 6 characters is recorded',
      ];

  return { title, given, when, then, source: 'fallback', summary: '' };
}

function normalizeGeneratedSteps(value) {
  if (!Array.isArray(value)) {
    return [];
  }
  return value
    .map((entry) => (typeof entry === 'string' ? entry.trim() : ''))
    .filter((entry) => entry && entry.length > 0);
}

async function requestAcceptanceTestDraftFromAi(story, ordinal, reason, config, { idea = '' } = {}) {
  return await requestAcceptanceTestDraftFromAmazonAi(story, ordinal, reason, config, { idea });
}

async function generateAcceptanceTestDraft(story, ordinal, reason, { idea = '' } = {}) {
  const config = readAiConfig();
  if (!config.enabled) {
    return defaultAcceptanceTestDraft(story, ordinal, reason, idea);
  }

  try {
    const aiDraft = await requestAcceptanceTestDraftFromAi(story, ordinal, reason, config, { idea });
    if (aiDraft) {
      return aiDraft;
    }
  } catch (error) {
    console.error('Amazon AI acceptance test draft generation failed', error);
  }

  return defaultAcceptanceTestDraft(story, ordinal, reason, idea);
}

async function createAutomaticAcceptanceTest(db, story, { reason = 'create', existingCount = null } = {}) {
  try {
    const countRow =
      existingCount != null
        ? { count: existingCount }
        : db.prepare('SELECT COUNT(*) as count FROM acceptance_tests WHERE story_id = ?').get(story.id) || {
            count: 0,
          };
    const ordinal = Number(countRow.count ?? 0) + 1;
    const content = await generateAcceptanceTestDraft(story, ordinal, reason);
    
    if (!content || !content.given || !content.when || !content.then) {
      console.error('createAutomaticAcceptanceTest: Invalid content generated', { content, story: { id: story.id, title: story.title } });
      return null;
    }
    
    return insertAcceptanceTest(db, {
      storyId: story.id,
      title: content.title,
      given: content.given,
      when: content.when,
      then: content.then,
      status: ACCEPTANCE_TEST_STATUS_DRAFT,
    });
  } catch (error) {
    console.error('createAutomaticAcceptanceTest failed:', error, { story: { id: story.id, title: story.title } });
    return null;
  }
}

function markAcceptanceTestsForReview(db, storyId) {
  const statement = db.prepare(
    'UPDATE acceptance_tests SET status = ?, updated_at = ? WHERE story_id = ?' // prettier-ignore
  );
  statement.run(ACCEPTANCE_TEST_STATUS_REVIEW, now(), storyId);
}

function isAcceptanceTestPassed(status) {
  return typeof status === 'string' && status.trim().toLowerCase() === 'pass';
}

function ensureCanMarkStoryDone(db, storyId) {
  const storyRows = db
    .prepare('SELECT id, parent_id, title, status FROM user_stories')
    .all();
  const childrenByParent = new Map();
  storyRows.forEach((row) => {
    const parentId = row.parent_id == null ? null : Number(row.parent_id);
    if (!childrenByParent.has(parentId)) {
      childrenByParent.set(parentId, []);
    }
    childrenByParent.get(parentId).push(row);
  });

  const descendants = [];
  const stack = [...(childrenByParent.get(storyId) || [])];
  while (stack.length) {
    const node = stack.pop();
    descendants.push(node);
    const nested = childrenByParent.get(node.id) || [];
    nested.forEach((child) => stack.push(child));
  }

  const incompleteChildren = descendants.filter(
    (child) => safeNormalizeStoryStatus(child.status) !== 'Done'
  );

  const testQuery = acceptanceTestsHasTitleColumn
    ? 'SELECT id, title, status FROM acceptance_tests WHERE story_id = ?'
    : 'SELECT id, status FROM acceptance_tests WHERE story_id = ?';
  const tests = db.prepare(testQuery).all(storyId);
  const failingTests = tests.filter((test) => !isAcceptanceTestPassed(test.status));

  const details = {
    incompleteChildren: incompleteChildren.map((child) => ({
      id: child.id,
      title: child.title || '',
      status: safeNormalizeStoryStatus(child.status),
    })),
    failingTests: failingTests.map((test) => ({
      id: test.id,
      title: acceptanceTestsHasTitleColumn && typeof test.title === 'string' ? test.title : '',
      status: test.status || ACCEPTANCE_TEST_STATUS_DRAFT,
    })),
    missingTests: tests.length === 0,
  };

  if (
    details.incompleteChildren.length > 0 ||
    details.missingTests ||
    details.failingTests.length > 0
  ) {
    const error = new Error(
      'Cannot mark story as Done until all child stories are Done and acceptance tests have status Pass.'
    );
    error.statusCode = 409;
    error.code = 'STORY_STATUS_BLOCKED';
    error.details = details;
    throw error;
  }
}

function tableColumns(db, table) {
  try {
    // Check for DynamoDB adapter first
    if (db.safeSelectAll && typeof db.safeSelectAll === 'function') {
      // DynamoDB adapter - return hardcoded schema
      if (table === 'acceptance_tests') {
        return [
          { name: 'id' },
          { name: 'story_id' },
          { name: 'title' },
          { name: 'given' },
          { name: 'when_step' },
          { name: 'then_step' },
          { name: 'status' },
          { name: 'created_at' },
          { name: 'updated_at' }
        ];
      }
      return [];
    } else if (db.prepare) {
      // Native database
      return db.prepare(`PRAGMA table_info(${table})`).all();
    } else {
      // CLI database
      return db._all(`PRAGMA table_info(${table})`);
    }
  } catch (error) {
    if (error && SQLITE_NO_SUCH_TABLE.test(error.message || '')) {
      return [];
    }
    throw error;
  }
}

async function safeSelectAll(db, sql, ...params) {
  try {
    // Check if this is DynamoDB adapter
    if (db.safeSelectAll && typeof db.safeSelectAll === 'function') {
      return await db.safeSelectAll(sql, ...params);
    }
    
    // SQLite path
    return db.prepare(sql).all(...params);
  } catch (error) {
    if (error && SQLITE_NO_SUCH_TABLE.test(error.message || '')) {
      return [];
    }
    throw error;
  }
}

function ensureColumn(db, table, name, definition) {
  try {
    const existing = tableColumns(db, table).some((column) => column.name === name);
    if (!existing) {
      if (db.exec) {
        // CLI database
        db.exec(`ALTER TABLE ${table} ADD COLUMN ${definition};`);
      } else {
        // Native database
        db.exec(`ALTER TABLE ${table} ADD COLUMN ${definition};`);
      }
    }
  } catch (error) {
    // If we get a duplicate column error, the column already exists - ignore it
    if (error.message && error.message.includes('duplicate column name')) {
      console.warn(`[database] Column ${name} already exists in ${table}, skipping`);
      return;
    }
    throw error;
  }
}

function ensureNotNullDefaults(db) {
  db.exec(`
    UPDATE user_stories SET description = '' WHERE description IS NULL;
    UPDATE user_stories SET as_a = '' WHERE as_a IS NULL;
    UPDATE user_stories SET i_want = '' WHERE i_want IS NULL;
    UPDATE user_stories SET so_that = '' WHERE so_that IS NULL;
    UPDATE user_stories SET components = '[]' WHERE components IS NULL OR TRIM(components) = '';
    UPDATE user_stories SET assignee_email = '' WHERE assignee_email IS NULL;
    UPDATE user_stories SET status = 'Draft' WHERE status IS NULL;
    UPDATE acceptance_tests SET status = 'Draft' WHERE status IS NULL;
    UPDATE reference_documents SET name = '' WHERE name IS NULL;
    UPDATE reference_documents SET url = '' WHERE url IS NULL;
    UPDATE tasks SET description = '' WHERE description IS NULL;
    UPDATE tasks SET status = 'Not Started' WHERE status IS NULL OR TRIM(status) = '';
    UPDATE story_dependencies SET relationship = 'depends' WHERE relationship IS NULL OR TRIM(relationship) = '';
  `);
}

async function removeUploadIfLocal(urlPath) {
  const filePath = resolveUploadPath(urlPath);
  if (!filePath) return;
  try {
    await unlink(filePath);
  } catch (error) {
    if (error.code !== 'ENOENT') {
      throw error;
    }
  }
}

async function ensureDatabase() {
  // Use DynamoDB in production (Lambda environment)
  if (process.env.AWS_LAMBDA_FUNCTION_NAME || process.env.NODE_ENV === 'production') {
    console.log('🔧 Using DynamoDB for production environment');
    console.log('Environment check:', {
      AWS_LAMBDA_FUNCTION_NAME: !!process.env.AWS_LAMBDA_FUNCTION_NAME,
      NODE_ENV: process.env.NODE_ENV,
      STORIES_TABLE: process.env.STORIES_TABLE
    });
    return new DynamoDBDataLayer();
  }
  
  // Use SQLite for local development
  console.log('🔧 Using SQLite for local development');
  await Promise.all([mkdir(DATA_DIR, { recursive: true }), mkdir(UPLOAD_DIR, { recursive: true })]);
  const db = await openDatabase(DATABASE_PATH);
  db.exec(`
    PRAGMA journal_mode = WAL;
    PRAGMA foreign_keys = ON;
    CREATE TABLE IF NOT EXISTS user_stories (
      id INTEGER PRIMARY KEY AUTOINCREMENT,
      mr_id INTEGER DEFAULT 1,
      parent_id INTEGER,
      title TEXT NOT NULL,
      description TEXT DEFAULT '',
      as_a TEXT DEFAULT '',
      i_want TEXT DEFAULT '',
      so_that TEXT DEFAULT '',
      components TEXT DEFAULT '[]',
      story_point INTEGER,
      assignee_email TEXT DEFAULT '',
      status TEXT DEFAULT 'Draft',
      created_at TEXT NOT NULL,
      updated_at TEXT NOT NULL,
      FOREIGN KEY(parent_id) REFERENCES user_stories(id) ON DELETE CASCADE
    );
    CREATE TABLE IF NOT EXISTS acceptance_tests (
      id INTEGER PRIMARY KEY AUTOINCREMENT,
      story_id INTEGER NOT NULL,
      given TEXT NOT NULL,
      when_step TEXT NOT NULL,
      then_step TEXT NOT NULL,
      status TEXT DEFAULT 'Draft',
      created_at TEXT NOT NULL,
      updated_at TEXT NOT NULL,
      FOREIGN KEY(story_id) REFERENCES user_stories(id) ON DELETE CASCADE
    );
    CREATE TABLE IF NOT EXISTS reference_documents (
      id INTEGER PRIMARY KEY AUTOINCREMENT,
      story_id INTEGER NOT NULL,
      name TEXT NOT NULL,
      url TEXT NOT NULL,
      created_at TEXT NOT NULL,
      updated_at TEXT NOT NULL,
      FOREIGN KEY(story_id) REFERENCES user_stories(id) ON DELETE CASCADE
    );
    CREATE TABLE IF NOT EXISTS tasks (
      id INTEGER PRIMARY KEY AUTOINCREMENT,
      story_id INTEGER NOT NULL,
      title TEXT NOT NULL,
      description TEXT DEFAULT '',
      status TEXT DEFAULT 'Not Started',
      assignee_email TEXT NOT NULL,
      estimation_hours REAL,
      created_at TEXT NOT NULL,
      updated_at TEXT NOT NULL,
      FOREIGN KEY(story_id) REFERENCES user_stories(id) ON DELETE CASCADE
    );
    CREATE TABLE IF NOT EXISTS story_dependencies (
      story_id INTEGER NOT NULL,
      depends_on_story_id INTEGER NOT NULL,
      relationship TEXT DEFAULT 'depends',
      PRIMARY KEY (story_id, depends_on_story_id),
      FOREIGN KEY(story_id) REFERENCES user_stories(id) ON DELETE CASCADE,
      FOREIGN KEY(depends_on_story_id) REFERENCES user_stories(id) ON DELETE CASCADE
    );
  `);

  ensureColumn(db, 'user_stories', 'mr_id', 'mr_id INTEGER DEFAULT 1');
  ensureColumn(db, 'user_stories', 'parent_id', 'parent_id INTEGER');
  ensureColumn(db, 'user_stories', 'description', "description TEXT DEFAULT ''");
  ensureColumn(db, 'user_stories', 'as_a', "as_a TEXT DEFAULT ''");
  ensureColumn(db, 'user_stories', 'i_want', "i_want TEXT DEFAULT ''");
  ensureColumn(db, 'user_stories', 'so_that', "so_that TEXT DEFAULT ''");
  ensureColumn(db, 'user_stories', 'components', "components TEXT DEFAULT '[]'");
  ensureColumn(db, 'user_stories', 'story_point', 'story_point INTEGER');
  ensureColumn(db, 'user_stories', 'assignee_email', "assignee_email TEXT DEFAULT ''");
  ensureColumn(db, 'user_stories', 'status', "status TEXT DEFAULT 'Draft'");
  ensureColumn(db, 'user_stories', 'created_at', 'created_at TEXT');
  ensureColumn(db, 'user_stories', 'updated_at', 'updated_at TEXT');

  ensureColumn(db, 'acceptance_tests', 'given', "given TEXT NOT NULL DEFAULT '[]'");
  ensureColumn(db, 'acceptance_tests', 'when_step', "when_step TEXT NOT NULL DEFAULT '[]'");
  ensureColumn(db, 'acceptance_tests', 'then_step', "then_step TEXT NOT NULL DEFAULT '[]'");
  ensureColumn(db, 'acceptance_tests', 'status', "status TEXT DEFAULT 'Draft'");
  ensureColumn(db, 'acceptance_tests', 'created_at', 'created_at TEXT');
  ensureColumn(db, 'acceptance_tests', 'updated_at', 'updated_at TEXT');

  ensureColumn(db, 'reference_documents', 'name', "name TEXT NOT NULL DEFAULT ''");
  ensureColumn(db, 'reference_documents', 'url', "url TEXT NOT NULL DEFAULT ''");
  ensureColumn(db, 'reference_documents', 'created_at', 'created_at TEXT');
  ensureColumn(db, 'reference_documents', 'updated_at', 'updated_at TEXT');

  ensureColumn(db, 'tasks', 'description', "description TEXT DEFAULT ''");
  ensureColumn(db, 'tasks', 'status', "status TEXT DEFAULT 'Not Started'");
  ensureColumn(db, 'tasks', 'assignee_email', "assignee_email TEXT DEFAULT ''");
  ensureColumn(db, 'tasks', 'estimation_hours', 'estimation_hours REAL');
  ensureColumn(db, 'tasks', 'created_at', 'created_at TEXT');
  ensureColumn(db, 'tasks', 'updated_at', 'updated_at TEXT');

  db.exec(`
    UPDATE tasks
    SET assignee_email = COALESCE(assignee_email, '')
  `);
  db.exec(`
    UPDATE tasks
    SET assignee_email = (
      SELECT assignee_email FROM user_stories WHERE user_stories.id = tasks.story_id
    )
    WHERE (assignee_email IS NULL OR TRIM(assignee_email) = '')
      AND EXISTS (
        SELECT 1 FROM user_stories WHERE user_stories.id = tasks.story_id
      );
  `);
  db.exec(`
    UPDATE tasks
    SET assignee_email = 'owner@example.com'
    WHERE assignee_email IS NULL OR TRIM(assignee_email) = '';
  `);

  const actualColumns = tableColumns(db, 'acceptance_tests');
  acceptanceTestsHasTitleColumn = actualColumns.some((column) => column.name === 'title');
  if (acceptanceTestsHasTitleColumn) {
    db.exec("UPDATE acceptance_tests SET title = COALESCE(title, '')");
  }

  ensureNotNullDefaults(db);

  const countStmt = db.prepare('SELECT COUNT(*) as count FROM user_stories');
  const { count } = countStmt.get();
  if (count === 0) {
    const timestamp = now();
    const insertStory = db.prepare(
      'INSERT INTO user_stories (title, description, as_a, i_want, so_that, components, story_point, assignee_email, status, created_at, updated_at) VALUES (?, ?, ?, ?, ?, ?, ?, ?, ?, ?, ?)' // prettier-ignore
    );
    insertStory.run(
      'Root',
      'Seeds the workspace with an AI Project Manager baseline story focused on AIPM component coverage.',
      'AI project manager',
      'coordinate autonomous planning across AIPM components',
      'teams can deliver measurable outcomes with shared context',
      JSON.stringify(['WorkModel', 'Orchestration_Engagement']),
      5,
      'owner@example.com',
      'Ready',
      timestamp,
      timestamp
    );
  }

  return db;
}

function attachChildren(stories) {
  const byId = new Map();
  stories.forEach((story) => {
    story.children = [];
    byId.set(story.id, story);
  });
  const roots = [];
  stories.forEach((story) => {
    if (story.parentId && byId.has(story.parentId)) {
      byId.get(story.parentId).children.push(story);
    } else {
      roots.push(story);
    }
  });
  return { roots, byId };
}

function hasActiveProgressChild(children) {
  if (!Array.isArray(children) || children.length === 0) {
    return false;
  }
  return children.some((child) => {
    if (!child) return false;
    const status = safeNormalizeStoryStatus(child.status);
    return status === 'In Progress' || status === 'Done';
  });
}

function propagateParentProgressStatus(nodes) {
  function walk(story) {
    if (!story || !Array.isArray(story.children) || story.children.length === 0) {
      return;
    }
    story.children.forEach((child) => walk(child));
    const storyStatus = safeNormalizeStoryStatus(story.status);
    if (storyStatus === 'Ready' && hasActiveProgressChild(story.children)) {
      story.status = 'In Progress';
    }
  }

  nodes.forEach((story) => walk(story));
}

function flattenStories(nodes) {
  const result = [];
  nodes.forEach((node) => {
    result.push(node);
    if (node.children && node.children.length > 0) {
      result.push(...flattenStories(node.children));
    }
  });
  return result;
}

async function loadDependencyRows(db) {
  try {
    // Check if this is DynamoDB adapter
    if (db.safeSelectAll && typeof db.safeSelectAll === 'function') {
      return await db.safeSelectAll('SELECT story_id, depends_on_story_id, relationship FROM story_dependencies ORDER BY story_id, depends_on_story_id');
    }
    
    // SQLite path
    return db
      .prepare('SELECT story_id, depends_on_story_id, relationship FROM story_dependencies ORDER BY story_id, depends_on_story_id')
      .all();
  } catch (error) {
    if (error && SQLITE_NO_SUCH_TABLE.test(error.message || '')) {
      return [];
    }
    throw error;
  }
}

// Helper function to copy production data to development
async function clearAndCopyData(db, prodStories, prodTests) {
  try {
    // Clear development stories
    const devStoriesStmt = db.prepare('DELETE FROM user_stories');
    devStoriesStmt.run();
    
    // Clear development acceptance tests  
    const devTestsStmt = db.prepare('DELETE FROM acceptance_tests');
    devTestsStmt.run();
    
    // Copy production stories to development
    if (prodStories && prodStories.length > 0) {
      const insertStoryStmt = db.prepare(`
        INSERT INTO user_stories (
          id, title, description, as_a, i_want, so_that, components, story_point,
          assignee_email, status, created_at, updated_at, parent_id
        ) VALUES (?, ?, ?, ?, ?, ?, ?, ?, ?, ?, ?, ?, ?)
      `);
      
      for (const story of prodStories) {
        insertStoryStmt.run(
          story.id, story.title, story.description, story.asA, story.iWant,
          story.soThat, JSON.stringify(story.components || []), story.storyPoint,
          story.assigneeEmail, story.status, story.createdAt, story.updatedAt,
          story.parentId
        );
      }
    }
    
    // Copy production acceptance tests to development
    if (prodTests && prodTests.length > 0) {
      const insertTestStmt = db.prepare(`
        INSERT INTO acceptance_tests (
          id, story_id, title, given_step, when_step, then_step, status, created_at, updated_at
        ) VALUES (?, ?, ?, ?, ?, ?, ?, ?, ?)
      `);
      
      for (const test of prodTests) {
        insertTestStmt.run(
          test.id, test.storyId, test.title,
          JSON.stringify(test.given || []),
          JSON.stringify(test.when || []),
          JSON.stringify(test.then || []),
          test.status, test.createdAt, test.updatedAt
        );
      }
    }
    
    console.log(`Copied ${prodStories?.length || 0} stories and ${prodTests?.length || 0} tests to development`);
    
  } catch (error) {
    console.error('Data copy error:', error);
    throw error;
  }
}

async function loadStories(db, options = {}) {
  const { includeAiInvest = false } = options;
  const storyRows = await safeSelectAll(
    db,
    'SELECT * FROM user_stories ORDER BY (parent_id IS NOT NULL), parent_id, id'
  );
  const testRows = await safeSelectAll(db, 'SELECT * FROM acceptance_tests ORDER BY story_id, id');
  const docRows = await safeSelectAll(db, 'SELECT * FROM reference_documents ORDER BY story_id, id');
  const taskRows = await safeSelectAll(db, 'SELECT * FROM tasks ORDER BY story_id, id');

  const stories = storyRows.map((row) => {
    const components = normalizeComponentsInput(parseJsonArray(row.components));
    const story = {
      id: row.id,
      mrId: row.mr_id,
      parentId: row.parent_id || row.parentId,
      title: row.title,
      description: row.description ?? '',
      asA: row.as_a ?? row.asA ?? '',
      iWant: row.i_want ?? row.iWant ?? '',
      soThat: row.so_that ?? row.soThat ?? '',
      components,
      storyPoint: row.story_point ?? row.storyPoint ?? 0,
      assigneeEmail: row.assignee_email ?? row.assigneeEmail ?? '',
      status: safeNormalizeStoryStatus(row.status),
      createdAt: row.created_at ?? row.createdAt,
      updatedAt: row.updated_at ?? row.updatedAt,
      acceptanceTests: [],
      referenceDocuments: [],
      tasks: [],
      dependencies: [],
      dependents: [],
      blockedBy: [],
      blocking: [],
    };
    return story;
  });

  const { roots, byId } = attachChildren(stories);

  propagateParentProgressStatus(roots);

  const dependencyRows = await loadDependencyRows(db);
  dependencyRows.forEach((row) => {
    const dependent = byId.get(row.story_id);
    const dependency = byId.get(row.depends_on_story_id);
    if (!dependent || !dependency) {
      return;
    }
    const relationship = normalizeDependencyRelationship(row.relationship);
    const dependencyEntry = {
      storyId: dependency.id,
      title: dependency.title,
      status: dependency.status,
      relationship,
    };
    dependent.dependencies.push(dependencyEntry);
    if (relationship === 'blocks') {
      dependent.blockedBy.push(dependencyEntry);
    }
    const dependentEntry = {
      storyId: dependent.id,
      title: dependent.title,
      status: dependent.status,
      relationship,
    };
    dependency.dependents.push(dependentEntry);
    if (relationship === 'blocks') {
      dependency.blocking.push(dependentEntry);
    }
  });

  const sortByStoryId = (a, b) => {
    if (a.storyId === b.storyId) {
      return a.title.localeCompare(b.title);
    }
    return a.storyId - b.storyId;
  };
  stories.forEach((story) => {
    story.dependencies.sort(sortByStoryId);
    story.dependents.sort(sortByStoryId);
    story.blockedBy.sort(sortByStoryId);
    story.blocking.sort(sortByStoryId);
  });

  testRows.forEach((row) => {
    const story = byId.get(row.story_id);
    if (!story) return;
    const given = parseJsonArray(row.given);
    const when = parseJsonArray(row.when_step);
    const then = parseJsonArray(row.then_step);
    const { warnings, suggestions } = measurabilityWarnings(then);
    const gwtHealth = buildGwtHealth(given, when, then, warnings);
    story.acceptanceTests.push({
      id: row.id,
      storyId: row.story_id,
      title: acceptanceTestsHasTitleColumn ? row.title ?? '' : '',
      given,
      when,
      then,
      status: row.status,
      createdAt: row.created_at,
      updatedAt: row.updated_at,
      measurabilityWarnings: warnings,
      measurabilitySuggestions: suggestions,
      gwtHealth,
    });
  });

  docRows.forEach((row) => {
    const story = byId.get(row.story_id);
    if (!story) return;
    story.referenceDocuments.push({
      id: row.id,
      storyId: row.story_id,
      name: row.name,
      url: row.url,
      createdAt: row.created_at,
      updatedAt: row.updated_at,
    });
  });

  taskRows.forEach((row) => {
    const story = byId.get(row.story_id);
    if (!story) return;
    story.tasks.push(buildTaskFromRow(row));
  });

  await Promise.all(
    stories.map(async (story) => {
      const analysis = await evaluateInvestAnalysis(
        story,
        {
          acceptanceTests: story.acceptanceTests,
          includeTestChecks: true,
        },
        { includeAiInvest }
      );
      applyInvestAnalysisToStory(story, analysis);
    })
  );

  return roots;
}

async function loadStoryWithDetails(db, storyId, options = {}) {
  const { includeAiInvest = false } = options;
  const row = db.prepare('SELECT * FROM user_stories WHERE id = ?').get(storyId);
  if (!row) {
    return null;
  }

  const story = {
    id: row.id,
    mrId: row.mr_id,
    parentId: row.parent_id || row.parentId,
    title: row.title,
    description: row.description ?? '',
    asA: row.as_a ?? row.asA ?? '',
    iWant: row.i_want ?? row.iWant ?? '',
    soThat: row.so_that ?? row.soThat ?? '',
    components: normalizeComponentsInput(parseJsonArray(row.components)),
    storyPoint: row.story_point ?? row.storyPoint ?? 0,
    assigneeEmail: row.assignee_email ?? row.assigneeEmail ?? '',
    status: safeNormalizeStoryStatus(row.status),
    createdAt: row.created_at ?? row.createdAt,
    updatedAt: row.updated_at ?? row.updatedAt,
    acceptanceTests: [],
    referenceDocuments: [],
    tasks: [],
    children: [],
    dependencies: [],
    dependents: [],
    blockedBy: [],
    blocking: [],
  };

  const testRows = safeSelectAll(
    db,
    'SELECT * FROM acceptance_tests WHERE story_id = ? ORDER BY id',
    storyId
  );
  testRows.forEach((testRow) => {
    const given = parseJsonArray(testRow.given);
    const when = parseJsonArray(testRow.when_step);
    const then = parseJsonArray(testRow.then_step);
    const { warnings, suggestions } = measurabilityWarnings(then);
    const gwtHealth = buildGwtHealth(given, when, then, warnings);
    story.acceptanceTests.push({
      id: testRow.id,
      storyId: testRow.story_id,
      title: acceptanceTestsHasTitleColumn ? testRow.title ?? '' : '',
      given,
      when,
      then,
      status: testRow.status,
      createdAt: testRow.created_at,
      updatedAt: testRow.updated_at,
      measurabilityWarnings: warnings,
      measurabilitySuggestions: suggestions,
      gwtHealth,
    });
  });

  const docRows = safeSelectAll(
    db,
    'SELECT * FROM reference_documents WHERE story_id = ? ORDER BY id',
    storyId
  );
  docRows.forEach((docRow) => {
    story.referenceDocuments.push({
      id: docRow.id,
      storyId: docRow.story_id,
      name: docRow.name,
      url: docRow.url,
      createdAt: docRow.created_at,
      updatedAt: docRow.updated_at,
    });
  });

  const taskRows = safeSelectAll(db, 'SELECT * FROM tasks WHERE story_id = ? ORDER BY id', storyId);
  taskRows.forEach((taskRow) => {
    story.tasks.push(buildTaskFromRow(taskRow));
  });

  const childRows = db.prepare('SELECT id, status FROM user_stories WHERE parent_id = ?').all(storyId);
  if (safeNormalizeStoryStatus(story.status) === 'Ready' && hasActiveProgressChild(childRows)) {
    story.status = 'In Progress';
  }

  const dependencyRows = loadDependencyRows(db).filter(
    (entry) => entry.story_id === storyId || entry.depends_on_story_id === storyId
  );
  if (dependencyRows.length > 0) {
    const relatedIds = new Set();
    dependencyRows.forEach((entry) => {
      relatedIds.add(entry.story_id);
      relatedIds.add(entry.depends_on_story_id);
    });
    relatedIds.delete(storyId);
    let relatedStories = [];
    if (relatedIds.size > 0) {
      const placeholders = Array.from({ length: relatedIds.size }, () => '?').join(', ');
      const lookupStatement = db.prepare(
        `SELECT id, title, status FROM user_stories WHERE id IN (${placeholders})`
      );
      relatedStories = lookupStatement.all(...Array.from(relatedIds));
    }
    const relatedById = new Map();
    relatedStories.forEach((item) => {
      relatedById.set(item.id, {
        id: item.id,
        title: item.title,
        status: safeNormalizeStoryStatus(item.status),
      });
    });

    dependencyRows.forEach((entry) => {
      const relationship = normalizeDependencyRelationship(entry.relationship);
      if (entry.story_id === storyId) {
        const dependency = relatedById.get(entry.depends_on_story_id);
        if (dependency) {
          const dependencyEntry = {
            storyId: dependency.id,
            title: dependency.title,
            status: dependency.status,
            relationship,
          };
          story.dependencies.push(dependencyEntry);
          if (relationship === 'blocks') {
            story.blockedBy.push(dependencyEntry);
          }
        }
      }
      if (entry.depends_on_story_id === storyId) {
        const dependent = relatedById.get(entry.story_id);
        if (dependent) {
          const dependentEntry = {
            storyId: dependent.id,
            title: dependent.title,
            status: dependent.status,
            relationship,
          };
          story.dependents.push(dependentEntry);
          if (relationship === 'blocks') {
            story.blocking.push(dependentEntry);
          }
        }
      }
    });

    const sortByStoryId = (a, b) => {
      if (a.storyId === b.storyId) {
        return a.title.localeCompare(b.title);
      }
      return a.storyId - b.storyId;
    };
    story.dependencies.sort(sortByStoryId);
    story.dependents.sort(sortByStoryId);
    story.blockedBy.sort(sortByStoryId);
    story.blocking.sort(sortByStoryId);
  }

  const analysis = await evaluateInvestAnalysis(
    story,
    {
      acceptanceTests: story.acceptanceTests,
      includeTestChecks: true,
    },
    { includeAiInvest }
  );
  applyInvestAnalysisToStory(story, analysis);

  return story;
}

function sendJson(res, statusCode, payload) {
  const body = JSON.stringify(payload);
  res.writeHead(statusCode, {
    'Content-Type': 'application/json; charset=utf-8',
    'Access-Control-Allow-Origin': '*',
    'Access-Control-Allow-Methods': 'GET,POST,PATCH,DELETE,OPTIONS',
    'Access-Control-Allow-Headers': 'Content-Type',
  });
  res.end(body);
}

async function parseJson(req) {
  const chunks = [];
  for await (const chunk of req) {
    chunks.push(chunk);
  }
  if (chunks.length === 0) return {};
  try {
    return JSON.parse(Buffer.concat(chunks).toString('utf8'));
  } catch {
    throw Object.assign(new Error('Invalid JSON body'), { statusCode: 400 });
  }
}

async function readRequestBody(req) {
  const chunks = [];
  for await (const chunk of req) {
    chunks.push(chunk);
  }
  return Buffer.concat(chunks).toString('utf8');
}

function measurablePayload(payload) {
  const given = ensureArray(payload.given);
  const when = ensureArray(payload.when);
  const then = ensureArray(payload.then);
  if (given.length === 0 || when.length === 0 || then.length === 0) {
    throw Object.assign(new Error('Given/When/Then require at least one entry'), { statusCode: 400 });
  }
  return { given, when, then };
}

async function serveStatic(req, res) {
  const url = new URL(req.url, 'http://localhost');
  let filePath = path.join(FRONTEND_DIR, url.pathname);
  if (url.pathname === '/' || url.pathname === '') {
    filePath = path.join(FRONTEND_DIR, 'index.html');
  }
  try {
    const stats = await stat(filePath);
    if (stats.isDirectory()) {
      filePath = path.join(filePath, 'index.html');
    }
    const ext = path.extname(filePath).toLowerCase();
    const contentType =
      ext === '.html'
        ? 'text/html; charset=utf-8'
        : ext === '.css'
        ? 'text/css; charset=utf-8'
        : ext === '.js'
        ? 'application/javascript; charset=utf-8'
        : 'application/octet-stream';
    const body = await readFile(filePath);
    res.writeHead(200, { 'Content-Type': contentType });
    res.end(body);
  } catch (error) {
    if (error.code === 'ENOENT') {
      res.writeHead(404, { 'Content-Type': 'text/plain; charset=utf-8' });
      res.end('Not found');
      return;
    }
    res.writeHead(500, { 'Content-Type': 'text/plain; charset=utf-8' });
    res.end('Internal server error');
  }
}

async function serveUpload(pathname, res) {
  const relative = pathname.replace(/^\/uploads\//, '');
  const filePath = resolveUploadPath(`/uploads/${relative}`);
  if (!filePath) {
    res.writeHead(400, { 'Content-Type': 'text/plain; charset=utf-8' });
    res.end('Invalid path');
    return;
  }
  try {
    const stats = await stat(filePath);
    if (stats.isDirectory()) {
      res.writeHead(404, { 'Content-Type': 'text/plain; charset=utf-8' });
      res.end('Not found');
      return;
    }
    const ext = path.extname(filePath).toLowerCase();
    const contentType =
      ext === '.pdf'
        ? 'application/pdf'
        : ext === '.txt'
        ? 'text/plain; charset=utf-8'
        : ext === '.png'
        ? 'image/png'
        : ext === '.jpg' || ext === '.jpeg'
        ? 'image/jpeg'
        : ext === '.csv'
        ? 'text/csv; charset=utf-8'
        : ext === '.json'
        ? 'application/json; charset=utf-8'
        : 'application/octet-stream';
    const body = await readFile(filePath);
    res.writeHead(200, { 'Content-Type': contentType });
    res.end(body);
  } catch (error) {
    if (error.code === 'ENOENT') {
      res.writeHead(404, { 'Content-Type': 'text/plain; charset=utf-8' });
      res.end('Not found');
      return;
    }
    res.writeHead(500, { 'Content-Type': 'text/plain; charset=utf-8' });
    res.end('Internal server error');
  }
}

async function handleFileUpload(req, res, url) {
  if (req.method !== 'POST') {
    sendJson(res, 405, { message: 'Method not allowed' });
    return;
  }
  const filename = url.searchParams.get('filename');
  if (!filename) {
    sendJson(res, 400, { message: 'filename query parameter is required' });
    return;
  }
  const sanitizedBase = sanitizeFilename(filename) || 'upload';
  const ext = path.extname(sanitizedBase);
  const uniqueName = `${Date.now()}-${randomUUID()}${ext}`;
  const destPath = resolveUploadPath(`/uploads/${uniqueName}`);
  if (!destPath) {
    sendJson(res, 400, { message: 'Invalid filename' });
    return;
  }
  const chunks = [];
  let total = 0;
  for await (const chunk of req) {
    total += chunk.length;
    if (total > MAX_UPLOAD_SIZE) {
      sendJson(res, 413, { message: 'File too large (max 10MB)' });
      return;
    }
    chunks.push(chunk);
  }
  if (total === 0) {
    sendJson(res, 400, { message: 'Empty file upload' });
    return;
  }
  await writeFile(destPath, Buffer.concat(chunks));
  sendJson(res, 201, {
    url: `/uploads/${uniqueName}`,
    originalName: sanitizedBase,
    size: total,
  });
}

export async function createApp() {
  const db = await ensureDatabase();

  const server = createServer(async (req, res) => {
    const url = new URL(req.url, 'http://localhost');
    const pathname = url.pathname;
    const method = req.method ?? 'GET';

    if (method === 'OPTIONS') {
      res.writeHead(204, {
        'Access-Control-Allow-Origin': '*',
        'Access-Control-Allow-Methods': 'GET,POST,PATCH,DELETE,OPTIONS',
        'Access-Control-Allow-Headers': 'Content-Type',
      });
      res.end();
      return;
    }

    if (pathname === '/api/create-pr' && method === 'POST') {
      await handleCreatePRRequest(req, res);
      return;
    }

    if (pathname === '/api/personal-delegate' && method === 'POST') {
      await handlePersonalDelegateRequest(req, res);
      return;
    }

    if (pathname === '/api/personal-delegate/status' && method === 'GET') {
      await handlePersonalDelegateStatusRequest(req, res, url);
      return;
    }

    if (pathname === '/api/codewhisperer-status' && method === 'POST') {
      await handleCodeWhispererStatusRequest(req, res);
      return;
    }

    if (pathname === '/api/codewhisperer-rebase' && method === 'POST') {
      await handleCodeWhispererRebaseRequest(req, res);
      return;
    }

    if (pathname === '/' && method === 'GET') {
      sendJson(res, 200, { status: 'ok', message: 'AIPM Backend API' });
      return;
    }

    if (pathname === '/api/stories/restore' && method === 'GET') {
      const stories = await getAllStories(db);
      sendJson(res, 200, { stories });
      return;
    }

    if (pathname === '/api/stories/backup' && method === 'POST') {
      const body = await readRequestBody(req);
      const data = JSON.parse(body);
      sendJson(res, 200, { count: data.stories?.length || 0, message: 'Backup received' });
      return;
    }

    if (pathname === '/api/mindmap/persist' && method === 'POST') {
      const body = await readRequestBody(req);
      const data = JSON.parse(body);
      sendJson(res, 200, { message: 'Mindmap state persisted', positions: Object.keys(data.positions || {}).length });
      return;
    }

    if (pathname.startsWith('/uploads/')) {
      await serveUpload(pathname, res);
      return;
    }

    if (pathname === '/api/uploads') {
      await handleFileUpload(req, res, url);
      return;
    }

    if (pathname === '/api/runtime-data' && method === 'GET') {
      try {
        const body = await exportRuntimeDataBuffer(db);
        res.writeHead(200, {
          'Content-Type': 'application/octet-stream',
          'Content-Disposition': 'attachment; filename="app.sqlite"',
          'Access-Control-Allow-Origin': '*',
          'Access-Control-Expose-Headers': 'Content-Disposition',
        });
        res.end(body);
      } catch (error) {
        if (error && error.code === 'ENOENT') {
          sendJson(res, 404, { message: 'Runtime data not found' });
        } else {
          console.error('Failed to read runtime data', error);
          sendJson(res, 500, {
            message: 'Failed to read runtime data',
            details: error.message,
          });
        }
      }
      return;
    }

    if (pathname === '/api/stories' && method === 'GET') {
      const includeAiInvest = toBoolean(url.searchParams.get('includeAiInvest'));
      const stories = await loadStories(db, { includeAiInvest });
      sendJson(res, 200, stories);
      return;
    }

    if (pathname === '/api/stories' && method === 'POST') {
      try {
        const payload = await parseJson(req);
        const title = String(payload.title ?? '').trim();
        if (!title) {
          throw Object.assign(new Error('Title is required'), { statusCode: 400 });
        }
        const asA = String(payload.asA ?? '').trim();
        const iWant = String(payload.iWant ?? '').trim();
        const soThat = String(payload.soThat ?? '').trim();
        const description = String(payload.description ?? '').trim();
        const components = normalizeComponentsInput(payload.components, { strict: true });
        const storyPoint = normalizeStoryPoint(payload.storyPoint);
        const assigneeEmail = String(payload.assigneeEmail ?? '').trim();
        const parentId = payload.parentId == null ? null : Number(payload.parentId);
        const analysis = await analyzeInvest({
          title,
          asA,
          iWant,
          soThat,
          description,
          storyPoint,
          components,
        });
        const warnings = analysis.warnings;
        if (warnings.length > 0 && !payload.acceptWarnings) {
          sendJson(res, 409, {
            code: 'INVEST_WARNINGS',
            message: 'User story does not meet INVEST criteria.',
            warnings,
            analysis: {
              source: analysis.source,
              summary: analysis.summary,
              aiSummary: analysis.ai?.summary || '',
              aiModel: analysis.ai?.model || null,
              usedFallback: analysis.usedFallback,
              error: analysis.ai?.error || null,
              fallbackWarnings: analysis.fallbackWarnings || [],
            },
          });
          return;
        }
        const timestamp = now();
        const statement = db.prepare(
          'INSERT INTO user_stories (mr_id, parent_id, title, description, as_a, i_want, so_that, components, story_point, assignee_email, status, created_at, updated_at) VALUES (1, ?, ?, ?, ?, ?, ?, ?, ?, ?, ?, ?, ?)' // prettier-ignore
        );
        const { lastInsertRowid } = await statement.run(
          parentId,
          title,
          description,
          asA,
          iWant,
          soThat,
          serializeComponents(components),
          storyPoint,
          assigneeEmail,
          'Draft',
          timestamp,
          timestamp
        );
        const newStoryId = Number(lastInsertRowid);
        
        // Try to create automatic acceptance test, but don't fail story creation if it fails
        try {
          await createAutomaticAcceptanceTest(db, {
            id: newStoryId,
            title,
            asA,
            iWant,
            soThat,
            components,
          });
        } catch (error) {
          console.error('Failed to create automatic acceptance test, but story creation continues:', error);
        }
        
        const created = flattenStories(await loadStories(db)).find((story) => story.id === newStoryId);
        if (created) {
          applyInvestAnalysisToStory(created, analysis);
          sendJson(res, 201, created);
        } else {
          console.error(`Story created with ID ${newStoryId} but not found in loadStories result`);
          // Fallback: return minimal story object
          const fallbackStory = {
            id: newStoryId,
            title,
            description,
            asA,
            iWant,
            soThat,
            components: JSON.parse(components || '[]'),
            assigneeEmail,
            status: 'Draft',
            acceptanceTests: [],
            referenceDocuments: [],
            tasks: [],
            dependencies: [],
            dependents: [],
            blockedBy: [],
            blocking: [],
            children: [],
            investWarnings: analysis?.warnings || [],
            investSatisfied: false,
            investHealth: { satisfied: false, issues: analysis?.warnings || [] },
            investAnalysis: analysis || {}
          };
          sendJson(res, 201, fallbackStory);
        }
      } catch (error) {
        const status = error.statusCode ?? 500;
        const body = { message: error.message || 'Failed to create story' };
        if (error.code) body.code = error.code;
        if (error.details) body.details = error.details;
        sendJson(res, status, body);
      }
      return;
    }

    if (pathname === '/api/stories/draft' && method === 'POST') {
      try {
        const payload = await parseJson(req);
        const idea = String(payload.idea ?? '').trim();
        if (!idea) {
          throw Object.assign(new Error('Idea text is required'), { statusCode: 400 });
        }
        const parentId =
          payload.parentId == null || payload.parentId === '' ? null : Number(payload.parentId);
        let parent = null;
        if (Number.isFinite(parentId)) {
          const stories = await loadStories(db);
          parent = flattenStories(stories).find((story) => story.id === parentId) ?? null;
        }
        const draft = generateStoryDraftFromIdea(idea, { parent });
        sendJson(res, 200, draft);
      } catch (error) {
        console.error('Failed to generate story draft', error);
        const status = error.statusCode ?? 500;
        sendJson(res, status, { message: error.message || 'Failed to generate story draft' });
      }
      return;
    }

    const storyIdMatch = pathname.match(/^\/api\/stories\/(\d+)$/);
    if (storyIdMatch && method === 'PATCH') {
      const storyId = Number(storyIdMatch[1]);
      try {
        const payload = await parseJson(req);
        const title = String(payload.title ?? '').trim();
        if (!title) {
          throw Object.assign(new Error('Title is required'), { statusCode: 400 });
        }
        const description = String(payload.description ?? '').trim();
        const assigneeEmail = String(payload.assigneeEmail ?? '').trim();
        const asA = payload.asA != null ? String(payload.asA).trim() : undefined;
        const iWant = payload.iWant != null ? String(payload.iWant).trim() : undefined;
        const soThat = payload.soThat != null ? String(payload.soThat).trim() : undefined;
        const requestedComponents = payload.components;

        const existingStmt = db.prepare('SELECT * FROM user_stories WHERE id = ?');
        const existing = existingStmt.get(storyId);
        if (!existing) {
          throw Object.assign(new Error('Story not found'), { statusCode: 404 });
        }

        const storyPoint =
          payload.storyPoint === undefined ? existing.story_point : normalizeStoryPoint(payload.storyPoint);
        const existingComponents = parseJsonArray(existing.components);
        const normalizedExistingComponents = normalizeComponentsInput(existingComponents);
        const components =
          requestedComponents === undefined
            ? normalizedExistingComponents
            : normalizeComponentsInput(requestedComponents, { strict: true });

        const currentStatus = safeNormalizeStoryStatus(existing.status);
        const nextStatus =
          payload.status === undefined ? currentStatus : normalizeStoryStatus(payload.status);

        const storyForValidation = {
          title,
          asA: asA ?? existing.as_a,
          iWant: iWant ?? existing.i_want,
          soThat: soThat ?? existing.so_that,
          description: description || existing.description || '',
          storyPoint,
          components,
        };
        const analysis = await analyzeInvest(storyForValidation);
        const warnings = analysis.warnings;
        if (warnings.length > 0 && !payload.acceptWarnings) {
          sendJson(res, 409, {
            code: 'INVEST_WARNINGS',
            message: 'User story does not meet INVEST criteria.',
            warnings,
            analysis: {
              source: analysis.source,
              summary: analysis.summary,
              aiSummary: analysis.ai?.summary || '',
              aiModel: analysis.ai?.model || null,
              usedFallback: analysis.usedFallback,
              error: analysis.ai?.error || null,
              fallbackWarnings: analysis.fallbackWarnings || [],
            },
          });
          return;
        }

        if (nextStatus === 'Done') {
          ensureCanMarkStoryDone(db, storyId);
        }

        const nextAsA = asA ?? existing.as_a ?? '';
        const nextIWant = iWant ?? existing.i_want ?? '';
        const nextSoThat = soThat ?? existing.so_that ?? '';
        const descriptionChanged = description !== (existing.description ?? '');
        const assigneeChanged = assigneeEmail !== (existing.assignee_email ?? '');
        const storyPointChanged = (storyPoint ?? null) !== (existing.story_point ?? null);
        const asAChanged = nextAsA !== (existing.as_a ?? '');
        const iWantChanged = nextIWant !== (existing.i_want ?? '');
        const soThatChanged = nextSoThat !== (existing.so_that ?? '');
        const titleChanged = title !== existing.title;
        const componentsChanged =
          JSON.stringify(components) !== JSON.stringify(normalizedExistingComponents);
        const contentChanged =
          titleChanged ||
          descriptionChanged ||
          assigneeChanged ||
          storyPointChanged ||
          asAChanged ||
          iWantChanged ||
          soThatChanged ||
          componentsChanged;

        const update = db.prepare(
          'UPDATE user_stories SET title = ?, description = ?, components = ?, story_point = ?, assignee_email = ?, as_a = ?, i_want = ?, so_that = ?, status = ?, updated_at = ? WHERE id = ?' // prettier-ignore
        );
        update.run(
          title,
          description,
          serializeComponents(components),
          storyPoint,
          assigneeEmail,
          nextAsA,
          nextIWant,
          nextSoThat,
          nextStatus,
          now(),
          storyId
        );

        if (contentChanged) {
          const existingTestCountRow =
            db.prepare('SELECT COUNT(*) as count FROM acceptance_tests WHERE story_id = ?').get(storyId) ||
            {
              count: 0,
            };
          if (Number(existingTestCountRow.count ?? 0) > 0) {
            markAcceptanceTestsForReview(db, storyId);
          }
          await createAutomaticAcceptanceTest(
            db,
            {
              id: storyId,
              title,
              asA: nextAsA,
              iWant: nextIWant,
              soThat: nextSoThat,
              components,
            },
            { reason: 'update', existingCount: Number(existingTestCountRow.count ?? 0) }
          );
        }
        const updated = flattenStories(await loadStories(db)).find((story) => story.id === storyId);
        if (updated) {
          applyInvestAnalysisToStory(updated, analysis);
        }
        sendJson(res, 200, updated ?? null);
      } catch (error) {
        const status = error.statusCode ?? 500;
        const body = { message: error.message || 'Failed to update story' };
        if (error.code) body.code = error.code;
        if (error.details) body.details = error.details;
        sendJson(res, status, body);
      }
      return;
    }

    const dependencyCreateMatch = pathname.match(/^\/api\/stories\/(\d+)\/dependencies$/);
    if (dependencyCreateMatch && method === 'POST') {
      const storyId = Number(dependencyCreateMatch[1]);
      try {
        const payload = await parseJson(req);
        const candidateId =
          payload.dependsOnStoryId ?? payload.storyId ?? payload.dependsOn ?? payload.targetStoryId;
        const dependsOnStoryId = Number(candidateId);
        if (!Number.isFinite(dependsOnStoryId)) {
          throw Object.assign(new Error('Select a valid dependency story'), { statusCode: 400 });
        }
        if (dependsOnStoryId === storyId) {
          throw Object.assign(new Error('Stories cannot depend on themselves'), { statusCode: 400 });
        }

        const relationship = normalizeDependencyRelationship(payload.relationship);

        const storyLookup = db.prepare('SELECT id FROM user_stories WHERE id = ?');
        const storyExists = storyLookup.get(storyId);
        if (!storyExists) {
          throw Object.assign(new Error('Story not found'), { statusCode: 404 });
        }
        const dependencyExists = storyLookup.get(dependsOnStoryId);
        if (!dependencyExists) {
          throw Object.assign(new Error('Dependency story not found'), { statusCode: 404 });
        }

        const existing = db
          .prepare('SELECT relationship FROM story_dependencies WHERE story_id = ? AND depends_on_story_id = ?')
          .get(storyId, dependsOnStoryId);
        if (existing) {
          if (existing.relationship !== relationship) {
            db.prepare(
              'UPDATE story_dependencies SET relationship = ? WHERE story_id = ? AND depends_on_story_id = ?'
            ).run(relationship, storyId, dependsOnStoryId);
          }
        } else {
          insertDependency(db, { storyId, dependsOnStoryId, relationship });
        }

        const refreshed = await loadStoryWithDetails(db, storyId);
        sendJson(res, 201, refreshed ?? null);
      } catch (error) {
        const status = error.statusCode ?? 500;
        sendJson(res, status, { message: error.message || 'Failed to add dependency' });
      }
      return;
    }

    const dependencyDeleteMatch = pathname.match(/^\/api\/stories\/(\d+)\/dependencies\/(\d+)$/);
    if (dependencyDeleteMatch && method === 'DELETE') {
      const storyId = Number(dependencyDeleteMatch[1]);
      const dependsOnStoryId = Number(dependencyDeleteMatch[2]);
      try {
        const storyLookup = db.prepare('SELECT id FROM user_stories WHERE id = ?');
        const storyExists = storyLookup.get(storyId);
        if (!storyExists) {
          throw Object.assign(new Error('Story not found'), { statusCode: 404 });
        }

        const result = db
          .prepare('DELETE FROM story_dependencies WHERE story_id = ? AND depends_on_story_id = ?')
          .run(storyId, dependsOnStoryId);
        if (result.changes === 0) {
          sendJson(res, 404, { message: 'Dependency not found' });
          return;
        }

        const refreshed = await loadStoryWithDetails(db, storyId);
        sendJson(res, 200, refreshed ?? null);
      } catch (error) {
        const status = error.statusCode ?? 500;
        sendJson(res, status, { message: error.message || 'Failed to remove dependency' });
      }
      return;
    }

    const recheckMatch = pathname.match(/^\/api\/stories\/(\d+)\/health-check$/);
    if (recheckMatch && method === 'POST') {
      const storyId = Number(recheckMatch[1]);
      try {
        const payload = await parseJson(req);
        const includeAiInvest = toBoolean(payload.includeAiInvest);
        const story = await loadStoryWithDetails(db, storyId, { includeAiInvest });
        if (!story) {
          sendJson(res, 404, { message: 'Story not found' });
          return;
        }
        sendJson(res, 200, story);
      } catch (error) {
        const status = error.statusCode ?? 500;
        sendJson(res, status, { message: error.message || 'Failed to refresh story health' });
      }
      return;
    }

    // Run in Staging workflow endpoint
    if (pathname === '/api/run-staging' && method === 'POST') {
      try {
        const payload = await parseJson(req);
        const { taskTitle } = payload;
        
        console.log('=== RUN-STAGING WORKFLOW START ===');
        console.log('Task Title:', taskTitle);
        
        const token = process.env.GITHUB_TOKEN;
        if (!token) {
          console.log('ERROR: GitHub token not configured');
          throw new Error('GitHub token not configured');
        }
        console.log('GitHub token available:', !!token);
        
        // Step 1: Implement the actual code change requested
        let implementationResult = null;
        console.log('Checking if task requires implementation...');
        
        if (taskTitle && taskTitle.includes('Rename "Run in Staging" to "Demo"')) {
          console.log('IMPLEMENTING: Rename Run in Staging to Demo');
          
          // Get current frontend file
          console.log('Fetching current app.js from GitHub...');
          const fileResponse = await fetch('https://api.github.com/repos/demian7575/aipm/contents/apps/frontend/public/app.js', {
            headers: { 'Authorization': `Bearer ${token}` }
          });
          
          console.log('File fetch response status:', fileResponse.status);
          
          if (fileResponse.ok) {
            const fileData = await fileResponse.json();
            const currentContent = Buffer.from(fileData.content, 'base64').toString();
            
            console.log('Current file size:', currentContent.length);
            console.log('Occurrences of "Run in Staging":', (currentContent.match(/Run in Staging/g) || []).length);
            
            // Implement the rename: Replace "Run in Staging" with "Demo"
            const updatedContent = currentContent.replace(/Run in Staging/g, 'Demo');
            
            console.log('Updated file size:', updatedContent.length);
            console.log('Occurrences of "Demo" after replacement:', (updatedContent.match(/Demo/g) || []).length);
            
            // Commit the change
            console.log('Committing changes to develop branch...');
            const updateResponse = await fetch('https://api.github.com/repos/demian7575/aipm/contents/apps/frontend/public/app.js', {
              method: 'PUT',
              headers: {
                'Authorization': `Bearer ${token}`,
                'Content-Type': 'application/json'
              },
              body: JSON.stringify({
                message: taskTitle,
                content: Buffer.from(updatedContent).toString('base64'),
                sha: fileData.sha,
                branch: 'develop'
              })
            });
            
            console.log('Commit response status:', updateResponse.status);
            if (!updateResponse.ok) {
              const errorText = await updateResponse.text();
              console.log('Commit error:', errorText);
            }
            
            implementationResult = { success: updateResponse.ok };
          } else {
            const errorText = await fileResponse.text();
            console.log('File fetch error:', errorText);
          }
        } else {
          console.log('No specific implementation required for task:', taskTitle);
        }

<<<<<<< HEAD
        // Step 2: Deploy development environment from develop branch
        console.log('Deploying development environment...');
        const { spawn } = await import('child_process');
        
        const deployProcess = spawn('./deploy-develop.sh', [], {
          cwd: process.cwd(),
          stdio: 'pipe'
        });
        
        let deployOutput = '';
        let deployError = '';
        
        deployProcess.stdout.on('data', (data) => {
          const output = data.toString();
          console.log('Deploy stdout:', output);
          deployOutput += output;
        });
        
        deployProcess.stderr.on('data', (data) => {
          const error = data.toString();
          console.log('Deploy stderr:', error);
          deployError += error;
        });
        
        const deployResult = await new Promise((resolve, reject) => {
          deployProcess.on('close', (code) => {
            console.log('Deploy process exit code:', code);
            if (code === 0) {
              resolve({ success: true, output: deployOutput });
            } else {
              reject(new Error(`Deploy failed with code ${code}: ${deployError}`));
            }
          });
        });

=======
        // Step 2: Trigger development deployment via GitHub repository dispatch
        console.log('Triggering development deployment...');
        const deployResponse = await fetch('https://api.github.com/repos/demian7575/aipm/dispatches', {
          method: 'POST',
          headers: {
            'Authorization': `Bearer ${token}`,
            'Content-Type': 'application/json'
          },
          body: JSON.stringify({
            event_type: 'deploy-development',
            client_payload: {
              task: taskTitle,
              branch: 'develop'
            }
          })
        });

        console.log('Deploy dispatch response status:', deployResponse.status);
>>>>>>> 4a41abe6
        console.log('=== RUN-STAGING WORKFLOW COMPLETE ===');
        
        sendJson(res, 200, {
          success: true,
<<<<<<< HEAD
          message: 'Code implementation completed and development environment deployed',
          deploymentUrl: 'http://aipm-dev-frontend-hosting.s3-website-us-east-1.amazonaws.com',
          implementationApplied: !!implementationResult?.success,
          deployOutput: deployResult.output,
=======
          message: 'Code implementation completed and development deployment triggered',
          deploymentUrl: 'http://aipm-dev-frontend-hosting.s3-website-us-east-1.amazonaws.com',
          implementationApplied: !!implementationResult?.success,
          deploymentTriggered: deployResponse.ok,
>>>>>>> 4a41abe6
          workflowCompleted: true
        });
        
      } catch (error) {
        console.error('Staging workflow error:', error);
        sendJson(res, 500, {
          success: false,
          message: error.message || 'Staging workflow failed',
          error: error.toString()
        });
      }
      return;
    }

    if (storyIdMatch && method === 'DELETE') {
      const storyId = Number(storyIdMatch[1]);
      const statement = db.prepare('DELETE FROM user_stories WHERE id = ?');
      const result = statement.run(storyId);
      if (result.changes === 0) {
        sendJson(res, 404, { message: 'Story not found' });
      } else {
        sendJson(res, 204, {});
      }
      return;
    }

    const testDraftMatch = pathname.match(/^\/api\/stories\/(\d+)\/tests\/draft$/);
    if (testDraftMatch && method === 'POST') {
      const storyId = Number(testDraftMatch[1]);
      try {
        const payload = await parseJson(req);
        const idea = typeof payload.idea === 'string' ? payload.idea.trim() : '';
        const allStories = flattenStories(await loadStories(db));
        const story = allStories.find((node) => node.id === storyId);
        if (!story) {
          sendJson(res, 404, { message: 'Story not found' });
          return;
        }
        const ordinal = story.acceptanceTests.length + 1;
        const draft = await generateAcceptanceTestDraft(story, ordinal, 'manual', { idea });
        sendJson(res, 200, {
          ...draft,
          status: ACCEPTANCE_TEST_STATUS_DRAFT,
        });
      } catch (error) {
        console.error('Failed to generate acceptance test draft', error);
        const status = error.statusCode ?? 500;
        sendJson(res, status, { message: error.message || 'Failed to generate acceptance test draft' });
      }
      return;
    }

    const testCreateMatch = pathname.match(/^\/api\/stories\/(\d+)\/tests$/);
    if (testCreateMatch && method === 'POST') {
      const storyId = Number(testCreateMatch[1]);
      try {
        // Re-evaluate title column existence for this request
        const hasTitleColumn = tableColumns(db, 'acceptance_tests').some((column) => column.name === 'title');
        
        const payload = await parseJson(req);
        const { given, when, then } = measurablePayload(payload);
        const { warnings, suggestions } = measurabilityWarnings(then);
        if (warnings.length > 0 && !payload.acceptWarnings) {
          sendJson(res, 409, {
            code: 'MEASURABILITY_WARNINGS',
            message: 'Then steps must describe observable or measurable outcomes.',
            warnings,
            suggestions,
          });
          return;
        }
        const allStories = flattenStories(await loadStories(db));
        const story = allStories.find((node) => node.id === storyId);
        if (!story) {
          sendJson(res, 404, { message: 'Story not found' });
          return;
        }
        const desiredTitle = hasTitleColumn
          ? String(payload.title ?? '').trim() || `AT-${story.id}-${story.acceptanceTests.length + 1}`
          : '';
        const timestamp = now();
        
        // Temporarily update the global flag for this operation
        const originalFlag = acceptanceTestsHasTitleColumn;
        acceptanceTestsHasTitleColumn = hasTitleColumn;
        
        const { lastInsertRowid } = insertAcceptanceTest(db, {
          storyId,
          title: desiredTitle,
          given,
          when,
          then,
          status: payload.status ? String(payload.status) : 'Draft',
          timestamp,
        });
        
        // Restore the original flag
        acceptanceTestsHasTitleColumn = originalFlag;
        
        const refreshedStory = flattenStories(await loadStories(db)).find((node) => node.id === storyId);
        const created = refreshedStory?.acceptanceTests.find((item) => item.id === Number(lastInsertRowid)) ?? null;
        sendJson(res, 201, created);
      } catch (error) {
        const status = error.statusCode ?? 500;
        sendJson(res, status, { message: error.message || 'Failed to create acceptance test' });
      }
      return;
    }

    const testIdMatch = pathname.match(/^\/api\/tests\/(\d+)$/);
    if (testIdMatch && method === 'PATCH') {
      const testId = Number(testIdMatch[1]);
      try {
        const payload = await parseJson(req);
        const { given, when, then } = measurablePayload(payload);
        const { warnings, suggestions } = measurabilityWarnings(then);
        if (warnings.length > 0 && !payload.acceptWarnings) {
          sendJson(res, 409, {
            code: 'MEASURABILITY_WARNINGS',
            message: 'Then steps must describe observable or measurable outcomes.',
            warnings,
            suggestions,
          });
          return;
        }
        const statement = db.prepare(
          'UPDATE acceptance_tests SET given = ?, when_step = ?, then_step = ?, status = ?, updated_at = ? WHERE id = ?' // prettier-ignore
        );
        statement.run(
          JSON.stringify(given),
          JSON.stringify(when),
          JSON.stringify(then),
          payload.status ? String(payload.status) : 'Draft',
          now(),
          testId
        );
        const test = flattenStories(await loadStories(db))
          .flatMap((story) => story.acceptanceTests)
          .find((item) => item.id === testId);
        if (!test) {
          sendJson(res, 404, { message: 'Acceptance test not found' });
        } else {
          sendJson(res, 200, test);
        }
      } catch (error) {
        const status = error.statusCode ?? 500;
        sendJson(res, status, { message: error.message || 'Failed to update acceptance test' });
      }
      return;
    }

    if (testIdMatch && method === 'DELETE') {
      const testId = Number(testIdMatch[1]);
      const statement = db.prepare('DELETE FROM acceptance_tests WHERE id = ?');
      const result = statement.run(testId);
      if (result.changes === 0) {
        sendJson(res, 404, { message: 'Acceptance test not found' });
      } else {
        sendJson(res, 204, {});
      }
      return;
    }

    const taskCreateMatch = pathname.match(/^\/api\/stories\/(\d+)\/tasks$/);
    if (taskCreateMatch && method === 'POST') {
      const storyId = Number(taskCreateMatch[1]);
      try {
        const story = await loadStoryWithDetails(db, storyId);
        if (!story) {
          sendJson(res, 404, { message: 'Story not found' });
          return;
        }
        const payload = await parseJson(req);
        const title = String(payload.title ?? '').trim();
        if (!title) {
          throw Object.assign(new Error('Task title is required'), { statusCode: 400 });
        }
        const description = String(payload.description ?? '').trim();
        const status = normalizeTaskStatus(payload.status);
        const assigneeEmail = String(payload.assigneeEmail ?? '').trim();
        if (!assigneeEmail) {
          throw Object.assign(new Error('Task assignee is required'), { statusCode: 400 });
        }
        const estimationHours = normalizeTaskEstimationHours(payload.estimationHours);
        const timestamp = now();
        const { lastInsertRowid } = insertTask(db, {
          storyId,
          title,
          description,
          status,
          assigneeEmail,
          estimationHours,
          timestamp,
        });
        const refreshed = await loadStoryWithDetails(db, storyId);
        const created = refreshed?.tasks.find((task) => task.id === Number(lastInsertRowid));
        sendJson(res, 201, created || buildTaskFromRow({
          id: Number(lastInsertRowid),
          story_id: storyId,
          title,
          description,
          status,
          assignee_email: assigneeEmail,
          estimation_hours: estimationHours,
          created_at: timestamp,
          updated_at: timestamp,
        }));
      } catch (error) {
        const status = error.statusCode ?? 500;
        sendJson(res, status, { message: error.message || 'Failed to create task' });
      }
      return;
    }

    const taskIdMatch = pathname.match(/^\/api\/tasks\/(\d+)$/);
    if (taskIdMatch && method === 'PATCH') {
      const taskId = Number(taskIdMatch[1]);
      try {
        const payload = await parseJson(req);
        const existing = db
          .prepare('SELECT * FROM tasks WHERE id = ?')
          .get(taskId);
        if (!existing) {
          sendJson(res, 404, { message: 'Task not found' });
          return;
        }
        const updates = [];
        const params = [];
        let nextTitle = existing.title ?? '';
        let nextDescription = existing.description ?? '';
        let nextStatus = existing.status ?? TASK_STATUS_DEFAULT;
        let nextAssigneeEmail = existing.assignee_email ?? '';
        let nextEstimationHours = existing.estimation_hours ?? null;
        if (Object.prototype.hasOwnProperty.call(payload, 'title')) {
          const title = String(payload.title ?? '').trim();
          if (!title) {
            throw Object.assign(new Error('Task title is required'), { statusCode: 400 });
          }
          updates.push('title = ?');
          params.push(title);
          nextTitle = title;
        }
        if (Object.prototype.hasOwnProperty.call(payload, 'description')) {
          const description = String(payload.description ?? '').trim();
          updates.push('description = ?');
          params.push(description);
          nextDescription = description;
        }
        if (Object.prototype.hasOwnProperty.call(payload, 'status')) {
          const status = normalizeTaskStatus(payload.status);
          updates.push('status = ?');
          params.push(status);
          nextStatus = status;
        }
        if (Object.prototype.hasOwnProperty.call(payload, 'assigneeEmail')) {
          const assigneeEmail = String(payload.assigneeEmail ?? '').trim();
          if (!assigneeEmail) {
            throw Object.assign(new Error('Task assignee is required'), { statusCode: 400 });
          }
          updates.push('assignee_email = ?');
          params.push(assigneeEmail);
          nextAssigneeEmail = assigneeEmail;
        }
        if (Object.prototype.hasOwnProperty.call(payload, 'estimationHours')) {
          const estimationHours = normalizeTaskEstimationHours(payload.estimationHours);
          updates.push('estimation_hours = ?');
          params.push(estimationHours);
          nextEstimationHours = estimationHours;
        }
        if (updates.length === 0) {
          throw Object.assign(new Error('No fields to update'), { statusCode: 400 });
        }
        const updatedAt = now();
        updates.push('updated_at = ?');
        params.push(updatedAt);
        params.push(taskId);
        const statement = db.prepare(`UPDATE tasks SET ${updates.join(', ')} WHERE id = ?`);
        statement.run(...params);
        const refreshed = await loadStoryWithDetails(db, existing.story_id);
        const updated = refreshed?.tasks.find((task) => task.id === taskId);
        sendJson(res, 200, updated || buildTaskFromRow({
          ...existing,
          title: nextTitle,
          description: nextDescription,
          status: nextStatus,
          assignee_email: nextAssigneeEmail,
          estimation_hours: nextEstimationHours,
          updated_at: updatedAt,
        }));
      } catch (error) {
        const status = error.statusCode ?? 500;
        sendJson(res, status, { message: error.message || 'Failed to update task' });
      }
      return;
    }

    if (taskIdMatch && method === 'DELETE') {
      const taskId = Number(taskIdMatch[1]);
      const statement = db.prepare('DELETE FROM tasks WHERE id = ?');
      const result = statement.run(taskId);
      if (result.changes === 0) {
        sendJson(res, 404, { message: 'Task not found' });
      } else {
        sendJson(res, 204, {});
      }
      return;
    }

    if (pathname === '/api/documents/generate' && method === 'POST') {
      try {
        const payload = await parseJson(req);
        const type = payload?.type;
        if (!type) {
          sendJson(res, 400, { message: 'Document type is required' });
          return;
        }
        const tree = await loadStories(db);
        const flat = flattenStories(tree);
        const storyMap = new Map(flat.map((node) => [node.id, node]));
        const document = await generateDocumentFile(type, { tree, flat, map: storyMap });
        const title = document.title || defaultDocumentTitle(type);
        const filename = slugifyFilename(title);
        const markdown = document.content || '';
        const buffer = Buffer.from(markdown, 'utf8');

        res.statusCode = 200;
        res.setHeader('Content-Type', 'text/markdown; charset=utf-8');
        res.setHeader('Content-Disposition', `attachment; filename="${filename}"`);
        res.setHeader('X-Document-Title', encodeURIComponent(title));
        res.setHeader('X-Document-Source', document.source || 'unknown');
        res.setHeader('X-Generated-At', now());
        res.end(buffer);
      } catch (error) {
        console.error('Failed to generate document', error);
        const status = error.statusCode ?? 500;
        sendJson(res, status, { message: error.message || 'Failed to generate document' });
      }
      return;
    }

    const docCreateMatch = pathname.match(/^\/api\/stories\/(\d+)\/reference-documents$/);
    if (docCreateMatch && method === 'POST') {
      const storyId = Number(docCreateMatch[1]);
      try {
        const payload = await parseJson(req);
        const name = String(payload.name ?? '').trim();
        const urlValue = String(payload.url ?? '').trim();
        if (!name || !urlValue) {
          throw Object.assign(new Error('Name and URL are required'), { statusCode: 400 });
        }
        if (!isLocalUpload(urlValue)) {
          try {
            const parsed = new URL(urlValue);
            if (!(parsed.protocol === 'http:' || parsed.protocol === 'https:')) {
              throw new Error('Only http(s) URLs are allowed');
            }
          } catch {
            throw Object.assign(new Error('URL must be http(s) or an uploaded document'), {
              statusCode: 400,
            });
          }
        }
        const statement = db.prepare(
          'INSERT INTO reference_documents (story_id, name, url, created_at, updated_at) VALUES (?, ?, ?, ?, ?)' // prettier-ignore
        );
        const timestamp = now();
        const { lastInsertRowid } = statement.run(storyId, name, urlValue, timestamp, timestamp);
        const story = flattenStories(await loadStories(db)).find((node) => node.id === storyId);
        const created = story?.referenceDocuments.find((doc) => doc.id === Number(lastInsertRowid)) ?? null;
        sendJson(res, 201, created);
      } catch (error) {
        const status = error.statusCode ?? 500;
        sendJson(res, status, { message: error.message || 'Failed to create reference document' });
      }
      return;
    }

    const docIdMatch = pathname.match(/^\/api\/reference-documents\/(\d+)$/);
    if (docIdMatch && method === 'DELETE') {
      const docId = Number(docIdMatch[1]);
      const existing = db.prepare('SELECT * FROM reference_documents WHERE id = ?').get(docId);
      if (!existing) {
        sendJson(res, 404, { message: 'Reference document not found' });
      } else {
        const statement = db.prepare('DELETE FROM reference_documents WHERE id = ?');
        statement.run(docId);
        try {
          await removeUploadIfLocal(existing.url);
        } catch (error) {
          console.error('Failed to remove uploaded file', error);
        }
        sendJson(res, 204, {});
      }
      return;
    }

    // Handle API 404s before falling back to static files
    if (pathname.startsWith('/api/')) {
      sendJson(res, 404, { message: 'API endpoint not found' });
      return;
    }

    await serveStatic(req, res);
  });

  server.on('close', () => {
    db.close();
  });

  return server;
}

export async function startServer(port = 4000) {
  const app = await createApp();
  return new Promise((resolve, reject) => {
    app.listen(port, () => resolve(app));
    app.once('error', reject);
  });
}<|MERGE_RESOLUTION|>--- conflicted
+++ resolved
@@ -5804,43 +5804,6 @@
           console.log('No specific implementation required for task:', taskTitle);
         }
 
-<<<<<<< HEAD
-        // Step 2: Deploy development environment from develop branch
-        console.log('Deploying development environment...');
-        const { spawn } = await import('child_process');
-        
-        const deployProcess = spawn('./deploy-develop.sh', [], {
-          cwd: process.cwd(),
-          stdio: 'pipe'
-        });
-        
-        let deployOutput = '';
-        let deployError = '';
-        
-        deployProcess.stdout.on('data', (data) => {
-          const output = data.toString();
-          console.log('Deploy stdout:', output);
-          deployOutput += output;
-        });
-        
-        deployProcess.stderr.on('data', (data) => {
-          const error = data.toString();
-          console.log('Deploy stderr:', error);
-          deployError += error;
-        });
-        
-        const deployResult = await new Promise((resolve, reject) => {
-          deployProcess.on('close', (code) => {
-            console.log('Deploy process exit code:', code);
-            if (code === 0) {
-              resolve({ success: true, output: deployOutput });
-            } else {
-              reject(new Error(`Deploy failed with code ${code}: ${deployError}`));
-            }
-          });
-        });
-
-=======
         // Step 2: Trigger development deployment via GitHub repository dispatch
         console.log('Triggering development deployment...');
         const deployResponse = await fetch('https://api.github.com/repos/demian7575/aipm/dispatches', {
@@ -5855,26 +5818,34 @@
               task: taskTitle,
               branch: 'develop'
             }
-          })
+            
+            implementationResult = { success: updateResponse.ok };
+          } else {
+            const errorText = await fileResponse.text();
+            console.log('File fetch error:', errorText);
+          }
+        } else {
+          console.log('No specific implementation required for task:', taskTitle);
+        }
+
+        // Step 2: Deploy development environment from develop branch
+        console.log('Deploying development environment...');
+        const { spawn } = await import('child_process');
+        
+        const deployProcess = spawn('./deploy-develop.sh', [], {
+          cwd: process.cwd(),
+          stdio: 'pipe'
         });
 
         console.log('Deploy dispatch response status:', deployResponse.status);
->>>>>>> 4a41abe6
         console.log('=== RUN-STAGING WORKFLOW COMPLETE ===');
         
         sendJson(res, 200, {
           success: true,
-<<<<<<< HEAD
-          message: 'Code implementation completed and development environment deployed',
-          deploymentUrl: 'http://aipm-dev-frontend-hosting.s3-website-us-east-1.amazonaws.com',
-          implementationApplied: !!implementationResult?.success,
-          deployOutput: deployResult.output,
-=======
           message: 'Code implementation completed and development deployment triggered',
           deploymentUrl: 'http://aipm-dev-frontend-hosting.s3-website-us-east-1.amazonaws.com',
           implementationApplied: !!implementationResult?.success,
           deploymentTriggered: deployResponse.ok,
->>>>>>> 4a41abe6
           workflowCompleted: true
         });
         
