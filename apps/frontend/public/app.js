// Removed Codex/CodeWhisperer imports - now using automatic PR creation

function getApiBaseUrl() {
  return (window.CONFIG?.API_BASE_URL || '').replace(/\/$/, '');
}

const DEFAULT_REPO_API_URL = 'https://api.github.com';

function resolveApiUrl(path) {
  const API_BASE_URL = getApiBaseUrl();
  
  if (!path) {
    return API_BASE_URL;
  }
  if (/^https?:\/\//i.test(path)) {
    return path;
  }

  const normalizedPath = path.startsWith('/') ? path : `/${path}`;

  if (!API_BASE_URL) {
    return normalizedPath;
  }

  // Simply concatenate base URL with the path
  return `${API_BASE_URL}${normalizedPath}`;
}

const outlineTreeEl = document.getElementById('outline-tree');
const mindmapCanvas = document.getElementById('mindmap-canvas');
const detailsPanel = document.getElementById('details-panel');
const detailsContent = document.getElementById('details-content');
const detailsPlaceholder = document.getElementById('details-placeholder');
const expandAllBtn = document.getElementById('expand-all');
const collapseAllBtn = document.getElementById('collapse-all');
const refineKiroBtn = document.getElementById('refine-kiro-btn');
const generateDocBtn = document.getElementById('generate-doc-btn');
const openHeatmapBtn = document.getElementById('open-heatmap-btn');
const referenceBtn = document.getElementById('reference-btn');
const dependencyToggleBtn = document.getElementById('dependency-toggle-btn');
const autoLayoutToggle = document.getElementById('auto-layout-toggle');
const layoutStatus = document.getElementById('layout-status');
const workspaceEl = document.getElementById('workspace');
const toggleOutline = document.getElementById('toggle-outline');
const toggleMindmap = document.getElementById('toggle-mindmap');
const toggleDetails = document.getElementById('toggle-details');
const mindmapPanel = document.getElementById('mindmap-panel');
const mindmapWrapper = document.querySelector('.mindmap-wrapper');
const mindmapZoomOutBtn = document.getElementById('mindmap-zoom-out');
const mindmapZoomInBtn = document.getElementById('mindmap-zoom-in');
const mindmapZoomDisplay = document.getElementById('mindmap-zoom-display');
const outlinePanel = document.getElementById('outline-panel');
const modal = document.getElementById('modal');
const modalTitle = document.getElementById('modal-title');
const modalBody = document.getElementById('modal-body');
const modalFooter = document.getElementById('modal-footer');
const modalCloseBtn = document.getElementById('modal-close');
const toastEl = document.getElementById('toast');
const runtimeDataLink = document.getElementById('runtime-data-link');

const STORAGE_KEYS = {
  expanded: 'aiPm.expanded',
  selection: 'aiPm.selection',
  layout: 'aiPm.layout',
  mindmap: 'aiPm.mindmap',
  panels: 'aiPm.panels',
  codewhispererDelegations: 'aiPm.codewhispererDelegations',
  version: 'aiPm.version',
  stories: 'aiPm.stories',
  lastBackup: 'aiPm.lastBackup',
};

const AIPM_VERSION = '1.0.0'; // Update this when making breaking changes

const NODE_WIDTH = 240;
const NODE_MIN_HEIGHT = 120;
const NODE_MAX_HEIGHT = 520;
const NODE_VERTICAL_GAP = 32;
const MINDMAP_ZOOM_MIN = 0.5;
const MINDMAP_ZOOM_MAX = 2;
const MINDMAP_ZOOM_STEP = 0.1;
const MINDMAP_PAN_THRESHOLD = 5;
const HORIZONTAL_STEP = 240;
const AUTO_LAYOUT_HORIZONTAL_GAP = 80;
const X_OFFSET = 80;
const Y_OFFSET = 80;
const MINDMAP_STAGE_MIN_WIDTH = 1600;
const MINDMAP_STAGE_MIN_HEIGHT = 1200;
const MINDMAP_STAGE_PADDING_X = 480;
const MINDMAP_STAGE_PADDING_Y = 360;
const HTML_NS = 'http://www.w3.org/1999/xhtml';
const CODEWHISPERER_AUTHOR_PATTERN = /codewhisperer|amazon.*ai/i;

const mindmapMeasureRoot = document.createElement('div');
mindmapMeasureRoot.className = 'mindmap-measure-root';
mindmapMeasureRoot.setAttribute('aria-hidden', 'true');
(document.body || document.documentElement).appendChild(mindmapMeasureRoot);

const STORY_STATUS_GUIDE = [
  {
    value: 'Draft',
    description: 'Story is being authored or refined; requirements may still change.',
  },
  {
    value: 'Ready',
    description: 'Story meets INVEST and has verifiable acceptance tests, making it ready for planning.',
  },
  {
    value: 'In Progress',
    description: 'Story is actively being implemented; tasks are underway with ongoing validation.',
  },
  {
    value: 'Blocked',
    description: 'Story progress is impeded by external dependencies or unresolved issues.',
  },
  {
    value: 'Approved',
    description: 'Story has been reviewed and accepted; teams can proceed to execution.',
  },
  {
    value: 'Done',
    description: 'Story delivered; all child stories are Done and acceptance tests have passed.',
  },
];

const COMPONENT_OPTIONS = [
  'WorkModel',
  'Document_Intelligence',
  'Review_Governance',
  'Orchestration_Engagement',
  'Run_Verify',
  'Traceabilty_Insight',
];

const UNSPECIFIED_COMPONENT = 'Unspecified';

const TASK_STATUS_OPTIONS = ['Not Started', 'In Progress', 'Blocked', 'Done'];

const STATUS_CLASS_MAP = {
  Draft: 'status-draft',
  Ready: 'status-ready',
  'In Progress': 'status-in-progress',
  Blocked: 'status-blocked',
  Approved: 'status-approved',
  Done: 'status-done',
};

const EPIC_STORY_POINT_THRESHOLD = 20;
const SMALL_STORY_POINT_WARNING_MESSAGE = 'Story point suggests the slice may be too large.';
const EPIC_CLASSIFICATION = {
  key: 'epic',
  label: 'EPIC',
  color: '#92400e',
  textColor: '#ffffff',
};

let modalTeardown = null;

const HEATMAP_ACTIVITIES = [
  { key: 'design', label: 'Design' },
  { key: 'documentation', label: 'Documentation' },
  { key: 'implementation', label: 'Implementation' },
  { key: 'test_automation', label: 'Test Automation' },
  { key: 'verification', label: 'Verification' },
];

const HEATMAP_ACTIVITY_KEYWORDS = [
  { key: 'design', patterns: [/design/i, /discovery/i, /prototype/i, /architecture/i] },
  { key: 'documentation', patterns: [/document/i, /spec/i, /manual/i, /guide/i, /writeup/i] },
  {
    key: 'implementation',
    patterns: [/build/i, /implement/i, /develop/i, /code/i, /integrat/i, /refactor/i],
  },
  {
    key: 'test_automation',
    patterns: [/automate/i, /automation/i, /pipeline/i, /script/i, /ci\/?cd/i, /regression/i],
  },
  {
    key: 'verification',
    patterns: [/verify/i, /verification/i, /review/i, /audit/i, /approve/i, /validate/i],
  },
];

const HEATMAP_COMPONENTS = [
  { key: 'system_srs', label: 'System (S/S)' },
  { key: 'WorkModel', label: 'WorkModel (WM)' },
  { key: 'Document_Intelligence', label: 'DocumentIntelligence (DI)' },
  { key: 'Review_Governance', label: 'Review & Governance (RG)' },
  { key: 'Orchestration_Engagement', label: 'Orchestration & Engagement (OE)' },
  { key: 'Run_Verify', label: 'Run & Verify (RV)' },
  { key: 'Traceabilty_Insight', label: 'Traceability & Insight (TI)' },
];

const HEATMAP_COMPONENT_LOOKUP = new Map(
  HEATMAP_COMPONENTS.map((entry) => [entry.key.toLowerCase(), entry.key])
);

HEATMAP_COMPONENTS.forEach((entry) => {
  if (!HEATMAP_COMPONENT_LOOKUP.has(entry.key.toLowerCase())) {
    HEATMAP_COMPONENT_LOOKUP.set(entry.key.toLowerCase(), entry.key);
  }
});

const COMPONENT_SYNONYMS = new Map(
  [
    ['system', 'system_srs'],
    ['system (srs)', 'system_srs'],
    ['srs', 'system_srs'],
    ['unspecified', 'system_srs'],
    ['work model', 'WorkModel'],
    ['work_model', 'WorkModel'],
    ['workmodel', 'WorkModel'],
    ['document intelligence', 'Document_Intelligence'],
    ['document-intelligence', 'Document_Intelligence'],
    ['documentintelligence', 'Document_Intelligence'],
    ['review governance', 'Review_Governance'],
    ['review & governance', 'Review_Governance'],
    ['review-governance', 'Review_Governance'],
    ['orchestration engagement', 'Orchestration_Engagement'],
    ['orchestration & engagement', 'Orchestration_Engagement'],
    ['run verify', 'Run_Verify'],
    ['run & verify', 'Run_Verify'],
    ['traceability_insight', 'Traceabilty_Insight'],
    ['traceability insight', 'Traceabilty_Insight'],
    ['traceability & insight', 'Traceabilty_Insight'],
    ['traceability and insight', 'Traceabilty_Insight'],
    ['traceabilty_insight', 'Traceabilty_Insight'],
  ].map(([key, value]) => [key.toLowerCase(), value])
);

const COMPONENT_LOOKUP = new Map();
COMPONENT_OPTIONS.forEach((component) => {
  COMPONENT_LOOKUP.set(component.toLowerCase(), component);
});
for (const [alias, canonical] of COMPONENT_SYNONYMS.entries()) {
  if (!COMPONENT_LOOKUP.has(alias)) {
    COMPONENT_LOOKUP.set(alias, canonical);
  }
}

function getVisibleMindmapStories(stories) {
  const filterDoneStories = (entries) => {
    return entries
      .filter((story) => story && story.status !== 'Done')
      .map((story) => ({
        ...story,
        children: story.children ? filterDoneStories(story.children) : [],
      }));
  };

  return filterDoneStories(Array.isArray(stories) ? stories : []);
}

function seedManualPositionsFromAutoLayout() {
  const visibleStories = getVisibleMindmapStories(state.stories);
  if (visibleStories.length === 0) {
    state.manualPositions = {};
    return false;
  }

  const metrics = collectMindmapNodeMetrics(visibleStories);
  const layout = computeLayout(visibleStories, 0, Y_OFFSET, AUTO_LAYOUT_HORIZONTAL_GAP, metrics);
  const nextPositions = {};
  layout.nodes.forEach((node) => {
    nextPositions[node.id] = { x: node.x, y: node.y };
  });

  state.manualPositions = nextPositions;
  return Object.keys(nextPositions).length > 0;
}

function parseStoryPointInput(raw) {
  if (raw == null) {
    return { value: null, error: null };
  }
  const trimmed = String(raw).trim();
  if (trimmed === '') {
    return { value: null, error: null };
  }
  const numeric = Number(trimmed);
  if (!Number.isFinite(numeric)) {
    return { value: null, error: 'Story point must be a number.' };
  }
  if (!Number.isInteger(numeric)) {
    return { value: null, error: 'Story point must be a whole number.' };
  }
  if (numeric < 0) {
    return { value: null, error: 'Story point cannot be negative.' };
  }
  return { value: numeric, error: null };
}

function parseEstimationHoursInput(raw) {
  if (raw == null) {
    return { value: null, error: null };
  }
  const trimmed = String(raw).trim();
  if (trimmed === '') {
    return { value: null, error: null };
  }
  const numeric = Number(trimmed);
  if (!Number.isFinite(numeric)) {
    return { value: null, error: 'Estimation hours must be a number.' };
  }
  if (numeric < 0) {
    return { value: null, error: 'Estimation hours cannot be negative.' };
  }
  const rounded = Math.round(numeric * 100) / 100;
  return { value: rounded, error: null };
}

function normalizeTaskRecord(task) {
  if (!task || typeof task !== 'object') {
    return null;
  }
  const normalized = { ...task };
  const sources = [task.estimationHours, task.estimation_hours, task.estimation];
  for (const source of sources) {
    if (source != null && source !== '') {
      const numeric = Number(source);
      if (Number.isFinite(numeric) && numeric >= 0) {
        normalized.estimationHours = numeric;
        break;
      }
    }
  }
  if (!Object.prototype.hasOwnProperty.call(normalized, 'estimationHours')) {
    normalized.estimationHours = null;
  }
  return normalized;
}

function normalizeStoryTree(story) {
  if (!story || typeof story !== 'object') {
    return null;
  }
  const normalized = { ...story };
  if (normalized.storyPoint == null && story.story_point != null) {
    normalized.storyPoint = story.story_point;
  }
  if (Array.isArray(story.tasks)) {
    normalized.tasks = story.tasks
      .map((task) => normalizeTaskRecord(task))
      .filter((task) => task != null);
  } else {
    normalized.tasks = [];
  }
  if (Array.isArray(story.children)) {
    normalized.children = story.children
      .map((child) => normalizeStoryTree(child))
      .filter((child) => child != null);
  } else {
    normalized.children = [];
  }
  return normalized;
}

function normalizeStoryCollection(stories) {
  if (!Array.isArray(stories)) {
    return [];
  }
  return stories
    .map((story) => normalizeStoryTree(story))
    .filter((story) => story != null);
}

const state = {
  stories: [],
  expanded: new Set(),
  selectedStoryId: null,
  manualPositions: {},
  autoLayout: true,
  showDependencies: false,
  mindmapZoom: 1,
  panelVisibility: {
    outline: true,
    mindmap: true,
    details: true,
  },
  codewhispererDelegations: new Map(),
};

const storyIndex = new Map();
const parentById = new Map();
let toastTimeout = null;
let mindmapBounds = { width: 0, height: 0, fitWidth: 0, fitHeight: 0 };
let mindmapHasCentered = false;
const mindmapPanState = {
  pointerId: null,
  startX: 0,
  startY: 0,
  scrollLeft: 0,
  scrollTop: 0,
  dragging: false,
};

function updateMindmapZoomControls() {
  if (mindmapZoomDisplay) {
    mindmapZoomDisplay.textContent = `${Math.round(state.mindmapZoom * 100)}%`;
  }
  if (mindmapZoomInBtn) {
    mindmapZoomInBtn.disabled = state.mindmapZoom >= MINDMAP_ZOOM_MAX - 0.0001;
  }
  if (mindmapZoomOutBtn) {
    mindmapZoomOutBtn.disabled = state.mindmapZoom <= MINDMAP_ZOOM_MIN + 0.0001;
  }
}

function applyMindmapZoom() {
  if (!mindmapCanvas) {
    return;
  }
  const baseWidth = mindmapBounds.width;
  const baseHeight = mindmapBounds.height;
  if (baseWidth > 0 && baseHeight > 0) {
    const fitWidth = mindmapBounds.fitWidth > 0 ? mindmapBounds.fitWidth : baseWidth;
    const fitHeight = mindmapBounds.fitHeight > 0 ? mindmapBounds.fitHeight : baseHeight;
    const scaledWidth = fitWidth * state.mindmapZoom;
    const scaledHeight = fitHeight * state.mindmapZoom;
    mindmapCanvas.style.width = `${scaledWidth}px`;
    mindmapCanvas.style.height = `${scaledHeight}px`;
  } else {
    mindmapCanvas.style.removeProperty('width');
    mindmapCanvas.style.removeProperty('height');
  }
}

function clampMindmapZoom(value) {
  if (Number.isNaN(value)) {
    return state.mindmapZoom;
  }
  return Math.min(MINDMAP_ZOOM_MAX, Math.max(MINDMAP_ZOOM_MIN, value));
}

function setMindmapZoom(nextZoom) {
  const clamped = clampMindmapZoom(nextZoom);
  if (Math.abs(clamped - state.mindmapZoom) < 0.0001) {
    updateMindmapZoomControls();
    return;
  }
  state.mindmapZoom = clamped;
  updateMindmapZoomControls();
  applyMindmapZoom();
}

function setMindmapPanningActive(active) {
  if (mindmapWrapper) {
    mindmapWrapper.classList.toggle('is-panning', !!active);
  }
  const root = document.body || document.documentElement;
  if (root) {
    if (active) {
      root.classList.add('is-mindmap-panning');
    } else {
      root.classList.remove('is-mindmap-panning');
    }
  }
}

function resetMindmapPanState() {
  mindmapPanState.pointerId = null;
  mindmapPanState.startX = 0;
  mindmapPanState.startY = 0;
  mindmapPanState.scrollLeft = 0;
  mindmapPanState.scrollTop = 0;
  mindmapPanState.dragging = false;
}

function suppressMindmapClick() {
  if (!mindmapWrapper) {
    return;
  }
  const handleClick = (event) => {
    event.stopPropagation();
    event.preventDefault();
    mindmapWrapper.removeEventListener('click', handleClick, true);
  };
  mindmapWrapper.addEventListener('click', handleClick, true);
}

function handleMindmapPointerDown(event) {
  if (!mindmapWrapper || mindmapPanState.pointerId !== null) {
    return;
  }
  if (event.button !== 0 && event.pointerType !== 'touch') {
    return;
  }
  const target = event.target;
  if (target) {
    const tagName = target.tagName;
    if (
      tagName === 'INPUT' ||
      tagName === 'BUTTON' ||
      tagName === 'A' ||
      tagName === 'SELECT' ||
      tagName === 'TEXTAREA'
    ) {
      return;
    }
    if (typeof target.closest === 'function' && target.closest('[data-prevent-mindmap-pan="true"]')) {
      return;
    }
  }
  mindmapPanState.pointerId = event.pointerId;
  mindmapPanState.startX = event.clientX;
  mindmapPanState.startY = event.clientY;
  mindmapPanState.scrollLeft = mindmapWrapper.scrollLeft;
  mindmapPanState.scrollTop = mindmapWrapper.scrollTop;
  mindmapPanState.dragging = false;
  mindmapWrapper.setPointerCapture?.(event.pointerId);
}

function handleMindmapPointerMove(event) {
  if (!mindmapWrapper || mindmapPanState.pointerId !== event.pointerId) {
    return;
  }
  const deltaX = event.clientX - mindmapPanState.startX;
  const deltaY = event.clientY - mindmapPanState.startY;
  if (!mindmapPanState.dragging) {
    if (
      Math.abs(deltaX) > MINDMAP_PAN_THRESHOLD ||
      Math.abs(deltaY) > MINDMAP_PAN_THRESHOLD
    ) {
      mindmapPanState.dragging = true;
      setMindmapPanningActive(true);
    } else {
      return;
    }
  }
  mindmapWrapper.scrollLeft = mindmapPanState.scrollLeft - deltaX;
  mindmapWrapper.scrollTop = mindmapPanState.scrollTop - deltaY;
  event.preventDefault();
}

function handleMindmapPointerEnd(event) {
  if (!mindmapWrapper || mindmapPanState.pointerId !== event.pointerId) {
    return;
  }
  const wasDragging = mindmapPanState.dragging;
  if (mindmapPanState.pointerId != null) {
    if (mindmapWrapper.hasPointerCapture?.(mindmapPanState.pointerId)) {
      mindmapWrapper.releasePointerCapture?.(mindmapPanState.pointerId);
    }
  }
  setMindmapPanningActive(false);
  resetMindmapPanState();
  if (wasDragging) {
    event.preventDefault();
    suppressMindmapClick();
  }
}

function syncDependencyOverlayControls() {
  const pressed = state.showDependencies;
  if (dependencyToggleBtn) {
    dependencyToggleBtn.classList.toggle('is-active', pressed);
    dependencyToggleBtn.setAttribute('aria-pressed', pressed ? 'true' : 'false');
    dependencyToggleBtn.setAttribute(
      'title',
      pressed ? 'Hide dependency connections on the mindmap' : 'Show dependency connections on the mindmap'
    );
  }
  document.querySelectorAll('[data-role="dependency-overlay-toggle"]').forEach((button) => {
    button.classList.toggle('is-active', pressed);
    button.setAttribute('aria-pressed', pressed ? 'true' : 'false');
    const label = pressed ? 'Hide Mindmap Overlay' : 'Show Mindmap Overlay';
    if (button.textContent !== label) {
      button.textContent = label;
    }
    button.setAttribute('title', label);
  });
}

function setDependencyOverlayVisible(visible) {
  const next = Boolean(visible);
  if (state.showDependencies === next) {
    syncDependencyOverlayControls();
    return;
  }
  state.showDependencies = next;
  syncDependencyOverlayControls();
  renderMindmap();
}

function toggleDependencyOverlay() {
  setDependencyOverlayVisible(!state.showDependencies);
}

if (referenceBtn) {
  referenceBtn.addEventListener('click', () => {
    if (state.selectedStoryId == null) {
      showToast('Select a user story to manage reference documents.', 'warning');
      return;
    }
    openReferenceModal(state.selectedStoryId);
  });
}

if (dependencyToggleBtn) {
  dependencyToggleBtn.addEventListener('click', () => {
    toggleDependencyOverlay();
  });
}

if (mindmapZoomInBtn) {
  mindmapZoomInBtn.addEventListener('click', () => {
    setMindmapZoom(state.mindmapZoom + MINDMAP_ZOOM_STEP);
  });
}

if (mindmapZoomOutBtn) {
  mindmapZoomOutBtn.addEventListener('click', () => {
    setMindmapZoom(state.mindmapZoom - MINDMAP_ZOOM_STEP);
  });
}

if (mindmapWrapper) {
  mindmapWrapper.addEventListener(
    'wheel',
    (event) => {
      if (!event.ctrlKey) {
        return;
      }
      event.preventDefault();
      const direction = event.deltaY < 0 ? 1 : -1;
      setMindmapZoom(state.mindmapZoom + direction * MINDMAP_ZOOM_STEP);
    },
    { passive: false }
  );
  mindmapWrapper.addEventListener('pointerdown', handleMindmapPointerDown);
  mindmapWrapper.addEventListener('pointermove', handleMindmapPointerMove, { passive: false });
  mindmapWrapper.addEventListener('pointerup', handleMindmapPointerEnd);
  mindmapWrapper.addEventListener('pointercancel', handleMindmapPointerEnd);
  mindmapWrapper.addEventListener('lostpointercapture', handleMindmapPointerEnd);
}

updateMindmapZoomControls();

function getStatusClass(status) {
  const normalized = typeof status === 'string' ? status.trim() : '';
  return STATUS_CLASS_MAP[normalized] || STATUS_CLASS_MAP.Draft;
}

function getNumericStoryPoint(story) {
  const raw = story?.storyPoint;
  if (typeof raw === 'number') {
    return Number.isFinite(raw) ? raw : Number.NaN;
  }
  if (typeof raw === 'string') {
    const trimmed = raw.trim();
    if (!trimmed) {
      return Number.NaN;
    }
    const parsed = Number(trimmed);
    return Number.isFinite(parsed) ? parsed : Number.NaN;
  }
  return Number.NaN;
}

function isEpicStory(story) {
  const numericPoint = getNumericStoryPoint(story);
  const hasHierarchy = Array.isArray(story?.children) && story.children.length > 0;
  const isRoot = story?.parentId == null;
  if (isRoot && hasHierarchy) {
    return true;
  }
  return Number.isFinite(numericPoint) && numericPoint > EPIC_STORY_POINT_THRESHOLD;
}

function getEpicClassification(story) {
  if (!isEpicStory(story)) {
    return null;
  }
  const numericPoint = getNumericStoryPoint(story);
  return {
    ...EPIC_CLASSIFICATION,
    points: Number.isFinite(numericPoint) ? numericPoint : null,
  };
}

function formatStoryPointSummary(value) {
  if (!Number.isFinite(value)) {
    return '';
  }
  return `${value} pt${value === 1 ? '' : 's'}`;
}

function formatEstimationHours(value) {
  if (value == null || value === '') {
    return '—';
  }
  const numeric = Number(value);
  if (!Number.isFinite(numeric)) {
    return '—';
  }
  const display = Number.isInteger(numeric) ? numeric.toString() : numeric.toFixed(1);
  return `${display} h`;
}

function filterEpicSizingWarnings(story, issues) {
  const list = Array.isArray(issues) ? issues : [];
  if (!isEpicStory(story)) {
    return list.slice();
  }
  return list.filter((issue) => {
    if (!issue || issue.source !== 'heuristic') {
      return true;
    }
    const message = typeof issue.message === 'string' ? issue.message.trim() : '';
    if (message !== SMALL_STORY_POINT_WARNING_MESSAGE) {
      return true;
    }
    const criterion = typeof issue.criterion === 'string' ? issue.criterion.trim().toLowerCase() : '';
    return criterion !== 'small';
  });
}

function normalizeDependencyRelationship(value) {
  if (typeof value !== 'string') {
    return 'depends';
  }
  const normalized = value.trim().toLowerCase();
  return normalized.length ? normalized : 'depends';
}

function normalizeDependencyEntries(entries) {
  if (!Array.isArray(entries)) {
    return [];
  }
  return entries
    .filter((entry) => entry && entry.storyId != null)
    .map((entry) => ({
      ...entry,
      storyId: Number(entry.storyId),
      title: entry.title || '',
      status: entry.status || 'Draft',
      relationship: normalizeDependencyRelationship(entry.relationship),
    }));
}

function toSentenceCase(value) {
  if (!value) {
    return '';
  }
  return value.charAt(0).toUpperCase() + value.slice(1);
}

function describeDependencyRelationship(entry, context) {
  const relationship = normalizeDependencyRelationship(entry.relationship);
  if (context === 'blocked-by') {
    return 'Blocking this story';
  }
  if (context === 'downstream') {
    if (relationship === 'blocks') {
      return 'Blocked by this story';
    }
    if (relationship === 'depends') {
      return 'Depends on this story';
    }
    return toSentenceCase(relationship);
  }
  if (context === 'upstream') {
    if (relationship === 'blocks') {
      return 'Blocking this story';
    }
    if (relationship === 'depends') {
      return 'Required dependency';
    }
    return toSentenceCase(relationship);
  }
  return toSentenceCase(relationship);
}

function createTableRow(label, value) {
  const row = document.createElement('tr');
  const th = document.createElement('th');
  th.scope = 'row';
  th.textContent = label;
  const td = document.createElement('td');
  if (value instanceof Node) {
    td.appendChild(value);
  } else {
    td.textContent = value;
  }
  row.appendChild(th);
  row.appendChild(td);
  return row;
}

function createDependencyTable(entry, context) {
  const relationship = normalizeDependencyRelationship(entry.relationship);
  const table = document.createElement('table');
  table.className = 'vertical-table dependency-table';
  if (relationship === 'blocks') {
    table.classList.add('is-blocker');
  }
  table.dataset.storyId = String(entry.storyId);
  table.setAttribute('role', 'button');
  table.setAttribute('tabindex', '0');
  const accessibleTitle = entry.title ? ` – ${entry.title}` : '';
  table.setAttribute('aria-label', `View story #${entry.storyId}${accessibleTitle}`);

  const tbody = document.createElement('tbody');
  tbody.appendChild(createTableRow('Story', `#${entry.storyId} ${entry.title || 'Untitled story'}`));

  const status = entry.status || 'Draft';
  const statusBadge = document.createElement('span');
  statusBadge.className = `status-badge ${getStatusClass(status)}`;
  statusBadge.textContent = status;
  tbody.appendChild(createTableRow('Status', statusBadge));

  const relationshipBadge = document.createElement('span');
  relationshipBadge.className = 'dependency-relationship';
  if (relationship === 'blocks') {
    relationshipBadge.classList.add('is-blocker');
  }
  relationshipBadge.textContent = describeDependencyRelationship(entry, context);
  tbody.appendChild(createTableRow('Relationship', relationshipBadge));

  table.appendChild(tbody);
  return table;
}

function formatDependencyOptionLabel(story) {
  const title = story.title && story.title.trim().length ? story.title : `Story ${story.id}`;
  const status = story.status || 'Draft';
  return `#${story.id} ${title} (${status})`;
}

function collectDependencyOptions(story, context) {
  const excluded = new Set([story.id]);
  if (context === 'blocked-by' && Array.isArray(story.blockedBy)) {
    story.blockedBy.forEach((entry) => excluded.add(entry.storyId));
  }
  if (context === 'upstream' && Array.isArray(story.dependencies)) {
    story.dependencies.forEach((entry) => excluded.add(entry.storyId));
  }
  const options = [];
  storyIndex.forEach((candidate) => {
    if (!candidate || excluded.has(candidate.id)) {
      return;
    }
    options.push({
      id: candidate.id,
      label: formatDependencyOptionLabel(candidate),
    });
  });
  options.sort((a, b) => a.label.localeCompare(b.label));
  return options;
}

function openDependencyPicker(story, context) {
  if (!story) {
    return;
  }
  const options = collectDependencyOptions(story, context);
  const container = document.createElement('div');
  container.className = 'dependency-picker';

  if (options.length === 0) {
    const empty = document.createElement('p');
    empty.className = 'form-hint';
    empty.textContent = 'No other user stories are available to link.';
    container.appendChild(empty);
  } else {
    const hint = document.createElement('p');
    hint.className = 'form-hint';
    hint.textContent =
      context === 'blocked-by'
        ? 'Select the story that is blocking this work.'
        : 'Select the upstream story this work depends on.';
    container.appendChild(hint);

    const label = document.createElement('label');
    label.textContent = 'User story';
    const select = document.createElement('select');
    select.required = true;
    const placeholder = document.createElement('option');
    placeholder.value = '';
    placeholder.textContent = 'Select a user story…';
    select.appendChild(placeholder);
    options.forEach((option) => {
      const opt = document.createElement('option');
      opt.value = String(option.id);
      opt.textContent = option.label;
      select.appendChild(opt);
    });
    label.appendChild(select);
    container.appendChild(label);

    setTimeout(() => {
      select.focus();
    }, 0);

    const successMessage =
      context === 'blocked-by' ? 'Blocking story added' : 'Dependency added';
    openModal({
      title: context === 'blocked-by' ? 'Add Blocking Story' : 'Add Dependency',
      content: container,
      actions: [
        {
          label: 'Add',
          onClick: async () => {
            const value = Number(select.value);
            if (!Number.isFinite(value) || value === 0) {
              showToast('Select a user story to link.', 'error');
              select.focus();
              return false;
            }
            try {
              await createDependencyLink(story.id, value, context === 'blocked-by' ? 'blocks' : 'depends');
              state.selectedStoryId = story.id;
              persistSelection();
              await loadStories();
              showToast(successMessage, 'success');
              return true;
            } catch (error) {
              showToast(error.message || 'Failed to add dependency', 'error');
              return false;
            }
          },
        },
      ],
    });
    return;
  }

  openModal({
    title: context === 'blocked-by' ? 'Add Blocking Story' : 'Add Dependency',
    content: container,
    cancelLabel: 'Close',
  });
}

function storyHasAcceptanceWarnings(story) {
  if (!story || !Array.isArray(story.acceptanceTests)) {
    return false;
  }
  return story.acceptanceTests.some((test) => {
    if (!test || !test.gwtHealth) return false;
    if (typeof test.gwtHealth.satisfied === 'boolean') {
      return !test.gwtHealth.satisfied;
    }
    return Array.isArray(test.gwtHealth.issues) && test.gwtHealth.issues.length > 0;
  });
}

function computeHealthSeverity(story) {
  if (!story) {
    return 'ok';
  }
  const invest = story.investHealth;
  const investIssues = invest
    ? invest.satisfied === false && Array.isArray(invest.issues)
      ? invest.issues.length
      : invest.satisfied === false
      ? 1
      : 0
    : story.investSatisfied === false
    ? 1
    : 0;
  if (investIssues > 0) {
    return 'critical';
  }
  if (storyHasAcceptanceWarnings(story)) {
    return 'warning';
  }
  return 'ok';
}

function persistAllData() {
  // Persist stories data locally
  try {
    localStorage.setItem(STORAGE_KEYS.stories, JSON.stringify(state.stories));
    localStorage.setItem(STORAGE_KEYS.lastBackup, new Date().toISOString());
  } catch (error) {
    console.error('Failed to persist stories data', error);
  }
  
  // Persist other data
  persistLayout();
  persistMindmap();
  persistExpanded();
  persistSelection();
  persistPanels();
  persistCodeWhispererDelegations();
}

function loadStoriesFromLocal() {
  try {
    const storiesData = localStorage.getItem(STORAGE_KEYS.stories);
    console.log('Local storage stories data:', storiesData ? 'found' : 'not found');
    if (storiesData) {
      const stories = JSON.parse(storiesData);
      if (Array.isArray(stories) && stories.length > 0) {
        console.log('Loading', stories.length, 'stories from local storage');
        state.stories = stories;
        rebuildStoryIndex();
        return true;
      }
    }
  } catch (error) {
    console.error('Failed to load stories from local storage', error);
  }
  console.log('No valid local stories data found');
  return false;
}

function autoBackupData() {
  try {
    const lastBackup = localStorage.getItem(STORAGE_KEYS.lastBackup);
    const now = new Date();
    const shouldBackup = !lastBackup || 
      (now - new Date(lastBackup)) > (24 * 60 * 60 * 1000); // 24 hours
    
    if (shouldBackup && state.stories.length > 0) {
      persistAllData();
      console.log('Auto-backup completed');
    }
  } catch (error) {
    console.error('Auto-backup failed', error);
  }
}

function migrateMindmapData(fromVersion) {
  try {
    // Preserve existing mindmap positions and settings across upgrades
    const layoutData = localStorage.getItem(STORAGE_KEYS.layout);
    const mindmapData = localStorage.getItem(STORAGE_KEYS.mindmap);
    
    if (layoutData || mindmapData) {
      console.log('Preserving mindmap data across version upgrade');
      
      // Create backup of current data
      const backup = {
        layout: layoutData,
        mindmap: mindmapData,
        timestamp: new Date().toISOString(),
        fromVersion: fromVersion || 'unknown'
      };
      
      localStorage.setItem('aiPm.mindmap.backup', JSON.stringify(backup));
      
      // Data is already in the correct format, no migration needed
      // Just ensure it's preserved
    }
  } catch (error) {
    console.error('Failed to migrate mindmap data', error);
  }
}

function loadPreferences() {
  // Check version and migrate if needed
  try {
    const storedVersion = localStorage.getItem(STORAGE_KEYS.version);
    if (storedVersion !== AIPM_VERSION) {
      console.log(`AIPM version updated from ${storedVersion || 'unknown'} to ${AIPM_VERSION}`);
      // Preserve mindmap data across versions
      migrateMindmapData(storedVersion);
      localStorage.setItem(STORAGE_KEYS.version, AIPM_VERSION);
    }
  } catch (error) {
    console.error('Failed to check version', error);
  }

  try {
    const expandedRaw = localStorage.getItem(STORAGE_KEYS.expanded);
    if (expandedRaw) {
      const ids = JSON.parse(expandedRaw);
      state.expanded = new Set(ids.map(Number));
    }
  } catch (error) {
    console.error('Failed to load expansion preferences', error);
  }

  try {
    const layoutRaw = localStorage.getItem(STORAGE_KEYS.layout);
    if (layoutRaw) {
      const data = JSON.parse(layoutRaw);
      state.autoLayout = data.autoLayout ?? true;
      state.manualPositions = data.positions ?? {};
    }
  } catch (error) {
    console.error('Failed to load layout preferences', error);
  }

  try {
    const mindmapRaw = localStorage.getItem(STORAGE_KEYS.mindmap);
    if (mindmapRaw) {
      const data = JSON.parse(mindmapRaw);
      state.mindmapZoom = data.zoom ?? 1;
      state.showDependencies = data.showDependencies ?? false;
      // Preserve any other mindmap-specific settings
      if (data.centerPosition) {
        state.mindmapCenterPosition = data.centerPosition;
      }
    }
  } catch (error) {
    console.error('Failed to load mindmap preferences', error);
  }

  try {
    const panelsRaw = localStorage.getItem(STORAGE_KEYS.panels);
    if (panelsRaw) {
      const panels = JSON.parse(panelsRaw);
      state.panelVisibility = {
        outline: panels.outline ?? true,
        mindmap: panels.mindmap ?? true,
        details: panels.details ?? true,
      };
    }
  } catch (error) {
    console.error('Failed to load panel preferences', error);
  }

  try {
    const selectionRaw = localStorage.getItem(STORAGE_KEYS.selection);
    if (selectionRaw) {
      state.selectedStoryId = Number(selectionRaw);
    }
  } catch (error) {
    console.error('Failed to load selection', error);
  }

  toggleOutline.checked = state.panelVisibility.outline;
  toggleMindmap.checked = state.panelVisibility.mindmap;
  toggleDetails.checked = state.panelVisibility.details;
}

function persistExpanded() {
  const ids = Array.from(state.expanded.values());
  localStorage.setItem(STORAGE_KEYS.expanded, JSON.stringify(ids));
}

function persistSelection() {
  if (state.selectedStoryId != null) {
    localStorage.setItem(STORAGE_KEYS.selection, String(state.selectedStoryId));
  } else {
    localStorage.removeItem(STORAGE_KEYS.selection);
  }
}

function persistLayout() {
  localStorage.setItem(
    STORAGE_KEYS.layout,
    JSON.stringify({ autoLayout: state.autoLayout, positions: state.manualPositions })
  );
}

function persistMindmap() {
  const mindmapData = {
    zoom: state.mindmapZoom,
    showDependencies: state.showDependencies,
  };
  
  // Save center position if available
  if (state.mindmapCenterPosition) {
    mindmapData.centerPosition = state.mindmapCenterPosition;
  }
  
  localStorage.setItem(STORAGE_KEYS.mindmap, JSON.stringify(mindmapData));
}

function persistPanels() {
  localStorage.setItem(STORAGE_KEYS.panels, JSON.stringify(state.panelVisibility));
}

function codewhispererEntryShape(entry, storyId) {
  if (!entry || typeof entry !== 'object') {
    return null;
  }
  const normalized = { ...entry };
  normalized.storyId = normalized.storyId ?? storyId;
  if (!normalized.localId) {
    normalized.localId = `codewhisperer-${normalized.storyId}-${Date.now()}-${Math.random()
      .toString(36)
      .slice(2, 8)}`;
  }
  normalized.createTrackingCard = normalized.createTrackingCard !== false;
  normalized.latestStatus = normalized.latestStatus ?? null;
  normalized.lastCheckedAt = normalized.lastCheckedAt ?? null;
  normalized.lastError = normalized.lastError ?? null;
  if (normalized.htmlUrl == null && typeof normalized.threadUrl === 'string') {
    normalized.htmlUrl = normalized.threadUrl;
  }
  if (typeof normalized.taskUrl === 'string' && !normalized.taskUrl) {
    normalized.taskUrl = null;
  }
  if (normalized.taskUrl == null && typeof normalized.htmlUrl === 'string') {
    const baseUrl = normalized.htmlUrl.split('#')[0];
    normalized.taskUrl = baseUrl || normalized.htmlUrl;
  }
  if (normalized.threadUrl == null && typeof normalized.htmlUrl === 'string') {
    normalized.threadUrl = normalized.htmlUrl;
  }
  if (typeof normalized.confirmationCode === 'string') {
    const trimmed = normalized.confirmationCode.trim();
    normalized.confirmationCode = trimmed.length >= 6 ? trimmed : null;
  } else {
    normalized.confirmationCode = null;
  }
  if (normalized.targetNumber != null && normalized.targetNumber !== '') {
    const parsed = Number(normalized.targetNumber);
    normalized.targetNumber = Number.isFinite(parsed) ? parsed : null;
  } else if (normalized.target === 'new-issue') {
    normalized.targetNumber = normalized.targetNumber ?? null;
  }
  return normalized;
}

// Add function to clear dangling CodeWhisperer delegations
function clearDanglingCodeWhispererDelegations() {
  try {
    const stored = localStorage.getItem(STORAGE_KEYS.codewhispererDelegations);
    if (!stored) {
      console.log('No CodeWhisperer delegations found');
      showToast('No CodeWhisperer delegations to clean', 'info');
      return;
    }
    
    const parsed = JSON.parse(stored);
    let removedCount = 0;
    let totalCount = 0;
    
    // Get current story IDs safely
    const currentStoryIds = new Set();
    if (state.stories && state.stories.size > 0) {
      state.stories.forEach(story => {
        if (story && story.id) {
          currentStoryIds.add(story.id);
        }
      });
    }
    
    // Clean up delegations for non-existent stories
    const cleanedData = {};
    Object.keys(parsed).forEach(storyIdStr => {
      const storyId = Number(storyIdStr);
      const delegations = parsed[storyIdStr];
      
      if (Array.isArray(delegations)) {
        totalCount += delegations.length;
        
        if (currentStoryIds.has(storyId)) {
          // Keep delegations for existing stories
          cleanedData[storyIdStr] = delegations;
        } else {
          // Count removed delegations
          removedCount += delegations.length;
        }
      }
    });
    
    // Save cleaned data
    localStorage.setItem(STORAGE_KEYS.codewhispererDelegations, JSON.stringify(cleanedData));
    
    // Reload delegations
    state.codewhispererDelegations = new Map();
    loadCodeWhispererDelegationsFromStorage();
    
    // Refresh all CodeWhisperer sections safely
    try {
      document.querySelectorAll('[data-role="codewhisperer-section"]').forEach(section => {
        const storyId = Number(section.dataset.storyId);
        if (Number.isFinite(storyId)) {
          refreshCodeWhispererSection(storyId);
        }
      });
    } catch (refreshError) {
      console.warn('Some sections could not be refreshed:', refreshError);
    }
    
    console.log(`Cleaned up ${removedCount} dangling delegations out of ${totalCount} total`);
    
    if (removedCount > 0) {
      showToast(`Removed ${removedCount} dangling CodeWhisperer delegations`, 'success');
    } else {
      showToast('No dangling delegations found to remove', 'info');
    }
    
  } catch (error) {
    console.error('Failed to clear dangling delegations:', error);
    // Clear all if corrupted
    try {
      localStorage.removeItem(STORAGE_KEYS.codewhispererDelegations);
      state.codewhispererDelegations = new Map();
      showToast('Cleared all CodeWhisperer delegations due to data corruption', 'warning');
    } catch (clearError) {
      console.error('Failed to clear corrupted data:', clearError);
      showToast('Error clearing delegations - please refresh the page', 'error');
    }
  }
}

// Expose function globally for easy access
window.clearDanglingCodeWhispererDelegations = clearDanglingCodeWhispererDelegations;

// Add this function to clear old CodeWhisperer data
function clearOldCodeWhispererData() {
  try {
    localStorage.removeItem(STORAGE_KEYS.codewhispererDelegations);
    state.codewhispererDelegations = new Map();
    console.log('Cleared old CodeWhisperer delegation data');
    
    // Refresh all CodeWhisperer sections
    document.querySelectorAll('[data-role="codewhisperer-section"]').forEach(section => {
      const storyId = Number(section.dataset.storyId);
      if (Number.isFinite(storyId)) {
        refreshCodeWhispererSection(storyId);
      }
    });
  } catch (error) {
    console.error('Failed to clear CodeWhisperer data:', error);
  }
}

// Expose function globally for debugging
window.clearOldCodeWhispererData = clearOldCodeWhispererData;

function ensureCodeWhispererEntryShape(entry, storyId) {
  if (!entry || typeof entry !== 'object') {
    return null;
  }
  
  return {
    localId: entry.localId || `${Date.now()}-${Math.random().toString(36).substr(2, 9)}`,
    storyId: storyId || entry.storyId,
    taskTitle: entry.taskTitle || 'Unknown Task',
    repo: entry.repo || '',
    branchName: entry.branchName || '',
    target: entry.target || 'new-issue',
    targetNumber: entry.targetNumber,
    number: entry.number,
    type: entry.type,
    prUrl: entry.prUrl,
    htmlUrl: entry.htmlUrl,
    taskUrl: entry.taskUrl,
    threadUrl: entry.threadUrl,
    confirmationCode: entry.confirmationCode,
    createTrackingCard: entry.createTrackingCard !== false,
    latestStatus: entry.latestStatus,
    lastCheckedAt: entry.lastCheckedAt,
    lastError: entry.lastError
  };
}

function loadCodeWhispererDelegationsFromStorage() {
  state.codewhispererDelegations = new Map();
  try {
    const raw = localStorage.getItem(STORAGE_KEYS.codewhispererDelegations);
    if (!raw) {
      return;
    }
    const parsed = JSON.parse(raw);
    if (!parsed || typeof parsed !== 'object') {
      return;
    }
    
    let hasChanges = false;
    Object.entries(parsed).forEach(([key, list]) => {
      const storyId = Number(key);
      if (!Number.isFinite(storyId) || !Array.isArray(list)) {
        return;
      }
      
      // Clean up invalid entries
      const validEntries = list
        .map((entry) => ensureCodeWhispererEntryShape(entry, storyId))
        .filter((entry) => {
          if (!entry || !entry.taskTitle || entry.taskTitle === 'Unknown Task') {
            hasChanges = true;
            return false;
          }
          return true;
        });
        
      if (validEntries.length > 0) {
        state.codewhispererDelegations.set(storyId, validEntries);
      } else if (list.length > 0) {
        hasChanges = true; // Removed invalid entries
      }
    });
    
    // Save cleaned data if we removed invalid entries
    if (hasChanges) {
      persistCodeWhispererDelegations();
    }
  } catch (error) {
    console.error('Failed to load CodeWhisperer delegations', error);
    // Clear corrupted data
    localStorage.removeItem(STORAGE_KEYS.codewhispererDelegations);
  }
}

async function persistCodeWhispererDelegations() {
  // PRs are now stored in the backend via API, not localStorage
  // This function is kept for compatibility but does nothing
}

function getCodeWhispererDelegations(storyId) {
  const key = Number(storyId);
  if (!Number.isFinite(key)) {
    return [];
  }
  // Get PRs from the story object
  const story = storyIndex.get(key);
  return story?.prs || [];
}

async function setCodeWhispererDelegations(storyId, entries) {
  const key = Number(storyId);
  if (!Number.isFinite(key)) {
    return;
  }
  // Update story's PRs via API
  try {
    const response = await fetch(resolveApiUrl(`/api/stories/${key}/prs`), {
      method: 'POST',
      headers: { 'Content-Type': 'application/json' },
      body: JSON.stringify({ prs: entries })
    });
    if (response.ok) {
      const story = storyIndex.get(key);
      if (story) {
        story.prs = entries;
      }
    }
  } catch (error) {
    console.error('Failed to persist PRs', error);
  }
}

async function addCodeWhispererDelegationEntry(storyId, entry) {
  const key = Number(storyId);
  try {
    const response = await fetch(resolveApiUrl(`/api/stories/${key}/prs`), {
      method: 'POST',
      headers: { 'Content-Type': 'application/json' },
      body: JSON.stringify(entry)
    });
    if (response.ok) {
      const prs = await response.json();
      const story = storyIndex.get(key);
      if (story) {
        story.prs = prs;
      }
      if (state.selectedStoryId === storyId) {
        refreshCodeWhispererSection(storyId);
      }
    }
  } catch (error) {
    console.error('Failed to add PR', error);
  }
}

async function removeCodeWhispererDelegation(storyId, localId) {
  const current = getCodeWhispererDelegations(storyId);
  if (!current.length) {
    return;
  }
  const entry = current.find((e) => e.localId === localId);
  if (!entry || !entry.number) {
    return;
  }
  
  try {
    const response = await fetch(resolveApiUrl(`/api/stories/${storyId}/prs/${entry.number}`), {
      method: 'DELETE'
    });
    if (response.ok) {
      const prs = await response.json();
      const story = storyIndex.get(Number(storyId));
      if (story) {
        story.prs = prs;
      }
      if (state.selectedStoryId === storyId) {
        refreshCodeWhispererSection(storyId);
      }
      showToast('PR tracking removed', 'info');
    }
  } catch (error) {
    console.error('Failed to remove PR', error);
  }
}

function refreshCodeWhispererSection(storyId) {
  const section = detailsContent.querySelector(
    `.codewhisperer-section[data-story-id="${storyId}"]`
  );
  if (!section) {
    return;
  }
  const list = section.querySelector('.codewhisperer-task-list');
  const story = storyIndex.get(storyId);
  if (!list || !story) {
    return;
  }
  renderCodeWhispererSectionList(list, story);
}

async function requestCodeWhispererStatus(entry) {
  try {
    const response = await fetch(`${API_BASE_URL}/api/codewhisperer-status`, {
      method: 'POST',
      headers: { 'Content-Type': 'application/json' },
      body: JSON.stringify({
        repo: entry.repo,
        number: entry.number,
        type: entry.type
      })
    });
    
    if (!response.ok) {
      entry.lastError = `Status check failed: ${response.status}`;
      return false;
    }
    
    const data = await response.json();
    entry.latestStatus = data.status;
    entry.lastCheckedAt = new Date().toISOString();
    entry.lastError = null;
    persistCodeWhispererDelegations();
    return true;
  } catch (error) {
    entry.lastError = `Status check error: ${error.message}`;
    entry.lastCheckedAt = new Date().toISOString();
    persistCodeWhispererDelegations();
    return false;
  }
}

async function checkPRUpToDate(prEntry) {
  try {
    const prNumber = prEntry?.number || prEntry?.targetNumber;
    const repoPath = prEntry?.repo || 'demian7575/aipm';
    const [owner, repo] = repoPath.split('/');
    
    const response = await fetch(`https://api.github.com/repos/${owner}/${repo}/pulls/${prNumber}`);
    if (!response.ok) {
      throw new Error(`GitHub API returned ${response.status}`);
    }
    
    const prData = await response.json();
    const mergeable = prData.mergeable;
    const mergeableState = prData.mergeable_state;
    
    // Check if PR is behind main
    const upToDate = mergeableState === 'clean' || mergeableState === 'unstable';
    
    return { upToDate, mergeable, mergeableState };
  } catch (error) {
    console.error('Error checking PR status:', error);
    throw error;
  }
}

async function mergePR(prEntry) {
  try {
    const repoPath = prEntry?.repo || 'demian7575/aipm';
    const [owner, repo] = repoPath.split('/');
    
    const payload = {
      prNumber: prEntry?.number || prEntry?.targetNumber,
      owner,
      repo
    };
    
    console.log('🔀 Merging PR:', payload);
    
    const response = await fetch(resolveApiUrl('/api/merge-pr'), {
      method: 'POST',
      headers: { 'Content-Type': 'application/json' },
      body: JSON.stringify(payload)
    });
    
    if (!response.ok) {
      const errorText = await response.text();
      console.error('❌ Merge API error:', response.status, errorText);
      throw new Error(`Merge API returned ${response.status}: ${errorText}`);
    }
    
    const result = await response.json();
    console.log('✅ Merge result:', result);
    return result;
  } catch (error) {
    console.error('❌ Merge error:', error);
    return { success: false, message: error.message };
  }
}

async function rebaseCodeWhispererPR(entry) {
  try {
    const response = await fetch(`${API_BASE_URL}/api/codewhisperer-rebase`, {
      method: 'POST',
      headers: { 'Content-Type': 'application/json' },
      body: JSON.stringify({
        repo: entry.repo,
        number: entry.number,
        branchName: entry.branchName
      })
    });
    
    if (!response.ok) {
      entry.lastError = `Rebase failed: ${response.status}`;
      return false;
    }
    
    const data = await response.json();
    entry.lastError = null;
    entry.lastCheckedAt = new Date().toISOString();
    persistCodeWhispererDelegations();
    return true;
  } catch (error) {
    entry.lastError = `Rebase error: ${error.message}`;
    entry.lastCheckedAt = new Date().toISOString();
    persistCodeWhispererDelegations();
    return false;
  }
}

function formatCodeWhispererTargetLabel(entry) {
  if (!entry) {
    return '';
  }
  
  // Handle PR responses from delegation
  if (entry.type === 'pull_request' || entry.prUrl) {
    const number = entry.number || Number(entry.targetNumber);
    return Number.isFinite(number) ? `PR #${number}` : 'PR';
  }
  
  const number = Number(entry.targetNumber);
  const hasNumber = Number.isFinite(number);
  if (entry.target === 'pr') {
    return hasNumber ? `PR #${number}` : 'PR';
  }
  if (entry.target === 'issue') {
    return hasNumber ? `Issue #${number}` : 'Issue';
  }
  if (entry.target === 'new-issue') {
    return hasNumber ? `Issue #${number}` : 'New Issue';
  }
  return hasNumber ? `Item #${number}` : 'Tracked Item';
}

function formatRelativeTime(isoString) {
  if (!isoString) {
    return '';
  }
  const timestamp = new Date(isoString).getTime();
  if (!Number.isFinite(timestamp)) {
    return '';
  }
  const diff = Date.now() - timestamp;
  if (diff < 0) {
    return 'just now';
  }
  const seconds = Math.round(diff / 1000);
  if (seconds < 60) {
    return `${seconds}s ago`;
  }
  const minutes = Math.round(seconds / 60);
  if (minutes < 60) {
    return `${minutes}m ago`;
  }
  const hours = Math.round(minutes / 60);
  if (hours < 24) {
    return `${hours}h ago`;
  }
  const days = Math.round(hours / 24);
  if (days < 7) {
    return `${days}d ago`;
  }
  const weeks = Math.round(days / 7);
  if (weeks < 5) {
    return `${weeks}w ago`;
  }
  return new Date(isoString).toLocaleDateString();
}

function renderCodeWhispererSectionList(container, story) {
  container.innerHTML = '';
  const entries = getCodeWhispererDelegations(story.id);
  if (!entries.length) {
    const empty = document.createElement('p');
    empty.className = 'empty-state';
    empty.textContent = 'No PRs created yet.';
    container.appendChild(empty);
    return;
  }

  // Fetch PR URLs for tasks that don't have them yet (only once per entry)
  entries.forEach(async (entry) => {
    if (entry.taskId && !entry.prUrl && !entry._fetching) {
      entry._fetching = true;
      try {
        const response = await fetch(`${API_BASE_URL}/api/queue-status?taskId=${entry.taskId}`);
        if (response.ok) {
          const data = await response.json();
          if (data.success && data.task && data.task.prUrl) {
            entry.prUrl = data.task.prUrl;
            entry.status = data.task.status;
            delete entry._fetching;
            persistCodeWhispererDelegations();
            renderCodeWhispererSectionList(container, story);
          } else {
            delete entry._fetching;
          }
        } else {
          delete entry._fetching;
        }
      } catch (error) {
        delete entry._fetching;
        console.error('Failed to fetch PR URL:', error);
      }
    }
  });

  entries.forEach((entry) => {
    const card = document.createElement('article');
    card.className = 'codewhisperer-task-card';
    card.dataset.localId = entry.localId;

    const header = document.createElement('header');
    header.className = 'codewhisperer-task-card-header';

    const title = document.createElement('h4');
    title.textContent = entry.taskTitle || 'Development task';
    header.appendChild(title);

    const badge = document.createElement('span');
    badge.className = 'codewhisperer-target-badge';
    badge.textContent = formatCodeWhispererTargetLabel(entry);
    header.appendChild(badge);

    card.appendChild(header);

    if (entry.objective) {
      const objective = document.createElement('p');
      objective.className = 'codewhisperer-objective';
      objective.textContent = entry.objective;
      card.appendChild(objective);
    }

    if (entry.confirmationCode) {
      const confirmation = document.createElement('p');
      confirmation.className = 'codewhisperer-confirmation';
      confirmation.innerHTML = `<span>Confirmation:</span> <code>${escapeHtml(
        entry.confirmationCode
      )}</code>`;
      card.appendChild(confirmation);
    }

    // Show PR link - always clickable
    const prLink = document.createElement('p');
    prLink.className = 'codewhisperer-pr-link';
    
    if (entry.prUrl || (entry.type === 'pull_request' && entry.html_url)) {
      const url = entry.prUrl || entry.html_url;
      const prNumber = entry.number ? `#${entry.number}` : '';
      prLink.innerHTML = `<span>Pull Request:</span> <a href="${escapeHtml(url)}" target="_blank" rel="noopener noreferrer">PR ${prNumber}</a>`;
    } else if (entry.taskId) {
      prLink.innerHTML = `<span>Pull Request:</span> <a href="#" class="pr-link">View PR</a>`;
      prLink.querySelector('.pr-link').addEventListener('click', (e) => {
        e.preventDefault();
        showToast('PR is being generated by Kiro. Please wait...', 'info');
      });
    }
    
    if (prLink.innerHTML) {
      card.appendChild(prLink);
    }

    if (entry.branchName) {
      const branch = document.createElement('p');
      branch.className = 'codewhisperer-branch';
      branch.innerHTML = `<span>Branch:</span> ${escapeHtml(entry.branchName)}`;
      card.appendChild(branch);
    }

    const status = document.createElement('p');
    status.className = 'codewhisperer-status-line';

    if (entry.latestStatus) {
      const actor = entry.latestStatus.author || 'CodeWhisperer';
      const when = formatRelativeTime(entry.latestStatus.createdAt);
      const snippet = entry.latestStatus.snippet || summarizeCommentBody(entry.latestStatus.body);
      status.innerHTML = `<strong>${escapeHtml(actor)}</strong>${
        when ? ` · ${escapeHtml(when)}` : ''
      } — ${escapeHtml(snippet || 'Update available.')}`;
    } else if (entry.lastError) {
      status.classList.add('is-error');
      status.textContent = entry.lastError;
    } else {
      status.textContent = 'PR created and ready for development…';
    }
    card.appendChild(status);

    if (entry.lastCheckedAt) {
      const meta = document.createElement('p');
      meta.className = 'codewhisperer-status-meta';
      const label = entry.lastError ? 'Last attempted' : 'Last checked';
      meta.textContent = `${label} ${formatRelativeTime(entry.lastCheckedAt)}`;
      card.appendChild(meta);
    }

    const actions = document.createElement('div');
    actions.className = 'codewhisperer-task-actions';

    const taskUrl = entry.taskUrl || entry.htmlUrl;
    const threadUrl = entry.threadUrl || entry.htmlUrl;

    if (threadUrl && (!taskUrl || threadUrl !== taskUrl)) {
      const threadLink = document.createElement('a');
      threadLink.href = threadUrl;
      threadLink.className = 'link-button';
      threadLink.target = '_blank';
      threadLink.rel = 'noreferrer noopener';
      threadLink.textContent = 'View conversation';
      actions.appendChild(threadLink);
    }

    if (entry.latestStatus && entry.latestStatus.htmlUrl) {
      const updateLink = document.createElement('a');
      updateLink.href = entry.latestStatus.htmlUrl;
      updateLink.className = 'link-button';
      updateLink.target = '_blank';
      updateLink.rel = 'noreferrer noopener';
      updateLink.textContent = 'View latest update';
      actions.appendChild(updateLink);
    } else if (entry.latestStatus && Array.isArray(entry.latestStatus.links) && entry.latestStatus.links.length) {
      const extraLink = document.createElement('a');
      extraLink.href = entry.latestStatus.links[0];
      extraLink.className = 'link-button';
      extraLink.target = '_blank';
      extraLink.rel = 'noreferrer noopener';
      extraLink.textContent = 'Latest link';
      actions.appendChild(extraLink);
    }

    if (entry.createTrackingCard !== false) {
      const rebaseBtn = document.createElement('button');
      rebaseBtn.type = 'button';
      rebaseBtn.className = 'link-button codewhisperer-rebase';
      rebaseBtn.textContent = 'Rebase';
      rebaseBtn.addEventListener('click', async () => {
        if (rebaseBtn.disabled) return;
        const original = rebaseBtn.textContent;
        rebaseBtn.disabled = true;
        rebaseBtn.textContent = 'Rebasing…';
        const success = await rebaseCodeWhispererPR(entry);
        if (!success) {
          showToast(entry.lastError || 'Failed to rebase PR', 'error');
        } else {
          showToast('PR rebased successfully', 'success');
        }
        rebaseBtn.disabled = false;
        rebaseBtn.textContent = original;
      });
      actions.appendChild(rebaseBtn);

      const runInStagingBtn = document.createElement('button');
      runInStagingBtn.type = 'button';
      runInStagingBtn.className = 'button secondary run-in-staging-btn';
      runInStagingBtn.textContent = 'Test in Dev';
      runInStagingBtn.addEventListener('click', async () => {
        runInStagingBtn.disabled = true;
        runInStagingBtn.textContent = 'Deploying...';
        
        try {
          const result = await bedrockImplementation(entry);
          if (result && result.success) {
            showToast('Deployed to dev environment', 'success');
          } else {
            showToast('Deployment failed: ' + (result?.message || 'Unknown error'), 'error');
          }
        } catch (error) {
          showToast('Deployment error: ' + error.message, 'error');
        }
        
        runInStagingBtn.disabled = false;
        runInStagingBtn.textContent = 'Test in Dev';
      });
      actions.appendChild(runInStagingBtn);

      const mergeBtn = document.createElement('button');
      mergeBtn.type = 'button';
      mergeBtn.className = 'button primary merge-pr-btn';
      mergeBtn.textContent = 'Merge PR';
      mergeBtn.addEventListener('click', async () => {
        mergeBtn.disabled = true;
        mergeBtn.textContent = 'Checking...';
        
        // Check if PR is up-to-date with main
        try {
          const checkResult = await checkPRUpToDate(entry);
          if (!checkResult.upToDate) {
            mergeBtn.disabled = false;
            mergeBtn.textContent = 'Merge PR';
            alert('The code base is outdated. Click \'Test in Dev\' again to rebase to origin/main before main.');
            return;
          }
        } catch (error) {
          console.warn('Failed to check PR status:', error);
          // Continue with merge if check fails
        }
        
        if (!confirm(`Merge PR #${entry.number || entry.targetNumber} into main?`)) {
          mergeBtn.disabled = false;
          mergeBtn.textContent = 'Merge PR';
          return;
        }
        
        mergeBtn.textContent = 'Merging...';
        
        try {
          const result = await mergePR(entry);
          if (result && result.success) {
            showToast('PR merged and deleted from GitHub', 'success');
            // Refresh the card to show updated status
            const story = state.stories.find(s => s.id === entry.storyId);
            if (story) {
              const section = document.querySelector(`[data-story-id="${entry.storyId}"] .codewhisperer-section`);
              if (section) {
                const list = section.querySelector('.codewhisperer-task-list');
                if (list) renderCodeWhispererSectionList(list, story);
              }
            }
          } else {
            showToast('Merge failed: ' + (result?.message || 'Unknown error'), 'error');
            mergeBtn.disabled = false;
            mergeBtn.textContent = 'Merge PR';
          }
        } catch (error) {
          showToast('Merge error: ' + error.message, 'error');
          mergeBtn.disabled = false;
          mergeBtn.textContent = 'Merge PR';
        }
      });
      actions.appendChild(mergeBtn);

      const removeBtn = document.createElement('button');
      removeBtn.type = 'button';
      removeBtn.className = 'link-button codewhisperer-remove';
      removeBtn.textContent = 'Stop tracking';
      removeBtn.addEventListener('click', () => {
        removeCodeWhispererDelegation(entry.storyId, entry.localId);
      });
      actions.appendChild(removeBtn);
    }

    if (actions.children.length) {
      card.appendChild(actions);
    }

    container.appendChild(card);
  });
}

function buildCodeWhispererSection(story) {
  const section = document.createElement('section');
  section.className = 'codewhisperer-section';
  section.dataset.role = 'codewhisperer-section';
  section.dataset.storyId = story?.id != null ? String(story.id) : '';

  const heading = document.createElement('div');
  heading.className = 'section-heading';
  const title = document.createElement('h3');
  title.textContent = 'Development Tasks';
  heading.appendChild(title);

  // Auto PR creation button
  const actionBtn = document.createElement('button');
  actionBtn.type = 'button';
  actionBtn.className = 'secondary';
  actionBtn.textContent = 'Generate Code & PR';
  actionBtn.addEventListener('click', async () => {
    // Backend handles EC2 communication, no need to check from frontend
    openCodeWhispererDelegationModal(story);
  });
  heading.appendChild(actionBtn);

  section.appendChild(heading);

  const list = document.createElement('div');
  list.className = 'codewhisperer-task-list';
  section.appendChild(list);
  renderCodeWhispererSectionList(list, story);
  return section;
}

function canDelegateToCodeWhisperer(story) {
  const reasons = [];
  
  if (!story) {
    return { allowed: false, reasons: ['No story selected'] };
  }
  
  // Check INVEST validation
  const investIssues = story.investIssues || [];
  if (investIssues.length > 0) {
    reasons.push(`INVEST issues: ${investIssues.join(', ')}`);
  }
  
  // Check acceptance tests
  const acceptanceTests = story.acceptanceTests || [];
  if (acceptanceTests.length === 0) {
    reasons.push('No acceptance tests defined');
  } else {
    const draftTests = acceptanceTests.filter(test => test.status === 'Draft');
    const incompleteTests = acceptanceTests.filter(test => 
      !test.given?.length || !test.when?.length || !test.then?.length
    );
    
    if (draftTests.length > 0) {
      reasons.push(`${draftTests.length} acceptance test(s) still in Draft status`);
    }
    
    if (incompleteTests.length > 0) {
      reasons.push(`${incompleteTests.length} acceptance test(s) missing Given/When/Then steps`);
    }
  }
  
  // Check story completeness
  if (!story.title?.trim()) {
    reasons.push('Story title is required');
  }
  
  if (!story.description?.trim()) {
    reasons.push('Story description is required');
  }
  
  if (!story.asA?.trim() || !story.iWant?.trim() || !story.soThat?.trim()) {
    reasons.push('Complete user story format required (As a... I want... So that...)');
  }
  
  return {
    allowed: reasons.length === 0,
    reasons: reasons
  };
}

async function codewhispererStatus(entry) {
  if (!entry || entry.createTrackingCard === false) {
    return false;
  }
  if (!entry.owner || !entry.repo) {
    entry.lastError = 'Owner and repository are required to check CodeWhisperer status.';
    entry.lastCheckedAt = new Date().toISOString();
    persistCodeWhispererDelegations();
    return false;
  }
  const number = Number(entry.targetNumber);
  if (!Number.isFinite(number) || number <= 0) {
    entry.lastError = 'A valid issue or pull request number is required to check CodeWhisperer status.';
    entry.lastCheckedAt = new Date().toISOString();
    persistCodeWhispererDelegations();
    return false;
  }

  const params = new URLSearchParams({
    owner: entry.owner,
    repo: entry.repo,
    number: String(number),
    targetType: entry.target === 'pr' ? 'pr' : 'issue',
  });

  try {
    const data = await sendJson(`/api/personal-delegate/status?${params.toString()}`);
    entry.lastCheckedAt = data?.fetchedAt ?? new Date().toISOString();
    entry.lastError = null;

    if (data?.latestComment) {
      entry.latestStatus = {
        id: data.latestComment.id ?? null,
        author: data.latestComment.author ?? '',
        body: data.latestComment.body ?? '',
        createdAt: data.latestComment.created_at ?? entry.lastCheckedAt,
        htmlUrl: data.latestComment.html_url ?? null,
        snippet:
          data.latestComment.snippet ?? summarizeCommentBody(data.latestComment.body),
        links: Array.isArray(data.latestComment.links) ? data.latestComment.links : [],
      };
      if (data.latestComment.html_url) {
        entry.threadUrl = data.latestComment.html_url;
        if (!entry.taskUrl) {
          const base = data.latestComment.html_url.split('#')[0];
          entry.taskUrl = base || data.latestComment.html_url;
        }
      }
    } else {
      entry.latestStatus = null;
    }

    persistCodeWhispererDelegations();
    return true;
  } catch (error) {
    console.error('CodeWhisperer status request failed', error);
    const message =
      (typeof error?.message === 'string' && error.message) ||
      (typeof error?.error === 'string' && error.error) ||
      'Unable to update CodeWhisperer status.';
    entry.lastError = message;
    entry.lastCheckedAt = new Date().toISOString();
    persistCodeWhispererDelegations();
    return false;
  }
}

function initializeCodeWhispererDelegations() {
  loadCodeWhispererDelegationsFromStorage();
}

function rebuildStoryIndex() {
  storyIndex.clear();
  parentById.clear();
  const manual = state.manualPositions;

  function walk(nodes, parentId = null) {
    nodes.forEach((story) => {
      storyIndex.set(story.id, story);
      if (parentId != null) {
        parentById.set(story.id, parentId);
      }
      if (story.children && story.children.length > 0) {
        walk(story.children, story.id);
      }
    });
  }

  walk(state.stories);

  Object.keys(manual).forEach((key) => {
    if (!storyIndex.has(Number(key))) {
      delete manual[key];
    }
  });
}

function ensureRootExpansion() {
  state.stories.forEach((story) => {
    state.expanded.add(story.id);
  });
  persistExpanded();
}

function applyStoryUpdate(updatedStory, options = {}) {
  const normalized = normalizeStoryTree(updatedStory);
  if (!normalized) {
    return false;
  }

  let found = false;

  function updateNodes(nodes) {
    let mutated = false;
    const next = nodes.map((node) => {
      if (!node) {
        return node;
      }
      if (node.id === normalized.id) {
        found = true;
        mutated = true;
        const hasNewChildren = Array.isArray(normalized.children) && normalized.children.length > 0;
        const children = hasNewChildren ? normalized.children : node.children || [];
        return { ...node, ...normalized, children };
      }
      if (node.children && node.children.length > 0) {
        const updatedChildren = updateNodes(node.children);
        if (updatedChildren !== node.children) {
          mutated = true;
          return { ...node, children: updatedChildren };
        }
      }
      return node;
    });
    return mutated ? next : nodes;
  }

  const nextStories = updateNodes(state.stories);
  if (!found) {
    return false;
  }

  state.stories = nextStories;
  state.selectedStoryId = normalized.id;
  rebuildStoryIndex();

  if (options.reRender) {
    renderAll();
  }

  return true;
}

function flattenStories(nodes) {
  const result = [];
  function walk(items) {
    items.forEach((story) => {
      result.push(story);
      if (story.children && story.children.length > 0) {
        walk(story.children);
      }
    });
  }
  walk(nodes);
  return result;
}

async function handleStorySaveSuccess(result, message) {
  const storyId = result && typeof result === 'object' && result.id != null ? result.id : state.selectedStoryId;
  if (storyId == null) {
    await loadStories();
    persistSelection();
    showToast(message, 'success');
    return;
  }

  try {
    const refreshed = await recheckStoryHealth(storyId);
    const testsNeedingAttention = collectTestsNeedingAttention(refreshed);
    state.selectedStoryId = storyId;
    persistSelection();
    await loadStories();
    persistSelection();
    showToast(message, 'success');
    if (testsNeedingAttention.length > 0) {
      const names = testsNeedingAttention
        .map((test) => {
          if (test.title && test.title.trim().length > 0) {
            return test.title.trim();
          }
          return `Test ${test.id}`;
        })
        .join(', ');
      showToast(
        `Review acceptance test${testsNeedingAttention.length > 1 ? 's' : ''}: ${names}.`,
        'warning'
      );
    }
  } catch (error) {
    console.error('Failed to refresh story health', error);
    await loadStories();
    persistSelection();
    showToast('Story saved but health check could not refresh automatically.', 'warning');
  }
}

async function recheckStoryHealth(storyId, options = {}) {
  const includeAiInvest = options?.includeAiInvest === true;
  const requestInit = { method: 'POST' };
  if (includeAiInvest) {
    requestInit.headers = { 'Content-Type': 'application/json' };
    requestInit.body = JSON.stringify({ includeAiInvest: true });
  }
  const response = await fetch(resolveApiUrl(`/api/stories/${storyId}/health-check`), requestInit);
  if (!response.ok) {
    const message = await safeReadError(response);
    const error = new Error(message || 'Failed to refresh story health');
    error.status = response.status;
    throw error;
  }
  return response.json();
}

async function safeReadError(response) {
  try {
    const payload = await response.json();
    if (payload && typeof payload.message === 'string') {
      return payload.message;
    }
  } catch (error) {
    console.error('Failed to parse error payload', error);
  }
  return response.statusText;
}

function collectTestsNeedingAttention(story) {
  if (!story || !Array.isArray(story.acceptanceTests)) {
    return [];
  }
  return story.acceptanceTests.filter((test) => {
    const measurabilityIssues = Array.isArray(test.measurabilityWarnings)
      ? test.measurabilityWarnings.length > 0
      : false;
    const gwtIssues = test.gwtHealth && Array.isArray(test.gwtHealth.issues)
      ? test.gwtHealth.issues.length > 0
      : false;
    const statusText = typeof test.status === 'string' ? test.status.trim().toLowerCase() : '';
    const needsReviewStatus =
      statusText === 'draft' || statusText === 'need review with update' || statusText.startsWith('need review');
    return measurabilityIssues || gwtIssues || needsReviewStatus;
  });
}

async function loadStories(preserveSelection = true) {
  console.log('loadStories called, preserveSelection:', preserveSelection);
  const previousSelection = preserveSelection ? state.selectedStoryId : null;
  
  // Try to load from local storage first
  const loadedFromLocal = loadStoriesFromLocal();
  console.log('Loaded from local:', loadedFromLocal);
  
  // Always try to load from API to get latest data
  try {
    const url = resolveApiUrl('/api/stories');
    console.log('Fetching from API:', url);
    const response = await fetch(url, { cache: 'no-store' });
    console.log('API response status:', response.status);
    
    if (!response.ok) {
      throw new Error(`Failed to fetch stories: ${response.status} ${response.statusText}`);
    }
    const data = await response.json();
    console.log('API response data:', data);
    
    const apiStories = normalizeStoryCollection(Array.isArray(data) ? data : []);
    console.log('Normalized stories:', apiStories);
    
    // Use API data if we have it, or fall back to local data
    if (apiStories.length > 0) {
      state.stories = apiStories;
      rebuildStoryIndex();
      console.log('Stories loaded from API, count:', apiStories.length);
      // Auto-backup after successful API load
      autoBackupData();
    } else if (!loadedFromLocal) {
      // No API data and no local data - create root story
      console.log('No stories found in API or local storage - creating root story');
      await createRootStory();
    }
  } catch (error) {
    console.error('API load failed:', error);
    if (!loadedFromLocal) {
      // If both local and API fail, show error
      showToast('Failed to load stories. Check your connection.', 'error');
      state.stories = [];
      rebuildStoryIndex();
    } else {
      // We have local data, just show a warning
      showToast('Using offline data. Check your connection.', 'warning');
    }
  }
  
  console.log('Final stories count:', state.stories.length);
  
  if (state.stories.length && state.expanded.size === 0) {
    ensureRootExpansion();
  }
  if (previousSelection && storyIndex.has(previousSelection)) {
    state.selectedStoryId = previousSelection;
  } else if (!storyIndex.has(state.selectedStoryId)) {
    state.selectedStoryId = state.stories[0]?.id ?? null;
  }
  if (state.selectedStoryId != null) {
    expandAncestors(state.selectedStoryId);
  }
  mindmapHasCentered = false;
  console.log('Calling renderAll...');
  renderAll();
}

function renderAll() {
  updateWorkspaceColumns();
  renderOutline();
  renderMindmap();
  renderDetails();
}

function updateWorkspaceColumns() {
  const columns = [];
  outlinePanel.classList.toggle('hidden', !state.panelVisibility.outline);
  mindmapPanel.classList.toggle('hidden', !state.panelVisibility.mindmap);
  detailsPanel.classList.toggle('hidden', !state.panelVisibility.details);

  if (state.panelVisibility.outline) {
    columns.push('320px');
  }
  if (state.panelVisibility.mindmap) {
    columns.push('minmax(0, 1fr)');
  }
  if (state.panelVisibility.details) {
    columns.push('720px');
  }
  workspaceEl.style.gridTemplateColumns = columns.join(' ');
}

function renderOutline() {
  outlineTreeEl.innerHTML = '';
  const list = document.createDocumentFragment();

  function renderNode(story, depth) {
    const row = document.createElement('div');
    row.className = 'outline-item';
    row.style.paddingLeft = `${depth * 1.25}rem`;
    if (story.id === state.selectedStoryId) {
      row.classList.add('selected');
    }
    const statusClass = getStatusClass(story.status);
    if (statusClass) {
      row.classList.add(statusClass);
    }
    const severity = computeHealthSeverity(story);
    if (severity === 'critical') {
      row.classList.add('health-critical');
    } else if (severity === 'warning') {
      row.classList.add('health-warning');
    }
    if (getEpicClassification(story)) {
      row.classList.add('classification-epic');
    }

    const caret = document.createElement('div');
    caret.className = 'caret-button';
    caret.setAttribute('role', 'button');
    caret.setAttribute('aria-label', state.expanded.has(story.id) ? 'Collapse story' : 'Expand story');
    caret.textContent = story.children && story.children.length > 0 ? (state.expanded.has(story.id) ? '−' : '+') : '';
    caret.style.visibility = story.children && story.children.length > 0 ? 'visible' : 'hidden';
    caret.addEventListener('click', (event) => {
      event.stopPropagation();
      toggleStoryExpansion(story.id);
    });
    row.appendChild(caret);

    const title = document.createElement('div');
    title.className = 'title';
    title.textContent = `${story.title}${story.storyPoint != null ? ` (SP ${story.storyPoint})` : ''}`;
    row.appendChild(title);

    row.addEventListener('click', () => handleStorySelection(story));
    list.appendChild(row);

    if (story.children && story.children.length > 0 && state.expanded.has(story.id)) {
      story.children.forEach((child) => renderNode(child, depth + 1));
    }
  }

  state.stories.forEach((story) => renderNode(story, 0));
  outlineTreeEl.appendChild(list);
}

function normalizeMindmapText(value) {
  if (value == null) {
    return '';
  }
  const text = String(value).replace(/\r\n/g, '\n');
  const lines = text.split('\n');
  const result = [];
  let blankRun = 0;
  lines.forEach((line) => {
    const trimmedRight = line.replace(/\s+$/g, '');
    const isBlank = trimmedRight.trim().length === 0;
    if (result.length === 0 && isBlank) {
      return;
    }
    if (isBlank) {
      blankRun += 1;
      if (blankRun > 1) {
        return;
      }
      result.push('');
      return;
    }
    blankRun = 0;
    result.push(trimmedRight);
  });
  while (result.length > 0 && result[result.length - 1].trim().length === 0) {
    result.pop();
  }
  return result.join('\n');
}

function createMindmapElement(tag, namespace = false) {
  return namespace ? document.createElementNS(HTML_NS, tag) : document.createElement(tag);
}

function buildMindmapMetaLines(story) {
  const metaLines = [];

  const epicClassification = getEpicClassification(story);
  if (epicClassification) {
    const parts = [epicClassification.label];
    if (Number.isFinite(epicClassification.points)) {
      const summary = formatStoryPointSummary(epicClassification.points);
      if (summary) {
        parts.push(summary);
      }
    }
    metaLines.push({
      value: parts.join(' · '),
      classNames: ['story-meta', 'story-classification', 'is-epic'],
    });
  }

  return metaLines
    .map((line) => {
      const cleaned = normalizeMindmapText(line.value);
      return {
        value: cleaned,
        classNames: line.classNames,
      };
    })
    .filter((line) => line.value && line.value.trim().length > 0);
}

function buildMindmapComponentSummary(story) {
  if (!Array.isArray(story.components)) {
    return '';
  }
  const summary = story.components
    .map((component) => formatComponentLabel(component) || component)
    .filter((value, index, array) => value && array.indexOf(value) === index)
    .join(', ');
  if (!summary) {
    return '';
  }
  return `Components: ${normalizeMindmapText(summary)}`;
}

function createMindmapNodeBody(story, options = {}) {
  const { namespace = false } = options;
  const body = createMindmapElement('div', namespace);
  body.className = 'mindmap-node-body';

  const scroller = createMindmapElement('div', namespace);
  scroller.className = 'mindmap-node-scroll';
  body.appendChild(scroller);

  const content = createMindmapElement('div', namespace);
  content.className = 'mindmap-node-content';
  scroller.appendChild(content);

  const rawTitle = story.title != null ? String(story.title) : '';
  const cleanedTitle = normalizeMindmapText(rawTitle);
  const title = cleanedTitle.trim().length > 0 ? cleanedTitle : 'Untitled Story';
  const titleEl = createMindmapElement('div', namespace);
  titleEl.className = 'story-title';
  titleEl.textContent = title;
  const header = createMindmapElement('div', namespace);
  header.className = 'mindmap-node-header';
  header.appendChild(titleEl);

  content.appendChild(header);

  const metaLines = buildMindmapMetaLines(story);
  metaLines.forEach((line) => {
    const metaEl = createMindmapElement('div', namespace);
    metaEl.className = line.classNames.join(' ');
    metaEl.textContent = line.value;
    content.appendChild(metaEl);
  });

  const componentSummary = buildMindmapComponentSummary(story);
  if (componentSummary) {
    const componentEl = createMindmapElement('div', namespace);
    componentEl.className = 'story-meta story-components';
    componentEl.textContent = componentSummary;
    content.appendChild(componentEl);
  }

  return body;
}

function measureMindmapNode(story) {
  const measurement = createMindmapNodeBody(story);
  measurement.style.width = `${NODE_WIDTH}px`;
  measurement.classList.add('mindmap-node-body--measure');
  mindmapMeasureRoot.appendChild(measurement);
  const scroller = measurement.querySelector('.mindmap-node-scroll');
  const bodyHeight = Math.ceil(measurement.getBoundingClientRect().height);
  const scrollerStyles = scroller ? getComputedStyle(scroller) : null;
  const scrollHeight = scroller
    ? Math.ceil(
        scroller.scrollHeight +
          parseFloat(scrollerStyles?.marginTop || '0') +
          parseFloat(scrollerStyles?.marginBottom || '0')
      )
    : bodyHeight;
  mindmapMeasureRoot.removeChild(measurement);
  const naturalHeight = Math.max(bodyHeight, scrollHeight);
  const cappedHeight = Math.min(Math.max(NODE_MIN_HEIGHT, naturalHeight), NODE_MAX_HEIGHT);
  const overflow = naturalHeight > NODE_MAX_HEIGHT;
  return { height: cappedHeight, overflow };
}

function collectMindmapNodeMetrics(stories) {
  const metrics = new Map();
  flattenStories(stories).forEach((story) => {
    if (!story || story.id == null) {
      return;
    }
    metrics.set(story.id, measureMindmapNode(story));
  });
  return metrics;
}

function computeLayout(nodes, depth = 0, startY = Y_OFFSET, horizontalGap = 0, metrics = new Map()) {
  let cursorY = startY;
  let minY = Number.POSITIVE_INFINITY;
  let maxY = Number.NEGATIVE_INFINITY;
  const positioned = [];

  nodes.forEach((story) => {
    const measurement = metrics.get(story.id) || { height: NODE_MIN_HEIGHT, overflow: false };
    const expanded = state.expanded.has(story.id);
    let childLayout = null;
    if (expanded && story.children && story.children.length > 0) {
      childLayout = computeLayout(story.children, depth + 1, cursorY, horizontalGap, metrics);
    }

    let nodeY = cursorY;
    if (childLayout && childLayout.nodes.length > 0) {
      const childCenter = (childLayout.minY + childLayout.maxY) / 2;
      nodeY = Math.max(cursorY, childCenter - measurement.height / 2);
    }

    const node = {
      id: story.id,
      story,
      height: measurement.height,
      contentOverflow: measurement.overflow,
      x: X_OFFSET + depth * (HORIZONTAL_STEP + horizontalGap),
      y: nodeY,
      centerY: nodeY + measurement.height / 2,
    };
    positioned.push(node);

    if (childLayout) {
      positioned.push(...childLayout.nodes);
      minY = Math.min(minY, childLayout.minY);
      maxY = Math.max(maxY, childLayout.maxY);
      cursorY = Math.max(nodeY + measurement.height + NODE_VERTICAL_GAP, childLayout.nextY);
    } else {
      cursorY = nodeY + measurement.height + NODE_VERTICAL_GAP;
    }

    minY = Math.min(minY, nodeY);
    maxY = Math.max(maxY, nodeY + measurement.height);
  });

  if (minY === Number.POSITIVE_INFINITY) {
    minY = startY;
    maxY = startY;
  }

  return { nodes: positioned, nextY: cursorY, minY, maxY };
}

function projectPointToRect(centerX, centerY, width, height, dx, dy) {
  const halfWidth = width / 2;
  const halfHeight = height / 2;
  if (dx === 0 && dy === 0) {
    return { x: centerX, y: centerY };
  }
  if (dx === 0) {
    return { x: centerX, y: centerY + Math.sign(dy) * halfHeight };
  }
  if (dy === 0) {
    return { x: centerX + Math.sign(dx) * halfWidth, y: centerY };
  }
  const absDx = Math.abs(dx);
  const absDy = Math.abs(dy);
  const slope = absDy / absDx;
  const rectSlope = halfHeight / halfWidth;
  if (slope > rectSlope) {
    const scale = halfHeight / absDy;
    return {
      x: centerX + dx * scale,
      y: centerY + Math.sign(dy) * halfHeight,
    };
  }
  const scale = halfWidth / absDx;
  return {
    x: centerX + Math.sign(dx) * halfWidth,
    y: centerY + dy * scale,
  };
}

function computeDependencyEndpoints(fromNode, toNode) {
  const fromCenterX = fromNode.x + NODE_WIDTH / 2;
  const fromCenterY = fromNode.y + fromNode.height / 2;
  const toCenterX = toNode.x + NODE_WIDTH / 2;
  const toCenterY = toNode.y + toNode.height / 2;
  const dx = toCenterX - fromCenterX;
  const dy = toCenterY - fromCenterY;
  const start = projectPointToRect(fromCenterX, fromCenterY, NODE_WIDTH, fromNode.height, dx, dy);
  const end = projectPointToRect(toCenterX, toCenterY, NODE_WIDTH, toNode.height, -dx, -dy);
  return { start, end };
}

function renderMindmap() {
  const scrollSnapshot = mindmapWrapper
    ? { left: mindmapWrapper.scrollLeft, top: mindmapWrapper.scrollTop }
    : null;
  mindmapCanvas.innerHTML = '';
  syncDependencyOverlayControls();
  mindmapCanvas.classList.remove('has-dependencies');
  if (!state.panelVisibility.mindmap) {
    mindmapBounds = { width: 0, height: 0, fitWidth: 0, fitHeight: 0 };
    applyMindmapZoom();
    mindmapHasCentered = false;
    return;
  }
  if (state.stories.length === 0) {
    layoutStatus.textContent = 'No stories to display yet.';
    mindmapBounds = { width: 0, height: 0, fitWidth: 0, fitHeight: 0 };
    applyMindmapZoom();
    mindmapHasCentered = false;
    return;
  }

  const visibleStories = getVisibleMindmapStories(state.stories);

  if (visibleStories.length === 0) {
    layoutStatus.textContent = 'All stories are done.';
    mindmapBounds = { width: 0, height: 0, fitWidth: 0, fitHeight: 0 };
    applyMindmapZoom();
    mindmapHasCentered = false;
    return;
  }

  const horizontalGap = state.autoLayout ? AUTO_LAYOUT_HORIZONTAL_GAP : 0;
  const metrics = collectMindmapNodeMetrics(visibleStories);
  const layout = computeLayout(visibleStories, 0, Y_OFFSET, horizontalGap, metrics);

  // When manual layout is enabled, seed missing manual positions from the
  // latest computed layout so nodes stay stable across redraws instead of
  // drifting to newly calculated coordinates.
  if (!state.autoLayout) {
    let manualPositionsUpdated = false;
    layout.nodes.forEach((node) => {
      if (!state.manualPositions[node.id]) {
        state.manualPositions[node.id] = { x: node.x, y: node.y };
        manualPositionsUpdated = true;
      }
    });
    if (manualPositionsUpdated) {
      persistLayout();
    }
  }
  const nodes = [];
  const nodeMap = new Map();
  layout.nodes.forEach((node) => {
    const manual = state.manualPositions[node.id];
    const x = state.autoLayout || !manual ? node.x : manual.x;
    const y = state.autoLayout || !manual ? node.y : manual.y;
    const centerY = state.autoLayout || !manual ? node.centerY : y + node.height / 2;
    const positioned = { ...node, x, y, centerY };
    nodes.push(positioned);
    nodeMap.set(node.id, positioned);
  });

  const edges = [];
  nodes.forEach((node) => {
    const story = node.story;
    if (!story.children || story.children.length === 0) return;
    if (!state.expanded.has(story.id)) return;
    story.children.forEach((child) => {
      if (nodeMap.has(child.id)) {
        edges.push({ from: node, to: nodeMap.get(child.id) });
      }
    });
  });

  const dependencyEdges = [];
  if (state.showDependencies) {
    nodes.forEach((node) => {
      const deps = Array.isArray(node.story.dependencies) ? node.story.dependencies : [];
      deps.forEach((entry) => {
        if (!entry || entry.storyId == null) return;
        const target = nodeMap.get(entry.storyId);
        if (!target) return;
        const relationship = normalizeDependencyRelationship(entry.relationship);
        dependencyEdges.push({ from: node, to: target, relationship, info: entry });
      });
    });
  }

  if (nodes.length === 0) {
    layoutStatus.textContent = 'Toggle outline items to expand the map.';
    mindmapBounds = { width: 0, height: 0, fitWidth: 0, fitHeight: 0 };
    applyMindmapZoom();
    mindmapHasCentered = false;
    return;
  }

  const minX = Math.min(...nodes.map((node) => node.x));
  const maxX = Math.max(...nodes.map((node) => node.x + NODE_WIDTH));
  const minY = Math.min(...nodes.map((node) => node.y));
  const maxY = Math.max(...nodes.map((node) => node.y + node.height));
  const margin = 120;
  const baseWidth = maxX - minX;
  const baseHeight = maxY - minY;
  const wrapper = mindmapCanvas.parentElement;
  const wrapperWidth = wrapper ? wrapper.clientWidth : 0;
  const wrapperHeight = wrapper ? wrapper.clientHeight : 0;
  const desiredPaddingX = Math.max(margin, MINDMAP_STAGE_PADDING_X);
  const desiredPaddingY = Math.max(margin, MINDMAP_STAGE_PADDING_Y);
  const paddedWidth = baseWidth + desiredPaddingX * 2;
  const paddedHeight = baseHeight + desiredPaddingY * 2;
  const stageWidth = Math.max(paddedWidth, MINDMAP_STAGE_MIN_WIDTH, wrapperWidth + desiredPaddingX * 2);
  const stageHeight = Math.max(paddedHeight, MINDMAP_STAGE_MIN_HEIGHT, wrapperHeight + desiredPaddingY * 2);
  const stageMarginX = (stageWidth - baseWidth) / 2;
  const stageMarginY = (stageHeight - baseHeight) / 2;
  const viewMinX = minX - stageMarginX;
  const viewMinY = minY - stageMarginY;
  mindmapCanvas.setAttribute('viewBox', `${viewMinX} ${viewMinY} ${stageWidth} ${stageHeight}`);
  mindmapCanvas.setAttribute('width', String(stageWidth));
  mindmapCanvas.setAttribute('height', String(stageHeight));
  mindmapBounds = {
    width: stageWidth,
    height: stageHeight,
    fitWidth: stageWidth,
    fitHeight: stageHeight,
  };
  applyMindmapZoom();
  if (mindmapWrapper) {
    if (!mindmapHasCentered && (!scrollSnapshot || (scrollSnapshot.left === 0 && scrollSnapshot.top === 0))) {
      const centerLeft = Math.max(0, (mindmapWrapper.scrollWidth - mindmapWrapper.clientWidth) / 2);
      const centerTop = Math.max(0, (mindmapWrapper.scrollHeight - mindmapWrapper.clientHeight) / 2);
      mindmapWrapper.scrollLeft = centerLeft;
      mindmapWrapper.scrollTop = centerTop;
      mindmapHasCentered = true;
    } else if (scrollSnapshot) {
      const maxScrollLeft = Math.max(0, mindmapWrapper.scrollWidth - mindmapWrapper.clientWidth);
      const maxScrollTop = Math.max(0, mindmapWrapper.scrollHeight - mindmapWrapper.clientHeight);
      mindmapWrapper.scrollLeft = Math.min(Math.max(scrollSnapshot.left, 0), maxScrollLeft);
      mindmapWrapper.scrollTop = Math.min(Math.max(scrollSnapshot.top, 0), maxScrollTop);
    }
  }

  const svgNS = 'http://www.w3.org/2000/svg';

  const treeEdgeGroup = document.createElementNS(svgNS, 'g');
  treeEdgeGroup.classList.add('mindmap-tree-edges');
  edges.forEach((edge) => {
    const path = document.createElementNS(svgNS, 'path');
    path.classList.add('mindmap-edge');
    const startX = edge.from.x + NODE_WIDTH;
    const startY = edge.from.centerY;
    const endX = edge.to.x;
    const endY = edge.to.centerY;
    const midX = startX + (endX - startX) / 2;
    path.setAttribute('d', `M ${startX} ${startY} C ${midX} ${startY} ${midX} ${endY} ${endX} ${endY}`);
    treeEdgeGroup.appendChild(path);
  });
  mindmapCanvas.appendChild(treeEdgeGroup);

  function createDependencyMarker(id, color) {
    const marker = document.createElementNS(svgNS, 'marker');
    marker.setAttribute('id', id);
    marker.setAttribute('viewBox', '0 0 10 10');
    marker.setAttribute('refX', '10');
    marker.setAttribute('refY', '5');
    marker.setAttribute('markerWidth', '8');
    marker.setAttribute('markerHeight', '8');
    marker.setAttribute('orient', 'auto');
    marker.setAttribute('markerUnits', 'strokeWidth');
    const markerPath = document.createElementNS(svgNS, 'path');
    markerPath.setAttribute('d', 'M 0 0 L 10 5 L 0 10 z');
    markerPath.setAttribute('fill', color);
    marker.appendChild(markerPath);
    return marker;
  }

  if (state.showDependencies && dependencyEdges.length > 0) {
    mindmapCanvas.classList.add('has-dependencies');
    const defs = document.createElementNS(svgNS, 'defs');
    defs.appendChild(createDependencyMarker('dependency-arrow', 'rgba(71, 85, 105, 0.75)'));
    defs.appendChild(createDependencyMarker('dependency-arrow-blocker', '#dc2626'));
    mindmapCanvas.appendChild(defs);
  }

  if (state.showDependencies && dependencyEdges.length > 0) {
    const dependencyGroup = document.createElementNS(svgNS, 'g');
    dependencyGroup.classList.add('mindmap-dependencies');
    dependencyEdges.forEach((edge) => {
      const { start, end } = computeDependencyEndpoints(edge.from, edge.to);
      const path = document.createElementNS(svgNS, 'path');
      path.classList.add('mindmap-dependency-edge');
      if (edge.relationship === 'blocks') {
        path.classList.add('is-blocker');
      }
      path.setAttribute('d', `M ${start.x} ${start.y} L ${end.x} ${end.y}`);
      const markerId = edge.relationship === 'blocks' ? 'dependency-arrow-blocker' : 'dependency-arrow';
      path.setAttribute('marker-end', `url(#${markerId})`);
      const dependentTitle = edge.from.story && edge.from.story.title
        ? edge.from.story.title
        : `Story ${edge.from.story.id}`;
      const dependencyTitle = edge.info && edge.info.title ? edge.info.title : `Story ${edge.info.storyId}`;
      const dependentLabel = `#${edge.from.story.id} ${dependentTitle}`;
      const dependencyLabel = `#${edge.info.storyId} ${dependencyTitle}`;
      const verb = edge.relationship === 'blocks' ? 'is blocked by' : 'depends on';
      const title = document.createElementNS(svgNS, 'title');
      title.textContent = `${dependentLabel} ${verb} ${dependencyLabel}`;
      path.appendChild(title);
      dependencyGroup.appendChild(path);
      if (edge.relationship === 'blocks') {
        const label = document.createElementNS(svgNS, 'text');
        label.classList.add('mindmap-dependency-label');
        label.setAttribute('text-anchor', 'middle');
        label.setAttribute('dominant-baseline', 'central');
        label.setAttribute('pointer-events', 'none');
        const labelX = start.x + (end.x - start.x) * 0.65;
        const labelY = start.y + (end.y - start.y) * 0.65;
        label.setAttribute('x', String(labelX));
        label.setAttribute('y', String(labelY));
        label.textContent = 'blocks';
        dependencyGroup.appendChild(label);
      }
    });
    mindmapCanvas.appendChild(dependencyGroup);
  }

  nodes.forEach((node) => {
    const group = document.createElementNS(svgNS, 'g');
    group.classList.add('mindmap-node');
    group.setAttribute('data-story-id', String(node.id));
    if (getEpicClassification(node.story)) {
      group.classList.add('classification-epic');
    }
    if (node.story.id === state.selectedStoryId) {
      group.classList.add('selected');
    }
    const nodeStatusClass = getStatusClass(node.story.status);
    if (nodeStatusClass) {
      group.classList.add(nodeStatusClass);
    }
    const nodeHealthSeverity = computeHealthSeverity(node.story);
    if (nodeHealthSeverity === 'critical') {
      group.classList.add('health-critical');
    } else if (nodeHealthSeverity === 'warning') {
      group.classList.add('health-warning');
    }

    const rect = document.createElementNS(svgNS, 'rect');
    rect.setAttribute('x', String(node.x));
    rect.setAttribute('y', String(node.y));
    rect.setAttribute('width', String(NODE_WIDTH));
    rect.setAttribute('height', String(node.height));
    group.appendChild(rect);

    const foreignObject = document.createElementNS(svgNS, 'foreignObject');
    foreignObject.setAttribute('x', String(node.x));
    foreignObject.setAttribute('y', String(node.y));
    foreignObject.setAttribute('width', String(NODE_WIDTH));
    foreignObject.setAttribute('height', String(node.height));
    const body = createMindmapNodeBody(node.story, { namespace: true });
    if (node.contentOverflow) {
      body.classList.add('has-scroll');
    }
    foreignObject.appendChild(body);
    group.appendChild(foreignObject);

    if (node.story.children && node.story.children.length > 0) {
      const toggleBg = document.createElementNS(svgNS, 'circle');
      toggleBg.classList.add('toggle-bg');
      const toggleX = node.x + NODE_WIDTH - 16;
      const toggleY = node.y + 16;
      toggleBg.setAttribute('cx', String(toggleX));
      toggleBg.setAttribute('cy', String(toggleY));
      toggleBg.setAttribute('r', '12');
      toggleBg.setAttribute('data-prevent-mindmap-pan', 'true');
      toggleBg.addEventListener('pointerdown', (event) => event.stopPropagation());
      toggleBg.addEventListener('mousedown', (event) => event.stopPropagation());
      toggleBg.addEventListener('click', (event) => {
        event.stopPropagation();
        toggleStoryExpansion(node.story.id);
      });
      group.appendChild(toggleBg);

      const symbol = document.createElementNS(svgNS, 'text');
      symbol.classList.add('toggle-label');
      symbol.setAttribute('x', String(toggleX - 4));
      symbol.setAttribute('y', String(toggleY + 4));
      symbol.textContent = state.expanded.has(node.story.id) ? '−' : '+';
      symbol.setAttribute('data-prevent-mindmap-pan', 'true');
      symbol.addEventListener('pointerdown', (event) => event.stopPropagation());
      symbol.addEventListener('mousedown', (event) => event.stopPropagation());
      symbol.addEventListener('click', (event) => {
        event.stopPropagation();
        toggleStoryExpansion(node.story.id);
      });
      group.appendChild(symbol);
    }

    if (state.showDependencies) {
      const deps = Array.isArray(node.story.dependencies) ? node.story.dependencies : [];
      const blockingDeps = deps.filter((dep) =>
        dep && typeof dep.relationship === 'string' && dep.relationship.toLowerCase() === 'blocks'
      );
      let tooltipText = '';
      if (blockingDeps.length > 0) {
        const lines = blockingDeps.map((dep) => {
          const title = dep && dep.title ? dep.title : `Story ${dep.storyId}`;
          return `• #${dep.storyId} ${title}`;
        });
        tooltipText = `Blocking stories:\n${lines.join('\n')}`;
      } else if (deps.length > 0) {
        const lines = deps.map((dep) => {
          const title = dep && dep.title ? dep.title : `Story ${dep.storyId}`;
          return `• #${dep.storyId} ${title}`;
        });
        tooltipText = `Dependencies:\n${lines.join('\n')}`;
      } else {
        tooltipText = 'No dependencies.';
      }
      if (tooltipText) {
        const titleEl = document.createElementNS(svgNS, 'title');
        titleEl.textContent = tooltipText;
        group.appendChild(titleEl);
      }
    }

    setupNodeInteraction(group, node);
    mindmapCanvas.appendChild(group);
  });

  if (state.autoLayout) {
    layoutStatus.textContent = 'Auto layout enabled — nodes expand to the right.';
    autoLayoutToggle.textContent = 'Disable Auto Layout';
  } else {
    layoutStatus.textContent = 'Manual layout enabled — drag nodes to reposition.';
    autoLayoutToggle.textContent = 'Enable Auto Layout';
  }
}

function setupNodeInteraction(group, node) {
  let dragging = false;
  let startX = 0;
  let startY = 0;
  let originX = 0;
  let originY = 0;

  function onMouseMove(event) {
    if (!dragging && state.autoLayout) {
      seedManualPositionsFromAutoLayout();
      state.autoLayout = false;
    }
    dragging = true;
    const dx = event.clientX - startX;
    const dy = event.clientY - startY;
    state.manualPositions[node.id] = { x: originX + dx, y: originY + dy };
    renderMindmap();
  }

  function onMouseUp() {
    document.removeEventListener('mousemove', onMouseMove);
    document.removeEventListener('mouseup', onMouseUp);
    if (!dragging) {
      handleStorySelection(node.story);
    } else {
      persistLayout();
      persistMindmap();
    }
  }

  group.addEventListener('mousedown', (event) => {
    if (event.button !== 0) return;
    event.preventDefault();
    dragging = false;
    startX = event.clientX;
    startY = event.clientY;
    const manual = state.manualPositions[node.id];
    originX = state.autoLayout || !manual ? node.x : manual.x;
    originY = state.autoLayout || !manual ? node.y : manual.y;
    document.addEventListener('mousemove', onMouseMove);
    document.addEventListener('mouseup', onMouseUp, { once: true });
  });
}

function formatComponentLabel(value) {
  if (typeof value !== 'string') {
    return '';
  }
  const trimmed = value.trim();
  if (!trimmed) {
    return '';
  }
  return trimmed
    .replace(/_/g, ' ')
    .replace(/([a-z])([A-Z])/g, '$1 $2')
    .replace(/\s+/g, ' ')
    .trim();
}

function normalizeComponentSelection(selection) {
  const selectedSet = new Set();
  if (Array.isArray(selection)) {
    selection.forEach((value) => {
      if (typeof value !== 'string') return;
      const canonical = COMPONENT_LOOKUP.get(value.trim().toLowerCase());
      if (canonical) {
        selectedSet.add(canonical);
      }
    });
  }
  return COMPONENT_OPTIONS.filter((component) => selectedSet.has(component));
}

async function openComponentPicker(initialSelection = [], options = {}) {
  const { title = 'Select Components' } = options;
  const selected = new Set(normalizeComponentSelection(initialSelection));
  const container = document.createElement('div');
  container.className = 'component-picker';

  const hint = document.createElement('p');
  hint.className = 'component-picker-hint';
  hint.textContent = 'Choose all components impacted by this story.';
  container.appendChild(hint);

  const grid = document.createElement('div');
  grid.className = 'component-picker-grid';
  COMPONENT_OPTIONS.forEach((component) => {
    const option = document.createElement('label');
    option.className = 'component-picker-option';
    const checkbox = document.createElement('input');
    checkbox.type = 'checkbox';
    checkbox.value = component;
    checkbox.checked = selected.has(component);
    checkbox.addEventListener('change', () => {
      if (checkbox.checked) {
        selected.add(component);
      } else {
        selected.delete(component);
      }
    });
    const name = document.createElement('span');
    name.textContent = formatComponentLabel(component) || component;
    option.appendChild(checkbox);
    option.appendChild(name);
    grid.appendChild(option);
  });
  container.appendChild(grid);

  return await new Promise((resolve) => {
    let settled = false;

    const closeWith = (value) => {
      if (!settled) {
        settled = true;
        resolve(value);
      }
    };

    openModal({
      title,
      content: container,
      actions: [
        {
          label: 'Clear Selection',
          variant: 'secondary',
          onClick: () => {
            selected.clear();
            grid.querySelectorAll('input[type="checkbox"]').forEach((checkbox) => {
              checkbox.checked = false;
            });
            return false;
          },
        },
        {
          label: 'Apply',
          onClick: () => {
            closeWith(COMPONENT_OPTIONS.filter((component) => selected.has(component)));
            return true;
          },
        },
      ],
      onClose: () => closeWith(null),
    });
  });
}

function computeHeatmapData() {
  const flatStories = flattenStories(state.stories);
  if (flatStories.length === 0) {
    return { assignees: [], datasets: new Map(), columns: HEATMAP_COMPONENTS };
  }

  const datasets = new Map();
  const assignees = new Set();

  const ensureDataset = (key) => {
    if (!datasets.has(key)) {
      const matrix = new Map();
      HEATMAP_ACTIVITIES.forEach((activity) => {
        matrix.set(activity.key, new Map());
      });
      datasets.set(key, { matrix, total: 0 });
    }
    return datasets.get(key);
  };

  flatStories.forEach((story) => {
    const assignee = story.assigneeEmail && story.assigneeEmail.trim()
      ? story.assigneeEmail.trim()
      : 'Unassigned';
    assignees.add(assignee);

    const components = normalizeStoryComponentsForHeatmap(story.components);
    const activities = detectStoryActivitiesForHeatmap(story);
    const numericPoint = Number(story.storyPoint);
    const totalShare = Number.isFinite(numericPoint) && numericPoint > 0 ? numericPoint : 1;

    if (totalShare <= 0 || components.length === 0 || activities.length === 0) {
      return;
    }

    const perActivityShare = totalShare / activities.length;
    const perCellShare = perActivityShare / components.length;

    const allDataset = ensureDataset('__ALL__');
    const assigneeDataset = ensureDataset(assignee);

    activities.forEach((activityKey) => {
      const allRow = allDataset.matrix.get(activityKey);
      const assigneeRow = assigneeDataset.matrix.get(activityKey);
      components.forEach((componentKey) => {
        allRow.set(componentKey, (allRow.get(componentKey) ?? 0) + perCellShare);
        assigneeRow.set(componentKey, (assigneeRow.get(componentKey) ?? 0) + perCellShare);
      });
    });

    allDataset.total += totalShare;
    assigneeDataset.total += totalShare;
  });

  const datasetsWithRows = new Map();
  datasets.forEach((dataset, key) => {
    const { matrix, total } = dataset;
    let maxPercent = 0;
    const rows = HEATMAP_ACTIVITIES.map((activity) => {
      const row = matrix.get(activity.key) ?? new Map();
      const cells = HEATMAP_COMPONENTS.map((component) => {
        const value = row.get(component.key) ?? 0;
        const percent = total > 0 ? (value / total) * 100 : 0;
        if (percent > maxPercent) {
          maxPercent = percent;
        }
        return { component: component.key, value, percent };
      });
      return { activity: activity.label, key: activity.key, cells };
    });

    datasetsWithRows.set(key, { rows, total, maxPercent });
  });

  const sortedAssignees = Array.from(assignees).sort((a, b) =>
    a.localeCompare(b, undefined, { sensitivity: 'base' })
  );

  const options = [];
  if (datasetsWithRows.has('__ALL__')) {
    options.push({ key: '__ALL__', label: 'All assignees' });
  }
  sortedAssignees.forEach((label) => options.push({ key: label, label }));

  return { assignees: options, datasets: datasetsWithRows, columns: HEATMAP_COMPONENTS };
}

function buildDeployToDevModalContent(prEntry = null) {
  const container = document.createElement('div');
  container.className = 'deploy-dev-modal';
  
  const prId = prEntry?.number || prEntry?.targetNumber || 'unknown';
  
  const prInfo = prEntry ? `
    <div class="pr-info">
      <h4>PR Information</h4>
      <p><strong>PR ID:</strong> ${prId}</p>
      <p><strong>Title:</strong> ${escapeHtml(prEntry.taskTitle || 'Development task')}</p>
      ${prEntry.prUrl ? `<p><strong>PR:</strong> <a href="${escapeHtml(prEntry.prUrl)}" target="_blank">${formatCodeWhispererTargetLabel(prEntry)}</a></p>` : ''}
      <p><strong>Target Branch:</strong> main</p>
    </div>
  ` : '';
  
  container.innerHTML = `
    ${prInfo}
    <div class="deploy-options">
      <h3>Deploy to Development Environment</h3>
      <p>This will deploy the PR branch to the development environment for testing.</p>
      
      <div class="workflow-steps">
        <div class="step">1. Deploy PR branch to development environment</div>
        <div class="step">2. Test changes in dev</div>
        <div class="step">3. After approval, merge PR to main</div>
        <div class="step">4. Deploy to production</div>
      </div>
      
      <div class="deploy-actions">
        <button id="deploy-to-dev-btn" class="primary">Deploy Now</button>
        <button id="check-deploy-status" class="secondary">Check Status</button>
      </div>
      
      <div id="deploy-output" class="deploy-output" style="display:none;">
        <h4>Deployment Output:</h4>
        <pre id="deploy-log"></pre>
      </div>
    </div>
  `;
  
  const deployBtn = container.querySelector('#deploy-to-dev-btn');
  const statusBtn = container.querySelector('#check-deploy-status');
  const output = container.querySelector('#deploy-output');
  const log = container.querySelector('#deploy-log');
  
  deployBtn.addEventListener('click', async () => {
    deployBtn.disabled = true;
    deployBtn.textContent = 'Deploying...';
    
    output.style.display = 'block';
    log.textContent = `🚀 Deploying PR to development environment...\n`;
    log.textContent += `📝 PR: ${prEntry?.taskTitle || 'Development task'}\n\n`;
    
    try {
      log.textContent += `⚙️  Triggering deployment...\n`;
      
      // Call deployment API
      const result = await bedrockImplementation(prEntry);
      
      if (!result || !result.success) {
        throw new Error(result?.message || 'Deployment failed');
      }
      
      log.textContent += `✅ Deployment triggered successfully!\n\n`;
      log.textContent += `🌐 Dev URL: http://aipm-dev-frontend-hosting.s3-website-us-east-1.amazonaws.com\n`;
      
      deployBtn.textContent = 'Deploy Now';
      deployBtn.disabled = false;
    } catch (error) {
      log.textContent += `\n❌ Error: ${error.message}\n`;
      deployBtn.textContent = 'Deploy Now';
      deployBtn.disabled = false;
    }
  });
  
  statusBtn.addEventListener('click', () => {
    output.style.display = 'block';
    log.textContent = `Checking deployment status for PR ${prId}...\n`;
    log.textContent += `Development environment: http://aipm-dev-frontend-hosting.s3-website-us-east-1.amazonaws.com/\n`;
    log.textContent += `Status: Ready for testing\n`;
  });
  
  return { element: container, onClose: () => {} };
}

function getEc2TerminalBaseUrl() {
  return window.CONFIG?.EC2_TERMINAL_URL || 'ws://44.220.45.57:8080';
}

function toHttpTerminalUrl(baseUrl) {
  if (!baseUrl) return '';
  if (baseUrl.startsWith('ws://')) return `http://${baseUrl.slice(5)}`;
  if (baseUrl.startsWith('wss://')) return `https://${baseUrl.slice(6)}`;
  return baseUrl;
}

function buildKiroContextSummary(story) {
  if (!story) return '';

  const parts = [];
  parts.push(`Story: ${story.title || 'Untitled story'}`);

  if (story.description) {
    parts.push(`Description:\n${story.description}`);
  }

  const tests = Array.isArray(story.acceptanceTests) ? story.acceptanceTests : [];
  if (tests.length) {
    const formatted = tests
      .map((test, index) => {
        const title = test.title || `Acceptance Test ${index + 1}`;
        const status = test.status || 'Draft';
        const given = test.given || '';
        const when = test.when || '';
        const then = test.then || '';
        return [`• ${title} (${status})`, given && `  Given ${given}`, when && `  When ${when}`, then && `  Then ${then}`]
          .filter(Boolean)
          .join('\n');
      })
      .join('\n');
    parts.push(`Acceptance Tests:\n${formatted}`);
  }

  const components = Array.isArray(story.components) ? story.components : [];
  if (components.length) {
    parts.push(`Components: ${components.map(formatComponentLabel).join(', ')}`);
  }

  return parts.filter(Boolean).join('\n\n');
}

async function prepareKiroTerminalContext(prEntry = {}) {
  const context = { summary: '', branchStatus: '' };

  if (prEntry.storyId && storyIndex.has(prEntry.storyId)) {
    context.summary = buildKiroContextSummary(storyIndex.get(prEntry.storyId));
  }

  const baseUrl = getEc2TerminalBaseUrl();
  const httpBase = toHttpTerminalUrl(baseUrl);

  if (prEntry?.branchName && httpBase) {
    try {
      const response = await fetch(`${httpBase}/checkout-branch`, {
        method: 'POST',
        headers: { 'Content-Type': 'application/json' },
        body: JSON.stringify({ branch: prEntry.branchName })
      });

      const result = await response.json();

      if (result.success) {
        context.branchStatus = `✓ Branch ${prEntry.branchName} ready`;
      } else {
        context.branchStatus = `⚠️  Branch checkout warning: ${result.message}`;
      }
    } catch (error) {
      context.branchStatus = `⚠️  Could not pre-checkout branch: ${error.message}`;
    }
  }

  return context;
}

async function buildKiroTerminalModalContent(prEntry = null, kiroContext = {}) {
  const container = document.createElement('div');
  container.className = 'run-staging-modal';
  
  console.log('🔍 PR Entry:', prEntry);
  
  const prId = prEntry?.number || prEntry?.targetNumber || 'unknown';
  const branchName = prEntry?.branchName || 'main';
  
  const prInfo = prEntry ? `
    <div class="pr-info">
      <h4>PR Information</h4>
      <p><strong>PR ID:</strong> ${prId}</p>
      <p><strong>Title:</strong> ${escapeHtml(prEntry.taskTitle || 'Development task')}</p>
      ${prEntry.prUrl ? `<p><strong>PR:</strong> <a href="${escapeHtml(prEntry.prUrl)}" target="_blank">${formatCodeWhispererTargetLabel(prEntry)}</a></p>` : ''}
      <p><strong>Branch:</strong> ${escapeHtml(branchName)}</p>
    </div>
  ` : '';
  
  const contextSummary = kiroContext?.summary
    ? `<div class="kiro-context"><h4>Loaded context</h4><pre>${escapeHtml(kiroContext.summary)}</pre></div>`
    : '';

  container.innerHTML = `
    ${prInfo}
    <div class="staging-options">
      <h3>Refine PR with Kiro</h3>
      ${contextSummary}
      <div id="terminal-container" style="width: 100%; height: 60vh; background: #000; padding: 10px 10px 50px 10px; box-sizing: border-box; overflow: auto;"></div>
    </div>
  `;
  
  const terminalContainer = container.querySelector('#terminal-container');
  
  let terminal = null;
  let socket = null;
  
  // Auto-start terminal immediately
  if (!window.Terminal) {
    terminalContainer.textContent = 'Terminal library not loaded. Please refresh the page.';
    return { element: container, onClose: () => {} };
  }
  
  // Create xterm terminal
  terminal = new window.Terminal({
    cursorBlink: true,
    fontSize: 14,
    fontFamily: 'Menlo, Monaco, "Courier New", monospace',
    theme: {
      background: '#000000',
      foreground: '#ffffff'
    }
  });
  
  terminal.open(terminalContainer);
  
  // Manual resize function
  const resizeTerminal = () => {
    const width = terminalContainer.clientWidth;
    const height = terminalContainer.clientHeight;
    const cols = Math.floor(width / 9); // Approximate char width
    const rows = Math.floor(height / 17); // Approximate line height
    if (cols > 0 && rows > 0) {
      terminal.resize(cols, rows);
    }
  };
  
  resizeTerminal(); // Initial size
  terminal.writeln('🔌 Connecting to Kiro CLI terminal...');
  terminal.writeln('');
  
<<<<<<< HEAD
  // Connect to EC2 WebSocket server
  const rawTerminalUrl = window.CONFIG?.EC2_TERMINAL_URL || 'http://44.220.45.57:8080';
  let terminalUrl;

  try {
    terminalUrl = new URL(rawTerminalUrl);
  } catch (error) {
    console.warn('Invalid EC2_TERMINAL_URL, falling back to default', error);
    terminalUrl = new URL('http://44.220.45.57:8080');
  }

  const basePath = terminalUrl.pathname.replace(/\/$/, '');
  const wsProtocol = terminalUrl.protocol === 'https:' ? 'wss:' : terminalUrl.protocol === 'http:' ? 'ws:' : terminalUrl.protocol;
  const wsBase = `${wsProtocol}//${terminalUrl.host}${basePath}`;

  // Match the protocol for REST endpoints (checkout-branch) to avoid mixed content issues
  const httpProtocol = wsProtocol === 'wss:' ? 'https:' : wsProtocol === 'ws:' ? 'http:' : terminalUrl.protocol;
  const httpBase = `${httpProtocol}//${terminalUrl.host}${basePath}`;
  // Pre-checkout branch via SSH before opening terminal
  if (prEntry?.branchName) {
    terminal.writeln('🔄 Preparing branch...');
    
    try {
      const response = await fetch(`${httpBase}/checkout-branch`, {
        method: 'POST',
        headers: { 'Content-Type': 'application/json' },
        body: JSON.stringify({ branch: prEntry.branchName })
      });
      
      const result = await response.json();
      
      if (result.success) {
        terminal.writeln(`✓ Branch ${prEntry.branchName} ready`);
      } else {
        terminal.writeln(`⚠️  Branch checkout warning: ${result.message}`);
      }
    } catch (error) {
      terminal.writeln(`⚠️  Could not pre-checkout branch: ${error.message}`);
    }
    
    terminal.writeln('');
  }
  
  const wsUrl = `${wsBase}/terminal?branch=${encodeURIComponent(branchName)}`;
=======
    // Connect to EC2 WebSocket server
    const EC2_TERMINAL_URL = getEc2TerminalBaseUrl();

    if (kiroContext?.branchStatus) {
      terminal.writeln(kiroContext.branchStatus);
      terminal.writeln('');
    }

    const wsUrl = `${EC2_TERMINAL_URL}/terminal?branch=${encodeURIComponent(prEntry?.branch || 'main')}`;
>>>>>>> 53cfbb73
  
  socket = new WebSocket(wsUrl);
  
  socket.onopen = () => {
    terminal.writeln('✓ Connected to Kiro CLI');
    if (prEntry?.taskTitle) {
      terminal.writeln(`📋 PR: ${prEntry.taskTitle}`);
    }
    terminal.writeln('');
    terminal.writeln('💬 Start chatting with Kiro to refine your code!');
    terminal.writeln('');
  };
  
    socket.onmessage = (event) => {
      const data = JSON.parse(event.data);
      
      if (data.type === 'output') {
        terminal.write(data.data);
      }
    };
    
    socket.onerror = (error) => {
      terminal.writeln('\r\n❌ Connection error');
      console.error('WebSocket error:', error);
    };
    
    socket.onclose = () => {
      terminal.writeln('\r\n🔌 Disconnected');
    };
    
    // Send terminal input to EC2
    terminal.onData((data) => {
      console.log('Terminal input:', data, 'Socket state:', socket?.readyState);
      if (socket && socket.readyState === WebSocket.OPEN) {
        console.log('Sending to WebSocket:', { type: 'input', data });
        socket.send(JSON.stringify({ type: 'input', data }));
      } else {
        console.warn('Socket not ready, state:', socket?.readyState);
      }
    });
  
  // Auto-resize terminal when modal is resized
  const resizeObserver = new ResizeObserver(() => {
    if (terminal && terminalContainer) {
      const width = terminalContainer.clientWidth;
      const height = terminalContainer.clientHeight;
      const cols = Math.floor(width / 9);
      const rows = Math.floor(height / 17);
      if (cols > 0 && rows > 0) {
        terminal.resize(cols, rows);
      }
    }
  });
  resizeObserver.observe(terminalContainer);
  
  return { 
    element: container, 
    onClose: () => {
      resizeObserver.disconnect();
      if (socket) socket.close();
      if (terminal) terminal.dispose();
    } 
  };
}

async function bedrockImplementation(prEntry) {
  // Call AIPM backend to trigger GitHub Action deployment
  try {
    const payload = {
      prNumber: prEntry?.number || prEntry?.targetNumber,
      branchName: prEntry?.branchName
    };
    
    console.log('📤 Deploying PR to staging:', payload);
    
    const response = await fetch(resolveApiUrl('/api/deploy-pr'), {
      method: 'POST',
      headers: { 'Content-Type': 'application/json' },
      body: JSON.stringify(payload)
    });
    
    if (!response.ok) {
      const errorText = await response.text();
      console.error('❌ Deploy API error:', response.status, errorText);
      throw new Error(`Deploy API returned ${response.status}: ${errorText}`);
    }
    
    const result = await response.json();
    console.log('📥 Response from /api/deploy-pr:', result);
    
    if (result.success) {
      console.log('✅ Deployment triggered:', result.stagingUrl);
      return {
        success: true,
        workflowUrl: result.workflowUrl,
        deploymentUrl: result.stagingUrl,
        message: result.message
      };
    } else {
      console.log('⚠️ Deployment failed:', result.error);
      return { success: false, message: result.error || 'Deployment failed' };
    }
  } catch (error) {
    console.error('❌ Deployment error:', error);
    return { success: false, message: error.message };
  }
}

function buildHeatmapModalContent() {
  const container = document.createElement('div');
  container.className = 'heatmap-modal';

  const data = computeHeatmapData();
  if (!data.assignees.length) {
    const placeholder = document.createElement('p');
    placeholder.className = 'placeholder';
    placeholder.textContent =
      'Assign user stories with assignees, components, and story points to see workload distribution.';
    container.appendChild(placeholder);
    return {
      element: container,
      onClose: () => {
        modal.style.width = '';
        modal.style.maxWidth = '';
        modalBody.style.width = '';
      },
    };
  }

  const controls = document.createElement('div');
  controls.className = 'heatmap-controls';

  const label = document.createElement('label');
  label.textContent = 'Assignee:';
  label.setAttribute('for', 'heatmap-assignee');
  controls.appendChild(label);

  const select = document.createElement('select');
  select.id = 'heatmap-assignee';
  select.className = 'heatmap-select';
  data.assignees.forEach((entry, index) => {
    const option = document.createElement('option');
    option.value = entry.key;
    option.textContent = entry.label;
    if (index === 0) {
      option.selected = true;
    }
    select.appendChild(option);
  });

  controls.appendChild(select);
  container.appendChild(controls);

  const tableWrapper = document.createElement('div');
  tableWrapper.className = 'heatmap-table-wrapper';
  container.appendChild(tableWrapper);

  const note = document.createElement('p');
  note.className = 'heatmap-note';
  note.textContent =
    'Percentages show how the selected assignee’s workload is distributed across components and activities.';
  container.appendChild(note);

  const syncWidthToTable = () => {
    requestAnimationFrame(() => {
      const table = tableWrapper.querySelector('table');
      const tableWidth = table ? Math.ceil(table.getBoundingClientRect().width) : 0;
      const controlsWidth = Math.ceil(controls.getBoundingClientRect().width);
      const noteWidth = Math.ceil(note.getBoundingClientRect().width);
      const desired = Math.max(tableWidth, controlsWidth, noteWidth);

      if (!desired) {
        container.style.width = '';
        tableWrapper.style.maxWidth = '';
        modalBody.style.width = '';
        modal.style.width = '';
        modal.style.maxWidth = '';
        return;
      }

      const bodyStyles = window.getComputedStyle(modalBody);
      const paddingLeft = parseFloat(bodyStyles.paddingLeft || '0');
      const paddingRight = parseFloat(bodyStyles.paddingRight || '0');
      const horizontalPadding = (Number.isFinite(paddingLeft) ? paddingLeft : 0) +
        (Number.isFinite(paddingRight) ? paddingRight : 0);
      const maxDialogWidth = Math.floor(window.innerWidth * 0.98);
      const maxContentWidth = Math.max(maxDialogWidth - horizontalPadding, 0);
      const contentWidth = Math.min(desired, maxContentWidth || desired);

      container.style.width = `${contentWidth}px`;
      tableWrapper.style.maxWidth = `${contentWidth}px`;
      modalBody.style.width = `${contentWidth}px`;
      const dialogWidth = Math.min(contentWidth + horizontalPadding, maxDialogWidth);
      modal.style.width = `${dialogWidth}px`;
      modal.style.maxWidth = `${maxDialogWidth}px`;
    });
  };

  const renderTable = (assigneeKey) => {
    tableWrapper.innerHTML = '';
    const dataset = data.datasets.get(assigneeKey);
    if (!dataset || dataset.total <= 0) {
      const placeholder = document.createElement('p');
      placeholder.className = 'placeholder';
      placeholder.textContent = 'No workload recorded for this assignee yet.';
      tableWrapper.appendChild(placeholder);
      container.style.width = '';
      tableWrapper.style.maxWidth = '';
      modalBody.style.width = '';
      modal.style.width = '';
      modal.style.maxWidth = '';
      return;
    }

    const table = document.createElement('table');
    table.className = 'heatmap-table';

    const thead = document.createElement('thead');
    const headerRow = document.createElement('tr');
    const activityHeader = document.createElement('th');
    activityHeader.textContent = 'Activity -> Area >';
    headerRow.appendChild(activityHeader);

    data.columns.forEach((column) => {
      const th = document.createElement('th');
      th.textContent = column.label;
      headerRow.appendChild(th);
    });

    thead.appendChild(headerRow);
    table.appendChild(thead);

    const tbody = document.createElement('tbody');
    const formatPercent = (value) => {
      if (value <= 0) {
        return null;
      }
      return Number.isInteger(value) ? `${value}%` : `${value.toFixed(1)}%`;
    };

    const formatPoints = (value) => {
      if (!Number.isFinite(value)) {
        return '0';
      }
      return Number.isInteger(value) ? String(value) : value.toFixed(1);
    };

    dataset.rows.forEach((row) => {
      const tr = document.createElement('tr');
      const heading = document.createElement('th');
      heading.scope = 'row';
      heading.textContent = row.activity;
      tr.appendChild(heading);

      row.cells.forEach((cellData) => {
        const cell = document.createElement('td');
        cell.className = 'heatmap-cell';
        const percentLabel = formatPercent(cellData.percent);
        if (percentLabel) {
          const ratio = dataset.maxPercent > 0 ? cellData.percent / dataset.maxPercent : 0;
          const alpha = 0.15 + ratio * 0.65;
          cell.style.backgroundColor = `rgba(37, 99, 235, ${alpha.toFixed(3)})`;
          cell.style.color = ratio > 0.55 ? '#fff' : '#1f2937';
          cell.textContent = percentLabel;
          cell.title = `${row.activity} · ${lookupHeatmapComponentLabel(cellData.component)}: ${percentLabel} (${formatPoints(
            cellData.value
          )} story points)`;
        } else {
          cell.classList.add('empty');
          cell.textContent = '0%';
          cell.title = `${row.activity} · ${lookupHeatmapComponentLabel(
            cellData.component
          )}: 0% (0 story points)`;
        }
        tr.appendChild(cell);
      });

      tbody.appendChild(tr);
    });

    table.appendChild(tbody);
    tableWrapper.appendChild(table);
    syncWidthToTable();
  };

  select.addEventListener('change', (event) => {
    renderTable(event.target.value);
  });

  window.addEventListener('resize', syncWidthToTable);
  renderTable(select.value);

  return {
    element: container,
    onClose: () => {
      window.removeEventListener('resize', syncWidthToTable);
      container.style.width = '';
      tableWrapper.style.maxWidth = '';
      modalBody.style.width = '';
      modal.style.width = '';
      modal.style.maxWidth = '';
    },
  };
}

function lookupHeatmapComponentLabel(key) {
  const match = HEATMAP_COMPONENTS.find((entry) => entry.key === key);
  return match ? match.label : key.replace(/_/g, ' ');
}

function normalizeStoryComponentsForHeatmap(components) {
  const result = [];
  const source = Array.isArray(components) ? components : [];
  source.forEach((entry) => {
    if (typeof entry !== 'string') {
      return;
    }
    const trimmed = entry.trim();
    if (!trimmed) {
      return;
    }
    const lower = trimmed.toLowerCase();
    const synonym = COMPONENT_SYNONYMS.get(lower);
    if (synonym) {
      result.push(synonym);
      return;
    }
    const canonical = HEATMAP_COMPONENT_LOOKUP.get(lower);
    if (canonical) {
      result.push(canonical);
    }
  });

  const unique = Array.from(new Set(result));

  if (unique.length === 0) {
    return ['system_srs'];
  }

  return unique;
}

function detectStoryActivitiesForHeatmap(story) {
  const detected = new Set();
  const tasks = Array.isArray(story?.tasks) ? story.tasks : [];
  tasks.forEach((task) => {
    const text = `${task?.title ?? ''} ${task?.description ?? ''}`.toLowerCase();
    if (!text.trim()) {
      return;
    }
    HEATMAP_ACTIVITY_KEYWORDS.forEach((mapping) => {
      if (mapping.patterns.some((pattern) => pattern.test(text))) {
        detected.add(mapping.key);
      }
    });
  });

  const storyText = `${story?.title ?? ''} ${story?.summary ?? ''} ${story?.asA ?? ''} ${
    story?.iWant ?? ''
  } ${story?.soThat ?? ''}`
    .toLowerCase()
    .trim();

  if (storyText) {
    HEATMAP_ACTIVITY_KEYWORDS.forEach((mapping) => {
      if (mapping.patterns.some((pattern) => pattern.test(storyText))) {
        detected.add(mapping.key);
      }
    });
  }

  if (detected.size === 0) {
    const status = typeof story?.status === 'string' ? story.status.toLowerCase() : '';
    if (status === 'draft') {
      detected.add('design');
    } else if (status === 'approved') {
      detected.add('verification');
    }
  }

  if (
    detected.size === 0 &&
    Array.isArray(story?.acceptanceTests) &&
    story.acceptanceTests.length > 0
  ) {
    detected.add('test_automation');
  }

  if (detected.size === 0) {
    detected.add('implementation');
  }

  return Array.from(detected);
}

function renderDetails() {
  if (!state.panelVisibility.details) {
    return;
  }
  const story = state.selectedStoryId != null ? storyIndex.get(state.selectedStoryId) : null;
  detailsContent.innerHTML = '';
  if (!story) {
    detailsPlaceholder.classList.remove('hidden');
    return;
  }

  detailsPlaceholder.classList.add('hidden');

  const form = document.createElement('form');
  form.className = 'story-form';
  const storySeverity = computeHealthSeverity(story);
  if (storySeverity === 'critical') {
    form.classList.add('health-critical');
  } else if (storySeverity === 'warning') {
    form.classList.add('health-warning');
  }
  form.innerHTML = `
    <div class="form-toolbar">
      <button type="button" class="secondary" id="edit-story-btn">Edit Story</button>
      <button type="button" class="primary" id="mark-done-btn">Done</button>
      <button type="button" class="danger" id="delete-story-btn">Delete</button>
    </div>
    <div class="full field-row">
      <label>Title</label>
      <div class="story-text">${escapeHtml(story.title)}</div>
    </div>
    <div class="full field-row">
      <label>Assignee Email</label>
      <div style="display:flex; gap:0.5rem; align-items:center;">
        <span class="story-text">${escapeHtml(story.assigneeEmail || 'Not assigned')}</span>
        <button type="button" class="secondary" id="assignee-email-btn" ${
          story.assigneeEmail ? '' : 'disabled'
        }>Email</button>
      </div>
    </div>
    <div class="full">
      <label>Description</label>
      <div class="story-text">${escapeHtml(story.description || '')}</div>
    </div>
    <div class="full">
      <table class="story-brief">
        <tbody>
          <tr>
            <th scope="row">As a</th>
            <td class="story-text">${escapeHtml(story.asA || '')}</td>
          </tr>
          <tr>
            <th scope="row">I want</th>
            <td class="story-text">${escapeHtml(story.iWant || '')}</td>
          </tr>
          <tr>
            <th scope="row">So that</th>
            <td class="story-text">${escapeHtml(story.soThat || '')}</td>
          </tr>
          <tr>
            <th scope="row">Components</th>
            <td>
              <p class="components-display">${escapeHtml(
                formatComponentsSummary(story.components)
              )}</p>
              <div class="components-actions">
                <button type="button" class="secondary components-edit-btn" id="components-edit-btn">
                  Choose components
                </button>
                <p class="components-hint">Select all components impacted by this story.</p>
              </div>
            </td>
          </tr>
        </tbody>
      </table>
    </div>
  `;

  const rawInvestHealth = story.investHealth || {
    satisfied: !story.investWarnings || story.investWarnings.length === 0,
    issues: story.investWarnings || [],
  };
  const investHealthIssues = filterEpicSizingWarnings(story, rawInvestHealth.issues);
  const investHealth = {
    satisfied: investHealthIssues.length === 0,
    issues: investHealthIssues,
  };
  const analysisInfo = story.investAnalysis || null;
  const fallbackWarnings = filterEpicSizingWarnings(
    story,
    Array.isArray(analysisInfo?.fallbackWarnings) ? analysisInfo.fallbackWarnings : []
  );
  let statusSelect = null;
  let statusValueEl = null;
  let statusDescriptionEl = null;
  let statusValue = story.status || 'Draft';
  let statusReference = STORY_STATUS_GUIDE.slice();

  const storyBriefBody = form.querySelector('.story-brief tbody');
  const componentsDisplay = form.querySelector('.components-display');
  const componentsHint = form.querySelector('.components-hint');
  const componentsEditButton = form.querySelector('#components-edit-btn');
  let selectedComponents = normalizeComponentSelection(story.components);

  const refreshComponentsDisplay = () => {
    if (!componentsDisplay) return;
    const summary = formatComponentsSummary(selectedComponents);
    componentsDisplay.textContent = summary;
    if (summary === 'Not specified') {
      componentsDisplay.classList.add('empty');
    } else {
      componentsDisplay.classList.remove('empty');
    }
  };

  refreshComponentsDisplay();

  componentsEditButton?.addEventListener('click', async () => {
    const picked = await openComponentPicker(selectedComponents, { title: 'Select Components' });
    if (Array.isArray(picked)) {
      selectedComponents = picked;
      refreshComponentsDisplay();
    }
  });
  if (storyBriefBody) {
    const summaryRow = document.createElement('tr');
    summaryRow.className = 'story-meta-row';
    const summaryHeader = document.createElement('th');
    summaryHeader.scope = 'row';
    summaryHeader.textContent = 'Summary';
    const summaryCell = document.createElement('td');
    const metaGrid = document.createElement('div');
    metaGrid.className = 'story-meta-grid';

    const epicClassification = getEpicClassification(story);
    if (epicClassification) {
      const typeItem = document.createElement('div');
      typeItem.className = 'story-meta-item';
      const typeLabel = document.createElement('span');
      typeLabel.className = 'story-meta-label';
      typeLabel.textContent = 'Story Type';
      typeItem.appendChild(typeLabel);

      const typeValue = document.createElement('span');
      typeValue.className = 'story-meta-value';
      const badge = document.createElement('span');
      badge.className = 'story-classification-badge';
      badge.textContent = epicClassification.label;
      badge.classList.add(`is-${epicClassification.key}`);
      badge.style.backgroundColor = epicClassification.color;
      badge.style.color = epicClassification.textColor;
      typeValue.appendChild(badge);

      if (Number.isFinite(epicClassification.points)) {
        const summary = formatStoryPointSummary(epicClassification.points);
        if (summary) {
          const detail = document.createElement('span');
          detail.className = 'story-classification-detail';
          detail.textContent = `· ${summary}`;
          typeValue.appendChild(detail);
        }
      }

      typeItem.appendChild(typeValue);
      metaGrid.appendChild(typeItem);
    }

    const healthItem = document.createElement('div');
    healthItem.className = 'story-meta-item';
    const healthLabel = document.createElement('span');
    healthLabel.className = 'story-meta-label';
    healthLabel.textContent = 'Health (INVEST)';
    const healthValue = document.createElement('span');
    healthValue.className = `health-pill ${investHealth.satisfied ? 'pass' : 'fail'}`;
    healthValue.textContent = investHealth.satisfied ? 'Pass' : 'Needs review';
    healthItem.appendChild(healthLabel);
    healthItem.appendChild(healthValue);

    if (investHealth.issues && investHealth.issues.length) {
      const issueList = document.createElement('ul');
      issueList.className = 'health-issue-list';
      investHealth.issues.forEach((issue) => {
        const item = document.createElement('li');
        const button = document.createElement('button');
        button.type = 'button';
        button.className = 'link-button health-issue-button';
        const criterionLabel = formatCriterionLabel(issue.criterion);
        const originLabel = describeIssueOrigin(issue.source);
        const parts = [];
        if (originLabel) parts.push(originLabel);
        if (criterionLabel) parts.push(criterionLabel);
        button.textContent = `${parts.length ? `${parts.join(' · ')} – ` : ''}${issue.message}`;
        button.addEventListener('click', () => openHealthIssueModal('INVEST Issue', issue, analysisInfo));
        item.appendChild(button);
        issueList.appendChild(item);
      });
      healthItem.appendChild(issueList);
    } else {
      const ok = document.createElement('p');
      ok.className = 'health-ok';
      ok.textContent = 'All INVEST checks passed.';
      healthItem.appendChild(ok);
    }

    if (analysisInfo) {
      const analysisNote = document.createElement('p');
      analysisNote.className = 'health-analysis-note';
      if (analysisInfo.source === 'openai') {
        const model = analysisInfo.aiModel ? ` (model ${analysisInfo.aiModel})` : '';
        const heuristicsTail = fallbackWarnings.length
          ? ' Additional heuristic suggestions are listed below.'
          : '';
        if (analysisInfo.aiSummary) {
          const suffix = heuristicsTail ? `${heuristicsTail}` : '';
          analysisNote.textContent = `ChatGPT${model} summary: ${analysisInfo.aiSummary}${suffix}`;
        } else {
          analysisNote.textContent = `ChatGPT${model} reviewed this story.${heuristicsTail}`;
        }
      } else if (analysisInfo.source === 'fallback') {
        const detail = analysisInfo.error ? ` (${analysisInfo.error})` : '';
        analysisNote.textContent = `ChatGPT analysis unavailable${detail}; showing local heuristics.`;
      } else {
        analysisNote.textContent = 'Using local INVEST heuristics.';
      }
      healthItem.appendChild(analysisNote);
    }

    const healthActions = document.createElement('div');
    healthActions.className = 'health-actions';
    healthActions.style.marginTop = '0.75rem';
    const aiButton = document.createElement('button');
    aiButton.type = 'button';
    aiButton.className = 'secondary';
    const aiButtonLabel =
      analysisInfo && analysisInfo.source === 'openai'
        ? 'Re-run AI INVEST check'
        : 'Run AI INVEST check';
    aiButton.textContent = aiButtonLabel;
    aiButton.addEventListener('click', async () => {
      if (aiButton.disabled) {
        return;
      }
      const originalLabel = aiButton.textContent;
      aiButton.disabled = true;
      aiButton.textContent = 'Running…';
      let applied = false;
      try {
        const refreshed = await recheckStoryHealth(story.id, { includeAiInvest: true });
        applied = applyStoryUpdate(refreshed);
        if (!applied) {
          throw new Error('Story could not be refreshed.');
        }
        persistSelection();
        showToast('AI INVEST check completed.', 'success');
      } catch (error) {
        console.error('Failed to run AI INVEST check', error);
        const message =
          error && typeof error.message === 'string'
            ? error.message
            : 'Failed to run AI INVEST check.';
        showToast(message, 'error');
      } finally {
        aiButton.disabled = false;
        aiButton.textContent = originalLabel;
        if (applied) {
          renderAll();
        }
      }
    });
    healthActions.appendChild(aiButton);
    healthItem.appendChild(healthActions);

    if (analysisInfo && analysisInfo.source === 'openai' && fallbackWarnings.length) {
      const aiMessages = new Set(
        (investHealth.issues || []).map((issue) => (issue && issue.message ? issue.message : ''))
      );
      const heuristicItems = fallbackWarnings.filter(
        (issue) => issue && issue.message && !aiMessages.has(issue.message)
      );

      const heuristicsHeading = document.createElement('h4');
      heuristicsHeading.className = 'health-subheading';
      heuristicsHeading.textContent = 'Additional rule-check suggestions';
      healthItem.appendChild(heuristicsHeading);

      const heuristicsList = document.createElement('ul');
      heuristicsList.className = 'health-issue-list heuristic-list';

      if (!heuristicItems.length) {
        const empty = document.createElement('li');
        empty.textContent = 'No extra suggestions beyond ChatGPT feedback.';
        heuristicsList.appendChild(empty);
      } else {
        heuristicItems.forEach((issue) => {
          const item = document.createElement('li');
          const button = document.createElement('button');
          button.type = 'button';
          button.className = 'link-button health-issue-button';
          const criterionLabel = formatCriterionLabel(issue.criterion);
          const originLabel = describeIssueOrigin(issue.source);
          const parts = [];
          if (originLabel) parts.push(originLabel);
          if (criterionLabel) parts.push(criterionLabel);
          const prefix = parts.length ? `${parts.join(' · ')} – ` : '';
          button.textContent = `${prefix}${issue.message}`;
          button.addEventListener('click', () =>
            openHealthIssueModal('Heuristic Suggestion', issue, analysisInfo)
          );
          item.appendChild(button);
          heuristicsList.appendChild(item);
        });
      }

      healthItem.appendChild(heuristicsList);
    }

    metaGrid.appendChild(healthItem);

    summaryCell.appendChild(metaGrid);
    summaryRow.appendChild(summaryHeader);
    summaryRow.appendChild(summaryCell);
    storyBriefBody.appendChild(summaryRow);
  }

  if (storyBriefBody) {
    const statusRow = document.createElement('tr');
    statusRow.className = 'story-status-row';
    const statusHeader = document.createElement('th');
    statusHeader.scope = 'row';
    statusHeader.textContent = 'Status';
    const statusCell = document.createElement('td');
    if (!statusReference.some((item) => item.value === statusValue)) {
      statusReference.push({
        value: statusValue,
        description: 'Workspace-specific status. Confirm expectations with your team.',
      });
    }
    const currentStatusEntry = statusReference.find((item) => item.value === statusValue);
    statusValueEl = document.createElement('span');
    statusValueEl.className = `status-value status-badge ${getStatusClass(statusValue)}`;
    statusValueEl.textContent = statusValue;
    statusCell.appendChild(statusValueEl);

    if (currentStatusEntry && currentStatusEntry.description) {
      statusDescriptionEl = document.createElement('p');
      statusDescriptionEl.className = 'status-description';
      statusDescriptionEl.textContent = currentStatusEntry.description;
      statusCell.appendChild(statusDescriptionEl);
    }

    statusSelect = document.createElement('select');
    statusSelect.name = 'status';
    statusSelect.className = 'status-select';
    const statusOptions = Array.from(
      new Set([
        ...STORY_STATUS_GUIDE.map((item) => item.value),
        ...Object.keys(STATUS_CLASS_MAP),
      ])
    );
    statusOptions.forEach((option) => {
      const opt = document.createElement('option');
      opt.value = option;
      opt.textContent = option;
      if (option === statusValue) {
        opt.selected = true;
      }
      statusSelect.appendChild(opt);
    });
    statusSelect.hidden = true;
    statusCell.appendChild(statusSelect);

    statusSelect.addEventListener('change', () => {
      const selected = statusSelect.value;
      statusValueEl.textContent = selected;
      statusValueEl.className = `status-value status-badge ${getStatusClass(selected)}`;
      const entry = statusReference.find((item) => item.value === selected);
      if (entry && statusDescriptionEl) {
        statusDescriptionEl.textContent = entry.description;
      }
    });

    statusRow.appendChild(statusHeader);
    statusRow.appendChild(statusCell);
    storyBriefBody.appendChild(statusRow);

    const pointRow = document.createElement('tr');
    pointRow.className = 'story-point-row';
    const pointHeader = document.createElement('th');
    pointHeader.scope = 'row';
    pointHeader.textContent = 'Story Point';
    const pointCell = document.createElement('td');
    const pointDisplay = document.createElement('span');
    pointDisplay.className = 'story-text';
    pointDisplay.textContent = story.storyPoint != null ? story.storyPoint : 'Not estimated';
    pointCell.appendChild(pointDisplay);
    pointRow.appendChild(pointHeader);
    pointRow.appendChild(pointCell);
    storyBriefBody.appendChild(pointRow);
  }

  detailsContent.appendChild(form);

  const editButton = form.querySelector('#edit-story-btn');
  const deleteButton = form.querySelector('#delete-story-btn');
  const editableFields = Array.from(
    form.querySelectorAll('input[name], textarea[name], select[name]')
  );

  function setEditing(enabled) {
    editableFields.forEach((field) => {
      field.disabled = !enabled;
    });
    if (statusSelect) {
      statusSelect.hidden = !enabled;
    }
    if (statusValueEl) {
      statusValueEl.style.display = enabled ? 'none' : 'inline-flex';
    }
    if (editButton) {
      editButton.textContent = enabled ? 'Cancel Edit' : 'Edit Story';
    }
    if (componentsHint) {
      componentsHint.style.display = enabled ? 'block' : 'none';
    }
    if (componentsDisplay) {
      componentsDisplay.classList.toggle('editable', enabled);
    }
    if (componentsEditButton) {
      componentsEditButton.style.display = enabled ? 'inline-flex' : 'none';
      componentsEditButton.disabled = !enabled;
    }
    if (!enabled) {
      form.reset();
      selectedComponents = normalizeComponentSelection(story.components);
      refreshComponentsDisplay();
      if (statusSelect) {
        statusSelect.value = statusValue;
      }
      if (statusValueEl) {
        statusValueEl.textContent = statusValue;
        statusValueEl.className = `status-value status-badge ${getStatusClass(statusValue)}`;
      }
      if (statusDescriptionEl) {
        const entry = statusReference.find((item) => item.value === statusValue);
        if (entry && entry.description) {
          statusDescriptionEl.textContent = entry.description;
        }
      }
    }
  }

  setEditing(false);

  editButton?.addEventListener('click', async () => {
    // Open edit modal
    const modal = document.createElement('div');
    modal.className = 'modal-overlay';
    modal.innerHTML = `
      <div class="modal-content" style="max-width: 800px;">
        <h2>Edit Story</h2>
        <form id="edit-story-form">
          <div class="form-group">
            <label>Title:</label>
            <textarea name="title" rows="1" style="resize: none; overflow: hidden;" required>${escapeHtml(story.title || '')}</textarea>
          </div>
          <div class="form-group">
            <label>As a:</label>
            <input type="text" name="asA" value="${escapeHtml(story.asA || '')}">
          </div>
          <div class="form-group">
            <label>I want:</label>
            <textarea name="iWant" rows="2">${escapeHtml(story.iWant || '')}</textarea>
          </div>
          <div class="form-group">
            <label>So that:</label>
            <textarea name="soThat" rows="2">${escapeHtml(story.soThat || '')}</textarea>
          </div>
          <div class="form-group">
            <label>Description:</label>
            <textarea name="description" rows="4">${escapeHtml(story.description || '')}</textarea>
          </div>
          <div class="form-group">
            <label>Story Points:</label>
            <input type="number" name="storyPoints" value="${story.storyPoints || 0}" min="0">
          </div>
          <div class="form-group">
            <label>Assignee Email:</label>
            <input type="email" name="assigneeEmail" value="${escapeHtml(story.assigneeEmail || '')}">
          </div>
          <div class="form-group">
            <label>Status:</label>
            <select name="status">
              ${STORY_STATUS_GUIDE.map(s => `<option value="${s.value}" ${story.status === s.value ? 'selected' : ''}>${s.value}</option>`).join('')}
            </select>
          </div>
          <div class="form-group">
            <label>Components:</label>
            <div id="modal-components-display" style="padding: 8px; border: 1px solid #ddd; border-radius: 4px; min-height: 40px; cursor: pointer; background: #f8f9fa;">
              ${story.components && story.components.length > 0 ? story.components.join(', ') : 'Click to select'}
            </div>
          </div>
          <div class="modal-actions">
            <button type="submit" class="btn-primary">Save Changes</button>
            <button type="button" class="btn-secondary" id="cancel-edit">Cancel</button>
          </div>
        </form>
      </div>
    `;
    
    document.body.appendChild(modal);
    
    let modalComponents = Array.isArray(story.components) ? [...story.components] : [];
    const componentsDisplay = modal.querySelector('#modal-components-display');
    
    const updateComponentsDisplay = () => {
      componentsDisplay.textContent = modalComponents.length > 0 ? modalComponents.join(', ') : 'Click to select';
    };
    
    componentsDisplay.addEventListener('click', async () => {
      const picked = await openComponentPicker(modalComponents, { title: 'Select Components' });
      if (Array.isArray(picked)) {
        modalComponents = picked;
        updateComponentsDisplay();
      }
    });
    
    const form = modal.querySelector('#edit-story-form');
    
    // Auto-resize title textarea
    const titleTextarea = form.querySelector('textarea[name="title"]');
    const autoResizeTitle = () => {
      titleTextarea.style.height = 'auto';
      titleTextarea.style.height = titleTextarea.scrollHeight + 'px';
    };
    titleTextarea.addEventListener('input', autoResizeTitle);
    setTimeout(autoResizeTitle, 10); // Initial resize
    
    form.addEventListener('submit', async (e) => {
      e.preventDefault();
      const formData = new FormData(form);
      const updates = {
        title: formData.get('title'),
        asA: formData.get('asA'),
        iWant: formData.get('iWant'),
        soThat: formData.get('soThat'),
        description: formData.get('description'),
        storyPoints: parseInt(formData.get('storyPoints')) || 0,
        assigneeEmail: formData.get('assigneeEmail'),
        status: formData.get('status'),
        components: modalComponents
      };
      
      try {
        const url = `${getApiBaseUrl()}/api/stories/${story.id}`;
        console.log('Updating story:', story.id, 'URL:', url);
        
        const response = await fetch(url, {
          method: 'PUT',
          headers: { 'Content-Type': 'application/json' },
          body: JSON.stringify(updates)
        });
        
        if (response.ok) {
          modal.remove();
          await loadStories();
        } else {
          const errorText = await response.text();
          console.error('Update failed:', response.status, errorText);
          alert(`Failed to update story: ${response.status} - ${errorText}`);
        }
      } catch (error) {
        console.error('Error updating story:', error);
        alert(`Error updating story: ${error.message}`);
      }
    });
    
    modal.querySelector('#cancel-edit').addEventListener('click', () => {
      modal.remove();
    });
    
    modal.addEventListener('click', (e) => {
      if (e.target === modal) {
        modal.remove();
      }
    });
  });

  deleteButton?.addEventListener('click', (event) => {
    event.preventDefault();
    void confirmAndDeleteStory(story.id);
  });

  const markDoneBtn = form.querySelector('#mark-done-btn');
  markDoneBtn?.addEventListener('click', async (event) => {
    event.preventDefault();
    try {
      const response = await fetch(`${getApiBaseUrl()}/api/stories/${story.id}`, {
        method: 'PATCH',
        headers: { 'Content-Type': 'application/json' },
        body: JSON.stringify({ 
          title: story.title,
          status: 'Done',
          acceptWarnings: true
        })
      });
      if (response.ok) {
        await loadStories();
        showToast('Story marked as Done', 'success');
      } else {
        const errorText = await response.text();
        showToast(`Failed to mark story as Done: ${errorText}`, 'error');
      }
    } catch (error) {
      showToast(`Error: ${error.message}`, 'error');
    }
  });

  const emailBtn = form.querySelector('#assignee-email-btn');
  emailBtn?.addEventListener('click', () => {
    const email = form.elements.assigneeEmail.value.trim();
    if (email) {
      window.open(`mailto:${email}`);
    }
  });

  const codewhispererSection = buildCodeWhispererSection(story);
  detailsContent.appendChild(codewhispererSection);

  const dependencySection = document.createElement('section');
  dependencySection.className = 'dependencies-section';
  const dependencyHeading = document.createElement('div');
  dependencyHeading.className = 'section-heading';
  const dependencyTitle = document.createElement('h3');
  dependencyTitle.textContent = 'Dependencies';
  dependencyHeading.appendChild(dependencyTitle);
  const dependencyOverlayBtn = document.createElement('button');
  dependencyOverlayBtn.type = 'button';
  dependencyOverlayBtn.className = 'secondary dependency-overlay-toggle';
  dependencyOverlayBtn.dataset.role = 'dependency-overlay-toggle';
  dependencyOverlayBtn.textContent = state.showDependencies ? 'Hide Mindmap Overlay' : 'Show Mindmap Overlay';
  dependencyOverlayBtn.classList.toggle('is-active', state.showDependencies);
  dependencyOverlayBtn.setAttribute('aria-pressed', state.showDependencies ? 'true' : 'false');
  dependencyHeading.appendChild(dependencyOverlayBtn);
  dependencySection.appendChild(dependencyHeading);

  const dependencyGroupsContainer = document.createElement('div');
  dependencyGroupsContainer.className = 'dependency-groups';
  dependencySection.appendChild(dependencyGroupsContainer);

  const normalizedDependencies = normalizeDependencyEntries(story.dependencies);
  const blockedByEntries = normalizedDependencies.filter((entry) => entry.relationship === 'blocks');
  const supportingDependencies = normalizedDependencies.filter((entry) => entry.relationship !== 'blocks');
  const dependentEntries = normalizeDependencyEntries(story.dependents);

  const dependencyGroups = [
    {
      key: 'blocked-by',
      title: 'Blocked by',
      items: blockedByEntries,
      empty: 'This story is not blocked by other stories.',
      context: 'blocked-by',
      allowAdd: true,
    },
    {
      key: 'upstream',
      title: 'Dependencies',
      items: supportingDependencies,
      empty: 'No upstream dependencies recorded.',
      context: 'upstream',
      allowAdd: true,
    },
    {
      key: 'downstream',
      title: 'Dependents',
      items: dependentEntries,
      empty: 'No stories depend on this one yet.',
      context: 'downstream',
    },
  ];

  dependencyGroups.forEach((group) => {
    const groupEl = document.createElement('article');
    groupEl.className = 'dependency-group';
    const groupHeader = document.createElement('div');
    groupHeader.className = 'dependency-group-header';
    const groupHeading = document.createElement('h4');
    groupHeading.textContent = group.title;
    groupHeader.appendChild(groupHeading);

    if (group.allowAdd) {
      const addBtn = document.createElement('button');
      addBtn.type = 'button';
      addBtn.className = 'secondary dependency-add-btn';
      addBtn.textContent = group.context === 'blocked-by' ? 'Add blocker' : 'Add dependency';
      addBtn.addEventListener('click', () => {
        openDependencyPicker(story, group.context);
      });
      groupHeader.appendChild(addBtn);
    }

    groupEl.appendChild(groupHeader);

    if (!group.items.length) {
      const empty = document.createElement('p');
      empty.className = 'empty-state';
      empty.textContent = group.empty;
      groupEl.appendChild(empty);
    } else {
      const list = document.createElement('div');
      list.className = 'record-list dependency-list';
      group.items.forEach((entry) => {
        const table = createDependencyTable(entry, group.context);
        list.appendChild(table);
      });
      groupEl.appendChild(list);
    }

    dependencyGroupsContainer.appendChild(groupEl);
  });

  dependencyOverlayBtn.addEventListener('click', () => {
    toggleDependencyOverlay();
  });

  const activateDependencyTarget = (table) => {
    const targetId = Number(table.dataset.storyId);
    if (!Number.isFinite(targetId)) {
      return;
    }
    const targetStory = storyIndex.get(targetId);
    if (targetStory) {
      handleStorySelection(targetStory);
    }
  };

  dependencySection.querySelectorAll('.dependency-table').forEach((table) => {
    table.addEventListener('click', (event) => {
      event.preventDefault();
      activateDependencyTarget(table);
    });
    table.addEventListener('keydown', (event) => {
      if (event.key === 'Enter' || event.key === ' ') {
        event.preventDefault();
        activateDependencyTarget(table);
      }
    });
  });

  syncDependencyOverlayControls();

  detailsContent.appendChild(dependencySection);

  const acceptanceSection = document.createElement('section');
  const acceptanceHeading = document.createElement('div');
  acceptanceHeading.className = 'section-heading';
  const acceptanceTitle = document.createElement('h3');
  acceptanceTitle.textContent = 'Acceptance Tests';
  const addTestBtn = document.createElement('button');
  addTestBtn.type = 'button';
  addTestBtn.className = 'secondary';
  addTestBtn.id = 'add-test-btn';
  addTestBtn.textContent = 'Create Acceptance Test';
  acceptanceHeading.appendChild(acceptanceTitle);
  acceptanceHeading.appendChild(addTestBtn);
  acceptanceSection.appendChild(acceptanceHeading);

  const acceptanceList = document.createElement('div');
  acceptanceList.className = 'record-list';
  if (story.acceptanceTests && story.acceptanceTests.length) {
    story.acceptanceTests.forEach((test) => {
      const table = document.createElement('table');
      table.className = 'vertical-table';
      table.dataset.testId = test.id;
      if (test.gwtHealth && test.gwtHealth.satisfied === false) {
        table.classList.add('health-warning');
      }
      const tbody = document.createElement('tbody');
      table.appendChild(tbody);

      const rows = [
        { label: 'Given', value: formatMultilineText(test.given) },
        { label: 'When', value: formatMultilineText(test.when) },
        { label: 'Then', value: formatMultilineText(test.then) },
      ];

      rows.forEach((row) => {
        const tr = document.createElement('tr');
        const th = document.createElement('th');
        th.scope = 'row';
        th.textContent = row.label;
        const td = document.createElement('td');
        td.innerHTML = row.value;
        tr.appendChild(th);
        tr.appendChild(td);
        tbody.appendChild(tr);
      });

      const gwtRow = document.createElement('tr');
      const gwtTh = document.createElement('th');
      gwtTh.scope = 'row';
      gwtTh.textContent = 'Health (GWT)';
      const gwtTd = document.createElement('td');
      const gwtHealth = test.gwtHealth || { satisfied: true, issues: [] };
      const gwtPill = document.createElement('span');
      gwtPill.className = `health-pill ${gwtHealth.satisfied ? 'pass' : 'fail'}`;
      gwtPill.textContent = gwtHealth.satisfied ? 'Pass' : 'Needs review';
      gwtTd.appendChild(gwtPill);

      if (gwtHealth.issues && gwtHealth.issues.length) {
        const issueList = document.createElement('ul');
        issueList.className = 'health-issue-list';
        gwtHealth.issues.forEach((issue) => {
          const item = document.createElement('li');
          const button = document.createElement('button');
          button.type = 'button';
          button.className = 'link-button health-issue-button';
          const criterionLabel = formatCriterionLabel(issue.criterion);
          button.textContent = `${criterionLabel ? `${criterionLabel} – ` : ''}${issue.message}`;
          button.addEventListener('click', () =>
            openHealthIssueModal('Acceptance Test Issue', issue)
          );
          item.appendChild(button);
          issueList.appendChild(item);
        });
        gwtTd.appendChild(issueList);
      } else {
        const ok = document.createElement('p');
        ok.className = 'health-ok';
        ok.textContent = 'All Given/When/Then checks passed.';
        gwtTd.appendChild(ok);
      }

      gwtRow.appendChild(gwtTh);
      gwtRow.appendChild(gwtTd);
      tbody.appendChild(gwtRow);

      const statusRow = document.createElement('tr');
      const statusTh = document.createElement('th');
      statusTh.scope = 'row';
      statusTh.textContent = 'Status';
      const statusTd = document.createElement('td');
      statusTd.textContent = test.status;
      statusRow.appendChild(statusTh);
      statusRow.appendChild(statusTd);
      tbody.appendChild(statusRow);

      const actionsRow = document.createElement('tr');
      const actionsTh = document.createElement('th');
      actionsTh.scope = 'row';
      actionsTh.textContent = 'Actions';
      const actionsTd = document.createElement('td');
      actionsTd.className = 'actions';
      const editButton = document.createElement('button');
      editButton.type = 'button';
      editButton.className = 'secondary';
      editButton.textContent = 'Edit Acceptance Test';
      editButton.addEventListener('click', () => openAcceptanceTestModal(story.id, { test }));
      actionsTd.appendChild(editButton);

      const deleteButton = document.createElement('button');
      deleteButton.type = 'button';
      deleteButton.className = 'danger';
      deleteButton.textContent = 'Delete';
      deleteButton.addEventListener('click', async () => {
        if (!window.confirm('Delete this acceptance test?')) return;
        try {
          await sendJson(resolveApiUrl(`/api/tests/${test.id}`), { method: 'DELETE' });
          await loadStories();
          showToast('Acceptance test deleted', 'success');
        } catch (error) {
          showToast(error.message || 'Failed to delete acceptance test', 'error');
        }
      });
      actionsTd.appendChild(deleteButton);
      actionsRow.appendChild(actionsTh);
      actionsRow.appendChild(actionsTd);
      tbody.appendChild(actionsRow);

      acceptanceList.appendChild(table);
    });
  } else {
    acceptanceList.innerHTML = '<p class="empty-state">No acceptance tests yet.</p>';
  }

  acceptanceSection.appendChild(acceptanceList);
  detailsContent.appendChild(acceptanceSection);

  addTestBtn.addEventListener('click', () => openAcceptanceTestModal(story.id));

  const tasksSection = document.createElement('section');
  tasksSection.innerHTML = `
    <div class="section-heading">
      <h3>Tasks</h3>
      <button type="button" class="secondary" id="create-task-btn">Create Task</button>
    </div>
  `;
  const taskList = document.createElement('div');
  taskList.className = 'record-list';
  if (Array.isArray(story.tasks) && story.tasks.length) {
    taskList.innerHTML = story.tasks
      .map(
        (task) => `
          <table class="vertical-table task-table" data-task-id="${task.id}">
            <tbody>
              <tr>
                <th scope="row">Title</th>
                <td>${escapeHtml(task.title || '')}</td>
              </tr>
              <tr>
                <th scope="row">Assignee</th>
                <td>${task.assigneeEmail ? escapeHtml(task.assigneeEmail) : '—'}</td>
              </tr>
              <tr>
                <th scope="row">Description</th>
                <td>${task.description ? formatMultilineText(task.description) : '—'}</td>
              </tr>
              <tr>
                <th scope="row">Status</th>
                <td>${escapeHtml(task.status || TASK_STATUS_OPTIONS[0])}</td>
              </tr>
              <tr>
                <th scope="row">Estimation (hrs)</th>
                <td>${formatEstimationHours(task.estimationHours ?? task.estimation_hours ?? task.estimation)}</td>
              </tr>
              <tr>
                <th scope="row">Actions</th>
                <td class="actions">
                  <button type="button" class="secondary" data-action="edit-task" data-task-id="${task.id}">Edit</button>
                  <button type="button" class="danger" data-action="delete-task" data-task-id="${task.id}">Delete</button>
                </td>
              </tr>
            </tbody>
          </table>
        `
      )
      .join('');
  } else {
    taskList.innerHTML = '<p class="empty-state">No tasks yet.</p>';
  }
  tasksSection.appendChild(taskList);
  detailsContent.appendChild(tasksSection);

  tasksSection
    .querySelector('#create-task-btn')
    ?.addEventListener('click', () => openTaskModal(story.id));

  taskList.querySelectorAll('.task-table').forEach((table) => {
    table.addEventListener('click', (event) => {
      if (event.target.closest('[data-action]')) {
        return;
      }
      const taskId = Number(table.getAttribute('data-task-id'));
      const target = Array.isArray(story.tasks)
        ? story.tasks.find((item) => item.id === taskId)
        : null;
      if (target) {
        openTaskModal(story.id, target);
      }
    });
  });

  taskList.querySelectorAll('[data-action="edit-task"]').forEach((button) => {
    button.addEventListener('click', (event) => {
      event.stopPropagation();
      const taskId = Number(button.getAttribute('data-task-id'));
      if (!Number.isFinite(taskId)) {
        return;
      }
      const target = Array.isArray(story.tasks)
        ? story.tasks.find((item) => item.id === taskId)
        : null;
      if (target) {
        openTaskModal(story.id, target);
      }
    });
  });

  taskList.querySelectorAll('[data-action="delete-task"]').forEach((button) => {
    button.addEventListener('click', async (event) => {
      event.stopPropagation();
      const taskId = Number(button.getAttribute('data-task-id'));
      if (!Number.isFinite(taskId)) {
        return;
      }
      if (!window.confirm('Delete this task?')) {
        return;
      }
      try {
        await deleteTask(taskId);
        await loadStories();
        showToast('Task deleted', 'success');
      } catch (error) {
        showToast(error.message || 'Failed to delete task', 'error');
      }
    });
  });

  const childrenSection = document.createElement('section');
  childrenSection.innerHTML = `
    <div class="section-heading">
      <h3>Child Stories</h3>
      <button type="button" class="secondary" id="add-child-btn">Create Child Story</button>
    </div>
  `;
  const childList = document.createElement('ul');
  childList.className = 'child-story-list';
  if (story.children && story.children.length) {
    story.children.forEach((child) => {
      const li = document.createElement('li');
      li.className = 'child-story-item';
      
      const titleLink = document.createElement('a');
      titleLink.href = '#';
      titleLink.className = 'child-story-title';
      if (child.status === 'Done') {
        titleLink.classList.add('done-story');
      }
      titleLink.textContent = child.title;
      titleLink.setAttribute('data-story-id', child.id);
      
      li.appendChild(titleLink);
      childList.appendChild(li);
    });
  } else {
    const emptyState = document.createElement('p');
    emptyState.className = 'empty-state';
    emptyState.textContent = 'No child stories yet.';
    childList.appendChild(emptyState);
  }
  childrenSection.appendChild(childList);
  detailsContent.appendChild(childrenSection);

  childrenSection
    .querySelector('#add-child-btn')
    .addEventListener('click', () => openChildStoryModal(story.id));

  childList.querySelectorAll('.child-story-title').forEach((link) => {
    link.addEventListener('click', (e) => {
      e.preventDefault();
      const storyId = Number(link.getAttribute('data-story-id'));
      const target = storyIndex.get(storyId);
      if (target) {
        handleStorySelection(target);
      }
    });
  });
}

function toggleStoryExpansion(storyId) {
  if (state.expanded.has(storyId)) {
    state.expanded.delete(storyId);
  } else {
    state.expanded.add(storyId);
  }
  persistExpanded();
  renderOutline();
  renderMindmap();
}

function expandAncestors(storyId) {
  let current = parentById.get(storyId);
  while (current != null) {
    state.expanded.add(current);
    current = parentById.get(current);
  }
  persistExpanded();
}

function handleStorySelection(story) {
  state.selectedStoryId = story.id;
  expandAncestors(story.id);
  persistSelection();
  renderOutline();
  renderMindmap();
  renderDetails();
}

function setPanelVisibility(panel, visible) {
  state.panelVisibility[panel] = visible;
  persistPanels();
  renderAll();
}

function setAllExpanded(expand) {
  if (expand) {
    state.expanded = new Set(flattenStories(state.stories).map((story) => story.id));
  } else {
    state.expanded = new Set(state.stories.map((story) => story.id));
  }
  persistExpanded();
  renderOutline();
  renderMindmap();
}

function escapeHtml(value) {
  return String(value ?? '')
    .replace(/&/g, '&amp;')
    .replace(/</g, '&lt;')
    .replace(/>/g, '&gt;')
    .replace(/"/g, '&quot;')
    .replace(/'/g, '&#39;');
}

function formatMultilineText(value) {
  const lines = Array.isArray(value) ? value : [value ?? ''];
  const escaped = escapeHtml(lines.join('\n'));
  return escaped.replace(/\n/g, '<br />');
}

function formatCriterionLabel(value) {
  if (value == null) {
    return '';
  }
  const text = String(value);
  if (/[A-Z]/.test(text)) {
    return text;
  }
  if (!text.length) {
    return text;
  }
  return text.charAt(0).toUpperCase() + text.slice(1);
}

function describeIssueOrigin(source) {
  if (source === 'ai') {
    return 'ChatGPT';
  }
  if (source === 'heuristic') {
    return 'Rule check';
  }
  return '';
}

function showToast(message, type = 'info') {
  toastEl.textContent = message;
  toastEl.classList.add('show');
  toastEl.style.background =
    type === 'error'
      ? '#b91c1c'
      : type === 'success'
      ? '#16a34a'
      : type === 'warning'
      ? '#b45309'
      : '#0f172a';
  clearTimeout(toastTimeout);
  toastTimeout = setTimeout(() => toastEl.classList.remove('show'), 3200);
}

function closeModal() {
  if (modal.open) {
    modal.close();
  }
  delete modal.dataset.size;
  modal.style.width = '';
  modal.style.maxWidth = '';
  modalBody.style.width = '';
  if (typeof modalTeardown === 'function') {
    try {
      modalTeardown();
    } catch (error) {
      console.error('Modal teardown failed', error);
    }
    modalTeardown = null;
  }
}

function openModal({
  title,
  content,
  actions,
  cancelLabel = 'Cancel',
  size = 'default',
  onClose = null,
}) {
  if (modal.open || typeof modalTeardown === 'function') {
    closeModal();
  }
  modalTitle.textContent = title;
  modalBody.innerHTML = '';
  modalBody.appendChild(content);
  modalFooter.innerHTML = '';

  if (size && size !== 'default') {
    modal.dataset.size = size;
  } else {
    delete modal.dataset.size;
  }

  const cancelBtn = document.createElement('button');
  cancelBtn.type = 'button';
  cancelBtn.textContent = cancelLabel;
  cancelBtn.className = 'secondary';
  cancelBtn.addEventListener('click', closeModal);
  modalFooter.appendChild(cancelBtn);

  if (actions && actions.length > 0) {
    actions.forEach((action) => {
      const button = document.createElement('button');
      button.type = 'button';
      button.textContent = action.label;
      if (action.variant) {
        button.classList.add(action.variant);
      }
      button.addEventListener('click', async () => {
        console.log('Modal button clicked:', action.label);
        const result = await action.onClick();
        console.log('onClick result:', result);
        if (result !== false) {
          closeModal();
        }
      });
      modalFooter.appendChild(button);
    });
  }

  modalTeardown = () => {
    if (typeof onClose === 'function') {
      try {
        onClose();
      } catch (error) {
        console.error('Modal onClose handler failed', error);
      }
    }
    modalTeardown = null;
  };

  modal.showModal();
}

// Automatic PR creation function
async function createAutomaticPR(story) {
  if (!story) return;
  
  const branchName = `feature/story-${story.id}-${kebabCase(story.title || 'implementation')}`;
  const prTitle = `Implement: ${story.title || `Story ${story.id}`}`;
  
  const prBody = `
## Story Implementation

**Story ID:** ${story.id}
**Title:** ${story.title || 'Untitled'}

### User Story
- **As a:** ${story.asA || 'user'}
- **I want:** ${story.iWant || 'to implement this feature'}
- **So that:** ${story.soThat || 'I can achieve my goal'}

### Acceptance Criteria
${story.acceptanceTests?.map(test => 
  `- **${test.title}**\n  - Given: ${test.given?.join(', ') || 'N/A'}\n  - When: ${test.when?.join(', ') || 'N/A'}\n  - Then: ${test.then?.join(', ') || 'N/A'}`
).join('\n') || 'No acceptance tests defined'}

### Components
${story.components ? JSON.parse(story.components).join(', ') : 'None specified'}

---
*Auto-generated from AIPM Story #${story.id}*
`;

  try {
    showToast('Creating PR...', 'info');
    
    const response = await sendJson('/api/create-pr', {
      method: 'POST',
      body: {
        storyId: story.id,
        branchName,
        prTitle,
        prBody: prBody.trim(),
        story
      }
    });
    
    if (response.success) {
      showToast(`PR created successfully: #${response.prNumber}`, 'success');
      if (response.prUrl) {
        window.open(response.prUrl, '_blank');
      }
    } else {
      showToast(`Failed to create PR: ${response.error}`, 'error');
    }
  } catch (error) {
    console.error('Error creating PR:', error);
    showToast('Failed to create PR', 'error');
  }
}

function kebabCase(text) {
  if (!text) return '';
  return String(text)
    .toLowerCase()
    .replace(/[^a-z0-9]+/g, '-')
    .replace(/^-+|-+$/g, '')
    .replace(/-{2,}/g, '-');
}

function createDefaultCodeWhispererForm(story) {
  // Generate branch name from title, limited to 200 chars (GitHub limit is 255 bytes)
  let branchName = '';
  if (story?.title) {
    branchName = story.title.toLowerCase().replace(/[^a-z0-9]+/g, '-').replace(/^-+|-+$/g, '');
    if (branchName.length > 200) {
      branchName = branchName.substring(0, 200).replace(/-+$/, '');
    }
  }
  
  return {
    repositoryApiUrl: 'https://api.github.com',
    owner: 'demian7575',
    repo: 'aipm',
    branchName,
    taskTitle: story?.title || '',
    objective: story?.description || story?.iWant || story?.title || '',
    prTitle: story?.title || '',
    constraints: '',
    acceptanceCriteria: '',
    createTrackingCard: true
  };
}

function validateCodeWhispererInput(values) {
  const errors = {};
  
  if (!values.owner?.trim()) errors.owner = 'Owner is required';
  if (!values.repo?.trim()) errors.repo = 'Repository is required';
  if (!values.branchName?.trim()) errors.branchName = 'Branch name is required';
  if (!values.taskTitle?.trim()) errors.taskTitle = 'Task title is required';
  if (!values.objective?.trim()) errors.objective = 'Objective is required';
  if (!values.prTitle?.trim()) errors.prTitle = 'PR title is required';
  // constraints and acceptanceCriteria are optional
  
  return {
    valid: Object.keys(errors).length === 0,
    errors
  };
}

// Kiro API is managed by backend - no frontend health check needed

function openCodeWhispererDelegationModal(story) {
  const defaults = createDefaultCodeWhispererForm(story);
  const form = document.createElement('form');
  form.className = 'modal-form codewhisperer-form';
  form.noValidate = true;
  form.innerHTML = `
    <div class="form-error-banner" data-role="codewhisperer-error" hidden></div>
    <div class="field">
      <label for="codewhisperer-repo-url">Repository API URL</label>
      <input id="codewhisperer-repo-url" name="repositoryApiUrl" type="url" placeholder="${escapeHtml(
        DEFAULT_REPO_API_URL
      )}" required />
      <p class="field-error" data-error-for="repositoryApiUrl" hidden></p>
    </div>
    <div class="field">
      <label for="codewhisperer-owner">Owner</label>
      <input id="codewhisperer-owner" name="owner" required />
      <p class="field-error" data-error-for="owner" hidden></p>
    </div>
    <div class="field">
      <label for="codewhisperer-repo">Repository</label>
      <input id="codewhisperer-repo" name="repo" required />
      <p class="field-error" data-error-for="repo" hidden></p>
    </div>
    <div class="field">
      <label for="codewhisperer-branch">Branch name</label>
      <input id="codewhisperer-branch" name="branchName" required />
      <p class="field-error" data-error-for="branchName" hidden></p>
    </div>
    <div class="field">
      <label for="codewhisperer-task-title">Task title</label>
      <textarea id="codewhisperer-task-title" name="taskTitle" rows="1" style="resize: vertical; overflow: hidden;" required></textarea>
      <p class="field-error" data-error-for="taskTitle" hidden></p>
    </div>
    <div class="field full">
      <label for="codewhisperer-objective">Objective</label>
      <textarea id="codewhisperer-objective" name="objective" rows="2" style="resize: vertical; overflow: hidden;" required></textarea>
      <p class="field-error" data-error-for="objective" hidden></p>
    </div>
    <div class="field">
      <label for="codewhisperer-pr-title">PR title</label>
      <textarea id="codewhisperer-pr-title" name="prTitle" rows="1" style="resize: vertical; overflow: hidden;" required></textarea>
      <p class="field-error" data-error-for="prTitle" hidden></p>
    </div>
    <div class="field">
      <label for="codewhisperer-constraints">Constraints</label>
      <textarea id="codewhisperer-constraints" name="constraints" rows="3" required></textarea>
      <p class="field-error" data-error-for="constraints" hidden></p>
    </div>
    <div class="field full">
      <label for="codewhisperer-acceptance">Acceptance criteria</label>
      <textarea
        id="codewhisperer-acceptance"
        name="acceptanceCriteria"
        rows="4"
        placeholder="List each criterion on a new line"
        required
      ></textarea>
      <p class="field-error" data-error-for="acceptanceCriteria" hidden></p>
    </div>
    <div class="field full codewhisperer-checkbox">
      <label>
        <input type="checkbox" name="createTrackingCard" checked />
        <span>Create tracking card</span>
      </label>
    </div>
  `;

  const errorBanner = form.querySelector('[data-role="codewhisperer-error"]');
  const fieldErrors = new Map(
    Array.from(form.querySelectorAll('[data-error-for]')).map((el) => [el.dataset.errorFor, el])
  );
  const touchedFields = new Set();

  const repoInput = form.elements.repositoryApiUrl;
  const ownerInput = form.elements.owner;
  const repoNameInput = form.elements.repo;
  const branchInput = form.elements.branchName;
  const taskTitleInput = form.elements.taskTitle;
  const objectiveInput = form.elements.objective;
  const prTitleInput = form.elements.prTitle;
  const constraintsInput = form.elements.constraints;
  const acceptanceInput = form.elements.acceptanceCriteria;
  const createCardInput = form.elements.createTrackingCard;

  const acceptancePrefill = defaults.acceptanceCriteria?.trim()
    ? defaults.acceptanceCriteria
    : Array.isArray(story?.acceptanceTests) && story.acceptanceTests.length > 0
    ? story.acceptanceTests
        .map((test) => (test && test.title ? String(test.title).trim() : ''))
        .filter((value) => value.length > 0)
        .join('\n')
    : story?.iWant 
    ? `The feature works as described\nThe implementation matches the requirement: ${story.iWant}\nThe changes are properly tested`
    : 'The feature works as described\nThe user interface is intuitive\nThe changes are properly tested';

  repoInput.value = defaults.repositoryApiUrl || DEFAULT_REPO_API_URL;
  ownerInput.value = defaults.owner || '';
  repoNameInput.value = defaults.repo || '';
  branchInput.value = defaults.branchName || '';
  taskTitleInput.value = defaults.taskTitle || '';
  objectiveInput.value = defaults.objective || '';
  prTitleInput.value = defaults.prTitle || '';
  constraintsInput.value = defaults.constraints || '';
  acceptanceInput.value = acceptancePrefill;
  createCardInput.checked = defaults.createTrackingCard !== false;

  // Auto-resize textareas
  const autoResize = (textarea) => {
    textarea.style.height = 'auto';
    textarea.style.height = textarea.scrollHeight + 'px';
  };
  
  [taskTitleInput, objectiveInput, prTitleInput].forEach(textarea => {
    if (textarea && textarea.tagName === 'TEXTAREA') {
      autoResize(textarea);
      textarea.addEventListener('input', () => autoResize(textarea));
    }
  });

  let submitButton = null;
  let submitting = false;
  let latestValidation = { valid: false, errors: {} };

  function showBanner(message) {
    if (!errorBanner) return;
    if (message) {
      errorBanner.textContent = message;
      errorBanner.hidden = false;
    } else {
      errorBanner.textContent = '';
      errorBanner.hidden = true;
    }
  }

  function applyErrors(errors = {}, { force = false } = {}) {
    fieldErrors.forEach((el, name) => {
      const message = (errors && errors[name]) || '';
      if (force || touchedFields.has(name)) {
        if (message) {
          el.textContent = message;
          el.hidden = false;
        } else {
          el.textContent = '';
          el.hidden = true;
        }
      } else {
        el.textContent = '';
        el.hidden = true;
      }
    });
  }

  function readValues() {
    return {
      repositoryApiUrl: repoInput.value.trim() || DEFAULT_REPO_API_URL,
      owner: ownerInput.value.trim(),
      repo: repoNameInput.value.trim(),
      branchName: branchInput.value.trim(),
      taskTitle: taskTitleInput.value.trim(),
      objective: objectiveInput.value.trim(),
      prTitle: prTitleInput.value.trim(),
      constraints: constraintsInput.value.trim(),
      acceptanceCriteria: acceptanceInput.value,
      target: 'pr',
      targetNumber: '',
      createTrackingCard: Boolean(createCardInput.checked),
    };
  }

  function updateTargetNumberVisibility(target) {
    // Function removed - no longer needed since target is always 'pr'
  }

  function createLocalDelegationEntry(story, values, result) {
  if (!result) {
    return null;
  }
  
  return {
    localId: `${Date.now()}-${Math.random().toString(36).substr(2, 9)}`,
    storyId: story?.id || null,
    taskTitle: values.taskTitle || 'Unknown Task',
    repo: `${values.owner}/${values.repo}`,
    branchName: result.branchName || values.branchName,
    target: values.target,
    targetNumber: values.targetNumber,
    number: result.number,
    type: result.type,
    taskId: result.taskId,
    prUrl: result.html_url,
    htmlUrl: result.html_url,
    taskUrl: result.taskHtmlUrl || result.html_url,
    threadUrl: result.threadHtmlUrl || result.html_url,
    confirmationCode: result.confirmationCode,
    taskId: result.taskId, // Store taskId for polling
    createTrackingCard: values.createTrackingCard !== false,
    createdAt: new Date().toISOString()
  };
}

// Poll queue status for PR URL
async function pollQueueStatus(entry) {
  if (!entry.taskId || entry.prUrl) {
    return; // Already have PR URL or no taskId
  }
  
  try {
    const response = await fetch(`${API_BASE_URL}/api/queue-status?taskId=${entry.taskId}`);
    if (!response.ok) return;
    
    const data = await response.json();
    if (data.success && data.task && data.task.prUrl) {
      entry.prUrl = data.task.prUrl;
      entry.status = data.task.status;
      persistCodeWhispererDelegations();
      
      // Refresh the UI
      if (state.selectedStoryId) {
        refreshCodeWhispererSection(state.selectedStoryId);
      }
    }
  } catch (error) {
    console.error('Queue status poll error:', error);
  }
}

function buildAcceptanceTestFallback(story, acceptanceCriteriaText) {
  if (!story) {
    return null;
  }
  
  const criteria = acceptanceCriteriaText ? 
    acceptanceCriteriaText.split('\n').map(line => line.trim()).filter(line => line.length > 0) :
    [];
  
  return {
    title: `Acceptance Test for ${story.title || 'Story'}`,
    status: 'Draft',
    given: ['User has access to the system'],
    when: ['User performs the required action'],
    then: criteria.length > 0 ? criteria : ['System behaves as expected']
  };
}

function buildAcceptanceTestIdea(acceptanceCriteriaText) {
  if (!acceptanceCriteriaText || typeof acceptanceCriteriaText !== 'string') {
    return '';
  }
  
  const lines = acceptanceCriteriaText.split('\n')
    .map(line => line.trim())
    .filter(line => line.length > 0);
  
  if (lines.length === 0) {
    return '';
  }
  
  return `Generate acceptance test based on criteria: ${lines.join(', ')}`;
}

async function generateAcceptanceTestForDelegation(acceptanceCriteriaText) {
    if (!story || story.id == null) {
      return false;
    }
    const idea = buildAcceptanceTestIdea(acceptanceCriteriaText);
    const attempts = [];
    let draft = null;

    try {
      draft = await fetchAcceptanceTestDraft(story.id, idea ? { idea } : undefined);
    } catch (error) {
      console.error('CodeWhisperer delegation acceptance test draft failed', error);
    }

    if (draft) {
      const given = Array.isArray(draft.given)
        ? draft.given.map((step) => String(step || '').trim()).filter((step) => step.length > 0)
        : [];
      const when = Array.isArray(draft.when)
        ? draft.when.map((step) => String(step || '').trim()).filter((step) => step.length > 0)
        : [];
      const then = Array.isArray(draft.then)
        ? draft.then.map((step) => String(step || '').trim()).filter((step) => step.length > 0)
        : [];
      if (given.length && when.length && then.length) {
        attempts.push({
          title: typeof draft.title === 'string' ? draft.title : undefined,
          given,
          when,
          then,
          status: draft.status || 'Draft',
        });
      }
    }

    const fallbackDraft = buildAcceptanceTestFallback(story, acceptanceCriteriaText);
    if (fallbackDraft) {
      const normalizedFallback = {
        title: fallbackDraft.title || undefined,
        status: fallbackDraft.status || 'Draft',
        given: Array.isArray(fallbackDraft.given)
          ? fallbackDraft.given.map((step) => String(step || '').trim()).filter((step) => step.length > 0)
          : [],
        when: Array.isArray(fallbackDraft.when)
          ? fallbackDraft.when.map((step) => String(step || '').trim()).filter((step) => step.length > 0)
          : [],
        then: Array.isArray(fallbackDraft.then)
          ? fallbackDraft.then.map((step) => String(step || '').trim()).filter((step) => step.length > 0)
          : [],
      };
      if (
        normalizedFallback.given.length &&
        normalizedFallback.when.length &&
        normalizedFallback.then.length &&
        !attempts.some(
          (attempt) =>
            attempt &&
            JSON.stringify(attempt.given) === JSON.stringify(normalizedFallback.given) &&
            JSON.stringify(attempt.when) === JSON.stringify(normalizedFallback.when) &&
            JSON.stringify(attempt.then) === JSON.stringify(normalizedFallback.then)
        )
      ) {
        attempts.push(normalizedFallback);
      }
    }

    let lastError = null;
    for (const attempt of attempts) {
      try {
        await sendJson(resolveApiUrl(`/api/stories/${story.id}/tests`), {
          method: 'POST',
          body: {
            title: attempt.title,
            given: attempt.given,
            when: attempt.when,
            then: attempt.then,
            status: attempt.status || 'Draft',
            acceptWarnings: true,
          },
        });
        await loadStories();
        return true;
      } catch (error) {
        lastError = error;
        console.error('CodeWhisperer delegation acceptance test creation attempt failed', error);
      }
    }

    if (lastError) {
      console.error('CodeWhisperer delegation acceptance test generation failed', lastError);
    }
    return false;
  }

  function setSubmitButtonState(validation) {
    if (!submitButton) {
      return;
    }
    const stateValidation = validation ?? latestValidation;
    submitButton.disabled = submitting || !stateValidation.valid;
    submitButton.textContent = submitting ? 'Creating…' : 'Create Task';
  }

  function evaluate({ forceErrors = false } = {}) {
    const values = readValues();
    console.log('validateCodeWhispererInput function:', typeof validateCodeWhispererInput);
    
    // Fallback validation if import failed
    let validation;
    if (typeof validateCodeWhispererInput === 'function') {
      validation = validateCodeWhispererInput(values);
    } else {
      validation = { valid: true, errors: {} };
    }
    
    latestValidation = validation;
    applyErrors(validation?.errors || {}, { force: forceErrors });
    setSubmitButtonState(validation);
    return { values, validation };
  }

  const handleChange = (event) => {
    if (event?.target?.name) {
      touchedFields.add(event.target.name);
    }
    const { values } = evaluate();
    showBanner('');
  };

  form.addEventListener('input', handleChange);
  form.addEventListener('change', handleChange);
  form.addEventListener('submit', (event) => {
    event.preventDefault();
    void handleSubmit();
  });

  const handleSubmit = async () => {
    if (submitting) {
      return false;
    }
    const { values, validation } = evaluate({ forceErrors: true });
    if (!validation.valid) {
      showBanner('Please resolve the highlighted fields.');
      return false;
    }

    showBanner('');
    submitting = true;
    setSubmitButtonState(validation);

    try {
      const acceptanceCriteriaText = values.acceptanceCriteria;
      const acceptanceCriteriaList = splitLines(acceptanceCriteriaText);
      const payload = {
        storyId: story?.id ?? null,
        storyTitle: story?.title ?? '',
        repositoryApiUrl: values.repositoryApiUrl,
        owner: values.owner,
        repo: values.repo,
        target: values.target,
        branchName: values.branchName,
        taskTitle: values.taskTitle,
        objective: values.objective,
        prTitle: values.prTitle,
        constraints: values.constraints,
        acceptanceCriteria: acceptanceCriteriaList,
      };

      const result = await sendJson('/api/personal-delegate', {
        method: 'POST',
        body: payload,
      });

      let acceptanceTestCreated = false;
      if (story?.id != null) {
        acceptanceTestCreated = await generateAcceptanceTestForDelegation(acceptanceCriteriaText);
      }

      if (values.createTrackingCard) {
        const entry = createLocalDelegationEntry(story, values, result);
        if (entry) {
          addCodeWhispererDelegationEntry(story.id, entry);
        }
      }

      const confirmationCode =
        typeof result?.confirmationCode === 'string' && result.confirmationCode.length >= 6
          ? result.confirmationCode
          : null;

      const toastBase = acceptanceTestCreated
        ? 'CodeWhisperer task created and acceptance test drafted.'
        : 'CodeWhisperer task created';

      const toastMessage = confirmationCode
        ? `${toastBase} Confirmation: ${confirmationCode}.`
        : toastBase;
      showToast(toastMessage, 'success');
      return true;
    } catch (error) {
      console.error('CodeWhisperer task creation failed', error);
      const message =
        (error && error.message) || 'Failed to create CodeWhisperer task. Please try again.';
      showBanner(message);
      return false;
    } finally {
      submitting = false;
      setSubmitButtonState();
    }
  };

  openModal({
    title: 'Create Pull Request',
    content: form,
    cancelLabel: 'Cancel',
    size: 'content',
    actions: [
      {
        label: 'Create Task',
        onClick: handleSubmit,
      },
    ],
  });

  submitButton = Array.from(modalFooter.querySelectorAll('button')).find((button) =>
    button.textContent && button.textContent.trim().toLowerCase() === 'create task'
  );

  // Delay initial validation to ensure form is fully rendered
  setTimeout(() => {
    const initialValues = readValues();
    
    console.log('Initial form values:', initialValues);
    
    if (typeof validateCodeWhispererInput === 'function') {
      latestValidation = validateCodeWhispererInput(initialValues);
      console.log('Validation result:', latestValidation);
      if (!latestValidation.valid) {
        console.log('Validation errors:', latestValidation.errors);
      }
    } else {
      latestValidation = { valid: true, errors: {} };
    }
    
    applyErrors(latestValidation?.errors || {}, { force: false });
    setSubmitButtonState(latestValidation);
  }, 10);
}

function openHealthIssueModal(title, issue, context = null) {
  const container = document.createElement('div');
  container.className = 'health-modal';

  const message = document.createElement('p');
  message.innerHTML = `<strong>Issue:</strong> ${escapeHtml(issue.message || '')}`;
  container.appendChild(message);

  const origin = describeIssueOrigin(issue.source);
  if (origin) {
    const sourceEl = document.createElement('p');
    sourceEl.className = 'issue-origin';
    sourceEl.textContent = `Source: ${origin}`;
    container.appendChild(sourceEl);
  }

  if (issue.details) {
    const details = document.createElement('p');
    details.innerHTML = `<strong>Why it matters:</strong> ${escapeHtml(issue.details)}`;
    container.appendChild(details);
  }

  const suggestionHeading = document.createElement('h4');
  suggestionHeading.textContent = 'Suggested Update';
  container.appendChild(suggestionHeading);

  const suggestionBody = document.createElement('p');
  suggestionBody.textContent = issue.suggestion || 'Refine the content to satisfy this criterion.';
  container.appendChild(suggestionBody);

  if (context) {
    const contextNote = document.createElement('p');
    contextNote.className = 'issue-context';
    if (context.source === 'openai') {
      const model = context.aiModel ? ` (model ${context.aiModel})` : '';
      if (issue.source === 'heuristic') {
        contextNote.textContent = `ChatGPT${model} approved the story; local rules suggested this follow-up.`;
      } else {
        const summary = context.aiSummary ? context.aiSummary : 'ChatGPT reviewed this story.';
        contextNote.textContent = `ChatGPT${model}: ${summary}`;
      }
    } else if (context.source === 'fallback') {
      const detail = context.error ? ` (${context.error})` : '';
      contextNote.textContent = `ChatGPT analysis unavailable${detail}; showing local guidance.`;
    } else {
      contextNote.textContent = 'Using local INVEST heuristics for guidance.';
    }
    container.appendChild(contextNote);
  }

  openModal({ title, content: container, cancelLabel: 'Close' });
}

function openDocumentPanel() {
  const container = document.createElement('div');
  container.className = 'document-panel';

  const intro = document.createElement('p');
  intro.className = 'document-intro';
  intro.textContent =
    'Generate consolidated documents using the common templates for tests and requirements.';
  container.appendChild(intro);

  const actions = document.createElement('div');
  actions.className = 'document-actions';
  container.appendChild(actions);

  const resultWrapper = document.createElement('section');
  resultWrapper.className = 'document-result hidden';

  const resultHeader = document.createElement('div');
  resultHeader.className = 'document-result-header';
  const resultTitle = document.createElement('h3');
  resultTitle.textContent = 'Generated Document';
  resultHeader.appendChild(resultTitle);

  const copyBtn = document.createElement('button');
  copyBtn.type = 'button';
  copyBtn.className = 'secondary';
  copyBtn.textContent = 'Copy to clipboard';
  copyBtn.disabled = true;
  resultHeader.appendChild(copyBtn);

  resultWrapper.appendChild(resultHeader);

  const resultMeta = document.createElement('p');
  resultMeta.className = 'document-meta';
  resultWrapper.appendChild(resultMeta);

  const resultOutput = document.createElement('pre');
  resultOutput.className = 'document-output';
  resultWrapper.appendChild(resultOutput);

  container.appendChild(resultWrapper);

  const buttons = [
    {
      label: 'Common Test Document template',
      type: 'common-test-document',
      description:
        'Apply the Common Test Document template to consolidate Given/When/Then scenarios by component.',
      title: 'Common Test Document',
    },
    {
      label: 'Common Requirement Specification template',
      type: 'common-requirement-specification',
      description:
        'Use the Common Requirement Specification template to summarize story goals, scope, and readiness.',
      title: 'Common Requirement Specification',
    },
  ];

  function setButtonsDisabled(disabled) {
    const hasStories = state.stories.length > 0;
    buttons.forEach((entry) => {
      if (entry.button) {
        entry.button.disabled = disabled || !hasStories;
      }
    });
  }

  function parseFilename(headerValue, fallback) {
    if (!headerValue) {
      return fallback;
    }
    const starMatch = headerValue.match(/filename\*=UTF-8''([^;]+)/i);
    if (starMatch && starMatch[1]) {
      try {
        return decodeURIComponent(starMatch[1].trim());
      } catch {
        return starMatch[1].trim();
      }
    }
    const match = headerValue.match(/filename="?([^";]+)"?/i);
    if (match && match[1]) {
      return match[1].trim();
    }
    return fallback;
  }

  function slugifyTitle(title) {
    return (title || 'document')
      .toLowerCase()
      .replace(/[^a-z0-9]+/g, '-')
      .replace(/^-+|-+$/g, '')
      .replace(/-{2,}/g, '-')
      .replace(/^-+|-+$/g, '') || 'document';
  }

  function triggerDownload(markdown, filename, mimeType) {
    const blob = new Blob([markdown], { type: mimeType || 'text/markdown' });
    const url = URL.createObjectURL(blob);
    const anchor = document.createElement('a');
    anchor.href = url;
    anchor.download = filename;
    document.body.appendChild(anchor);
    anchor.click();
    document.body.removeChild(anchor);
    URL.revokeObjectURL(url);
  }

  async function handleGenerate(entry) {
    if (!state.stories.length) {
      showToast('Add user stories before generating documents.', 'error');
      return;
    }
    setButtonsDisabled(true);
    resultWrapper.classList.remove('hidden');
    resultTitle.textContent = entry.title;
    resultMeta.textContent = 'Generating document…';
    resultOutput.textContent = '';
    copyBtn.disabled = true;
    try {
      const response = await fetch(resolveApiUrl('/api/documents/generate'), {
        method: 'POST',
        headers: { 'Content-Type': 'application/json' },
        body: JSON.stringify({ type: entry.type }),
      });
      const text = await response.text();
      if (!response.ok) {
        let message = 'Failed to generate document';
        if (text) {
          try {
            const data = JSON.parse(text);
            if (data && typeof data === 'object' && data.message) {
              message = data.message;
            } else {
              message = text;
            }
          } catch {
            message = text;
          }
        }
        const error = new Error(message);
        error.status = response.status;
        throw error;
      }

      const encodedTitle = response.headers.get('X-Document-Title');
      const resolvedTitle = encodedTitle ? decodeURIComponent(encodedTitle) : entry.title;
      resultTitle.textContent = resolvedTitle || entry.title;

      const source = response.headers.get('X-Document-Source') || 'unknown';
      const generatedHeader = response.headers.get('X-Generated-At');
      const generatedDate = generatedHeader ? new Date(generatedHeader) : new Date();
      const sourceLabel =
        source === 'openai'
          ? 'Generated via ChatGPT'
          : source === 'fallback'
          ? 'Generated via fallback formatter'
          : 'Generated via baseline formatter';
      resultMeta.textContent = `${sourceLabel} • ${generatedDate.toLocaleString()}`;

      resultOutput.textContent = text;
      copyBtn.disabled = !text;

      const defaultName = `${slugifyTitle(resolvedTitle || entry.title)}.md`;
      const filename = parseFilename(response.headers.get('Content-Disposition'), defaultName);
      triggerDownload(text, filename, response.headers.get('Content-Type') || 'text/markdown');

      if (source === 'openai') {
        showToast('Document generated with ChatGPT and downloaded.', 'success');
      } else {
        showToast('Document generated with fallback formatter and downloaded.', 'warning');
      }
    } catch (error) {
      console.error('Document generation failed', error);
      resultMeta.textContent = error.message || 'Failed to generate document';
      resultOutput.textContent = '';
      copyBtn.disabled = true;
      showToast(error.message || 'Failed to generate document', 'error');
    } finally {
      setButtonsDisabled(false);
    }
  }

  buttons.forEach((entry) => {
    const wrapper = document.createElement('div');
    wrapper.className = 'document-action';
    const button = document.createElement('button');
    button.type = 'button';
    button.textContent = entry.label;
    button.disabled = state.stories.length === 0;
    button.addEventListener('click', () => handleGenerate(entry));
    entry.button = button;
    wrapper.appendChild(button);
    if (entry.description) {
      const desc = document.createElement('p');
      desc.textContent = entry.description;
      wrapper.appendChild(desc);
    }
    actions.appendChild(wrapper);
  });

  copyBtn.addEventListener('click', async () => {
    try {
      await navigator.clipboard.writeText(resultOutput.textContent);
      showToast('Document copied to clipboard', 'success');
    } catch (error) {
      console.error('Clipboard copy failed', error);
      showToast('Unable to copy document', 'error');
    }
  });

  openModal({ title: 'Generate Document', content: container, cancelLabel: 'Close' });
}

function openChildStoryModal(parentId) {
  const container = document.createElement('div');
  container.className = 'modal-form child-story-form';
  container.innerHTML = `
    <div class="child-story-generator">
      <label>Idea<textarea id="child-idea" placeholder="Describe the user story idea"></textarea></label>
      <div class="child-story-generator-actions">
        <button type="button" class="secondary" id="child-generate-btn">Generate</button>
        <p class="form-hint">Use your idea to draft the story details automatically.</p>
      </div>
    </div>
    <label>Title<textarea id="child-title" rows="1" style="resize: none; overflow: hidden;"></textarea></label>
    <label>Story Point<input id="child-point" type="number" min="0" step="1" placeholder="Estimate" /></label>
    <label>Assignee Email<input id="child-assignee" type="email" placeholder="name@example.com" /></label>
    <label>Description<textarea id="child-description"></textarea></label>
    <table class="story-brief">
      <tbody>
        <tr>
          <th scope="row">As a</th>
          <td><textarea id="child-asa-display" rows="1" style="resize: vertical; min-height: 2em;"></textarea></td>
        </tr>
        <tr>
          <th scope="row">I want</th>
          <td><textarea id="child-iwant-display" rows="2" style="resize: vertical; min-height: 3em;"></textarea></td>
        </tr>
        <tr>
          <th scope="row">So that</th>
          <td><textarea id="child-sothat-display" rows="2" style="resize: vertical; min-height: 3em;"></textarea></td>
        </tr>
        <tr>
          <th scope="row">Components</th>
          <td>
            <textarea id="child-components-display" rows="1" style="resize: vertical; min-height: 2em;" placeholder="Enter components (comma-separated)"></textarea>
            <p class="components-hint">Enter component names separated by commas, or use the button below.</p>
            <button type="button" class="secondary components-edit-btn" id="child-components-btn">Choose from list</button>
          </td>
        </tr>
      </tbody>
    </table>
  `;

  let childComponents = [];
  const childComponentsDisplay = container.querySelector('#child-components-display');
  const childComponentsButton = container.querySelector('#child-components-btn');
  const ideaInput = container.querySelector('#child-idea');
  const generateBtn = container.querySelector('#child-generate-btn');
  const titleInput = container.querySelector('#child-title');

  // Auto-resize title textarea
  const autoResizeTitle = () => {
    if (titleInput) {
      titleInput.style.height = 'auto';
      titleInput.style.height = titleInput.scrollHeight + 'px';
    }
  };
  if (titleInput) {
    titleInput.addEventListener('input', autoResizeTitle);
  }

  const refreshChildComponents = () => {
    if (!childComponentsDisplay) return;
    childComponentsDisplay.value = childComponents.join(', ');
    childComponentsDisplay.style.height = 'auto';
    childComponentsDisplay.style.height = childComponentsDisplay.scrollHeight + 'px';
  };

  refreshChildComponents();

  // Sync textarea changes back to array
  childComponentsDisplay?.addEventListener('input', () => {
    const text = childComponentsDisplay.value.trim();
    childComponents = text ? text.split(',').map(c => c.trim()).filter(Boolean) : [];
  });

  childComponentsButton?.addEventListener('click', async () => {
    const picked = await openComponentPicker(childComponents, { title: 'Select Components' });
    if (Array.isArray(picked)) {
      childComponents = picked;
      refreshChildComponents();
    }
  });

  generateBtn?.addEventListener('click', async () => {
    const idea = ideaInput?.value.trim();
    if (!idea) {
      showToast('Describe your idea before generating a draft', 'error');
      ideaInput?.focus();
      return;
    }

    const restore = { text: generateBtn.textContent, disabled: generateBtn.disabled };
    generateBtn.textContent = 'Generating…';
    generateBtn.disabled = true;
    try {
      const draft = await sendJson(resolveApiUrl('/api/stories/draft'), {
        method: 'POST',
        body: { idea, parentId },
      });
      if (draft && typeof draft === 'object') {
        const titleInput = container.querySelector('#child-title');
        const pointInput = container.querySelector('#child-point');
        const assigneeInput = container.querySelector('#child-assignee');
        const descriptionInput = container.querySelector('#child-description');
        const asADisplay = container.querySelector('#child-asa-display');
        const iWantDisplay = container.querySelector('#child-iwant-display');
        const soThatDisplay = container.querySelector('#child-sothat-display');

        if (titleInput) titleInput.value = draft.title || '';
        autoResizeTitle();
        if (pointInput) pointInput.value = draft.storyPoint != null ? draft.storyPoint : '';
        if (assigneeInput) assigneeInput.value = draft.assigneeEmail || '';
        if (descriptionInput) descriptionInput.value = draft.description || '';
        if (asADisplay) {
          asADisplay.value = draft.asA || '';
          asADisplay.style.height = 'auto';
          asADisplay.style.height = asADisplay.scrollHeight + 'px';
        }
        if (iWantDisplay) {
          iWantDisplay.value = draft.iWant || '';
          iWantDisplay.style.height = 'auto';
          iWantDisplay.style.height = iWantDisplay.scrollHeight + 'px';
        }
        if (soThatDisplay) {
          soThatDisplay.value = draft.soThat || '';
          soThatDisplay.style.height = 'auto';
          soThatDisplay.style.height = soThatDisplay.scrollHeight + 'px';
        }

        if (Array.isArray(draft.components)) {
          childComponents = normalizeComponentSelection(draft.components);
          refreshChildComponents();
        }
        
        const source = draft.source || 'unknown';
        if (source === 'heuristic' && draft.kiroRequestId) {
          showToast('Draft generated (AI enhancement in progress...)', 'info');
          // Poll for Kiro result
          pollKiroResult(draft.kiroRequestId, (enhancedDraft) => {
            if (titleInput) titleInput.value = enhancedDraft.title || draft.title;
            autoResizeTitle();
            if (pointInput) pointInput.value = enhancedDraft.storyPoint != null ? enhancedDraft.storyPoint : draft.storyPoint;
            if (asADisplay) {
              asADisplay.value = enhancedDraft.asA || draft.asA;
              asADisplay.style.height = 'auto';
              asADisplay.style.height = asADisplay.scrollHeight + 'px';
            }
            if (iWantDisplay) {
              iWantDisplay.value = enhancedDraft.iWant || draft.iWant;
              iWantDisplay.style.height = 'auto';
              iWantDisplay.style.height = iWantDisplay.scrollHeight + 'px';
            }
            if (soThatDisplay) {
              soThatDisplay.value = enhancedDraft.soThat || draft.soThat;
              soThatDisplay.style.height = 'auto';
              soThatDisplay.style.height = soThatDisplay.scrollHeight + 'px';
            }
            if (Array.isArray(enhancedDraft.components)) {
              childComponents = normalizeComponentSelection(enhancedDraft.components);
              refreshChildComponents();
            }
            showToast('✨ AI-enhanced story ready!', 'success');
          });
        } else {
          showToast('Draft story generated', 'success');
        }
      }
    } catch (error) {
      console.error('Story draft generation failed', error);
      showToast(error.message || 'Failed to generate story draft', 'error');
    } finally {
      generateBtn.textContent = restore.text;
      generateBtn.disabled = restore.disabled;
    }
  });

  openModal({
    title: 'Create Child Story',
    content: container,
    actions: [
      {
        label: 'Create Story',
        onClick: async () => {
          const rawTitle = container.querySelector('#child-title').value;
          const title = normalizeMindmapText(rawTitle).trim();
          if (!title) {
            showToast('Title is required', 'error');
            return false;
          }
          const storyPointResult = parseStoryPointInput(
            container.querySelector('#child-point').value
          );
          if (storyPointResult.error) {
            showToast(storyPointResult.error, 'error');
            return false;
          }
          const payload = {
            title,
            parentId,
            storyPoint: storyPointResult.value,
            assigneeEmail: container.querySelector('#child-assignee').value.trim(),
            description: container.querySelector('#child-description').value.trim(),
            asA: container.querySelector('#child-asa-display').value.trim(),
            iWant: container.querySelector('#child-iwant-display').value.trim(),
            soThat: container.querySelector('#child-sothat-display').value.trim(),
            components: childComponents,
          };
          try {
            const created = await createStory(payload);
            if (created === null) {
              return false;
            }
            await loadStories();
            showToast('Child story created', 'success');
          } catch (error) {
            showToast(error.message || 'Failed to create story', 'error');
            return false;
          }
        },
      },
    ],
  });
}

function openAcceptanceTestModal(storyId, options = {}) {
  const { test = null } = options;
  const container = document.createElement('div');
  container.className = 'modal-form acceptance-test-form';
  container.innerHTML = `
    <div class="ai-draft-controls" ${test ? 'hidden' : ''}>
      <p class="ai-draft-status">${test ? '' : 'Generating draft with AI…'}</p>
      <button type="button" class="secondary small" id="ai-draft-refresh">Regenerate Draft</button>
    </div>
    <div class="idea-section" id="test-idea-section" ${test ? 'hidden' : ''}>
      <label>Idea<textarea id="test-idea" placeholder="Describe the scenario or behaviour to cover"></textarea></label>
      <div class="idea-actions">
        <button type="button" class="secondary small" id="test-idea-generate">Generate</button>
        <p class="form-hint">Use your idea to draft Given/When/Then steps instantly.</p>
      </div>
    </div>
    <label>Given<textarea id="test-given" placeholder="One step per line"></textarea></label>
    <label>When<textarea id="test-when" placeholder="One step per line"></textarea></label>
    <label>Then<textarea id="test-then" placeholder="One observable or measurable step per line"></textarea></label>
    <label>Status
      <select id="test-status">
        <option value="Draft">Draft</option>
        <option value="Ready">Ready</option>
        <option value="Pass">Pass</option>
        <option value="Fail">Fail</option>
        <option value="Blocked">Blocked</option>
      </select>
    </label>
  `;

  const draftControls = container.querySelector('.ai-draft-controls');
  const draftStatus = container.querySelector('.ai-draft-status');
  const regenerateBtn = container.querySelector('#ai-draft-refresh');
  const ideaField = container.querySelector('#test-idea');
  const ideaSection = container.querySelector('#test-idea-section');
  const ideaGenerateBtn = container.querySelector('#test-idea-generate');
  const givenField = container.querySelector('#test-given');
  const whenField = container.querySelector('#test-when');
  const thenField = container.querySelector('#test-then');
  const statusField = container.querySelector('#test-status');

  async function loadDraft({ idea = '' } = {}) {
    if (!draftControls) return;
    draftControls.hidden = false;
    if (draftStatus) {
      draftStatus.textContent = idea ? 'Generating draft from your idea…' : 'Generating draft with AI…';
    }
    const activeIdea = typeof idea === 'string' ? idea.trim() : '';
    if (regenerateBtn) {
      regenerateBtn.disabled = true;
    }
    if (ideaGenerateBtn) {
      ideaGenerateBtn.disabled = true;
    }
    statusField.value = 'Draft';
    try {
      const draft = await fetchAcceptanceTestDraft(storyId, activeIdea ? { idea: activeIdea } : undefined);
      if (!draft) {
        if (draftStatus) {
          draftStatus.textContent = 'Unable to generate draft. Fill in the steps manually.';
        }
        return;
      }
      const given = Array.isArray(draft.given) ? draft.given.join('\n') : '';
      const when = Array.isArray(draft.when) ? draft.when.join('\n') : '';
      const then = Array.isArray(draft.then) ? draft.then.join('\n') : '';
      givenField.value = given;
      whenField.value = when;
      thenField.value = then;
      statusField.value = draft.status || 'Draft';
      if (draftStatus) {
        if (draft.source === 'ai' && draft.summary) {
          draftStatus.textContent = draft.summary;
        } else if (draft.source === 'ai') {
          draftStatus.textContent = 'Draft generated by ChatGPT.';
        } else {
          draftStatus.textContent = 'Using default draft template. Adjust the steps before saving.';
        }
      }
    } catch (error) {
      if (draftStatus) {
        draftStatus.textContent = error.message || 'Failed to generate draft. Fill in the steps manually.';
      }
      showToast(error.message || 'Unable to generate acceptance test draft', 'error');
    } finally {
      if (regenerateBtn) {
        regenerateBtn.disabled = false;
      }
      if (ideaGenerateBtn) {
        ideaGenerateBtn.disabled = false;
      }
    }
  }

  if (regenerateBtn) {
    regenerateBtn.addEventListener('click', (event) => {
      event.preventDefault();
      loadDraft();
    });
  }

  if (ideaGenerateBtn && ideaField) {
    ideaGenerateBtn.addEventListener('click', (event) => {
      event.preventDefault();
      const ideaText = ideaField.value.trim();
      if (!ideaText) {
        showToast('Enter an idea to generate a draft.', 'error');
        ideaField.focus();
        return;
      }
      loadDraft({ idea: ideaText });
    });
  }

  if (test) {
    givenField.value = Array.isArray(test.given) ? test.given.join('\n') : '';
    whenField.value = Array.isArray(test.when) ? test.when.join('\n') : '';
    thenField.value = Array.isArray(test.then) ? test.then.join('\n') : '';
    if (typeof test.status === 'string') {
      statusField.value = test.status;
    }
    if (draftControls) {
      draftControls.hidden = true;
    }
    if (ideaSection) {
      ideaSection.hidden = true;
    }
  }

  openModal({
    title: test ? 'Edit Acceptance Test' : 'Create Acceptance Test',
    content: container,
    actions: [
      {
        label: test ? 'Save Changes' : 'Create Test',
        onClick: async () => {
          console.log('Create Test clicked');
          const given = splitLines(givenField.value);
          const when = splitLines(whenField.value);
          const then = splitLines(thenField.value);
          const status = statusField.value;
          console.log('Parsed fields:', { given, when, then, status });
          if (!given.length || !when.length || !then.length) {
            console.log('Validation failed: empty fields');
            showToast('Please provide Given, When, and Then steps.', 'error');
            return false;
          }
          try {
            if (test) {
              console.log('Updating test:', test.id);
              const updated = await updateAcceptanceTest(test.id, { given, when, then, status });
              console.log('Update result:', updated);
              if (updated === null) {
                console.log('Update returned null, keeping modal open');
                return false;
              }
              await loadStories();
              showToast('Acceptance test updated', 'success');
            } else {
              console.log('Creating test for story:', storyId);
              const created = await createAcceptanceTest(storyId, { given, when, then, status });
              console.log('Create result:', created);
              if (created === null) {
                console.log('Create returned null, keeping modal open');
                return false;
              }
              console.log('Loading stories...');
              await loadStories();
              console.log('Showing success toast');
              showToast('Acceptance test created', 'success');
            }
            console.log('onClick completed successfully');
          } catch (error) {
            console.error('onClick error:', error);
            showToast(error.message || 'Failed to save acceptance test', 'error');
            return false;
          }
        },
      },
    ],
  });

  // Don't auto-generate draft - let user click Generate button
}

function openTaskModal(storyId, task = null) {
  const isEdit = Boolean(task);
  const container = document.createElement('div');
  container.className = 'modal-form task-form';
  container.innerHTML = `
    <label>Title<textarea id="task-title" rows="1" style="resize: none; overflow: hidden;"></textarea></label>
    <label>Assignee<input id="task-assignee" type="email" placeholder="owner@example.com" /></label>
    <label>Status
      <select id="task-status"></select>
    </label>
    <label>Estimation (hours)<input id="task-estimation" type="number" min="0" step="0.5" placeholder="e.g. 4" /></label>
    <label>Description<textarea id="task-description" placeholder="Details about the work"></textarea></label>
  `;

  const titleInput = container.querySelector('#task-title');
  const assigneeInput = container.querySelector('#task-assignee');
  const statusSelect = container.querySelector('#task-status');
  const estimationInput = container.querySelector('#task-estimation');
  const descriptionInput = container.querySelector('#task-description');

  // Auto-resize title textarea
  const autoResize = () => {
    titleInput.style.height = 'auto';
    titleInput.style.height = titleInput.scrollHeight + 'px';
  };
  titleInput.addEventListener('input', autoResize);

  TASK_STATUS_OPTIONS.forEach((status) => {
    const option = document.createElement('option');
    option.value = status;
    option.textContent = status;
    statusSelect.appendChild(option);
  });

  if (task) {
    titleInput.value = task.title || '';
    descriptionInput.value = task.description || '';
    assigneeInput.value = task.assigneeEmail || '';
    setTimeout(autoResize, 0); // Resize after value is set
    const estimationSources = [task.estimationHours, task.estimation_hours, task.estimation];
    for (const source of estimationSources) {
      if (source != null && source !== '') {
        const numeric = Number(source);
        if (Number.isFinite(numeric) && numeric >= 0) {
          estimationInput.value = numeric;
          break;
        }
      }
    }
    if (task.status && TASK_STATUS_OPTIONS.includes(task.status)) {
      statusSelect.value = task.status;
    }
  } else {
    statusSelect.value = TASK_STATUS_OPTIONS[0];
    const parentStory = state.stories.find((item) => item.id === storyId);
    if (parentStory?.assigneeEmail) {
      assigneeInput.value = parentStory.assigneeEmail;
    }
  }

  openModal({
    title: isEdit ? 'Edit Task' : 'Create Task',
    content: container,
    actions: [
      {
        label: isEdit ? 'Save Task' : 'Create Task',
        onClick: async () => {
          const title = titleInput.value.trim();
          if (!title) {
            showToast('Task title is required', 'error');
            return false;
          }
          const assigneeEmail = assigneeInput.value.trim();
          if (!assigneeEmail) {
            showToast('Task assignee is required', 'error');
            assigneeInput.focus();
            return false;
          }
          const estimationResult = parseEstimationHoursInput(estimationInput.value);
          if (estimationResult.error) {
            showToast(estimationResult.error, 'error');
            estimationInput.focus();
            return false;
          }
          const payload = {
            title,
            status: statusSelect.value,
            description: descriptionInput.value.trim(),
            assigneeEmail,
            estimationHours: estimationResult.value,
          };
          try {
            if (isEdit) {
              await updateTask(task.id, payload);
              showToast('Task updated', 'success');
            } else {
              await createTask(storyId, payload);
              showToast('Task created', 'success');
            }
            await loadStories();
            return true;
          } catch (error) {
            showToast(error.message || (isEdit ? 'Failed to update task' : 'Failed to create task'), 'error');
            return false;
          }
        },
      },
    ],
  });
  
  // Trigger resize after modal is rendered
  setTimeout(autoResize, 10);
}

function openReferenceModal(storyId) {
  const container = document.createElement('div');
  container.style.display = 'flex';
  container.style.flexDirection = 'column';
  container.style.gap = '1rem';

  const listEl = document.createElement('div');
  container.appendChild(listEl);

  const form = document.createElement('form');
  form.innerHTML = `
    <div style="display:flex; flex-direction:column; gap:0.75rem;">
      <label>Name<input id="doc-name" placeholder="Security checklist" /></label>
      <label>URL<input id="doc-url" type="url" placeholder="https://example.com/doc or uploaded link" /></label>
      <label class="file-picker">Upload File<input id="doc-file" type="file" /></label>
      <p class="form-hint">Selecting a file uploads it immediately and fills the URL field.</p>
      <button type="submit">Add Document</button>
    </div>
  `;
  container.appendChild(form);

  async function refreshModalContent() {
    await loadStories();
    const updatedStory = storyIndex.get(storyId);
    if (!updatedStory) return;
    renderReferenceList(updatedStory);
  }

  function renderReferenceList(story) {
    if (!story.referenceDocuments || story.referenceDocuments.length === 0) {
      listEl.innerHTML = '<p>No reference documents yet.</p>';
      return;
    }
    const table = document.createElement('table');
    table.className = 'table-list';
    table.innerHTML = `
      <thead>
        <tr><th>Name</th><th>URL</th><th>Actions</th></tr>
      </thead>
      <tbody>
        ${story.referenceDocuments
          .map(
            (doc) => `
              <tr>
                <td>${escapeHtml(doc.name)}</td>
                <td><a class="reference-link" href="${escapeHtml(doc.url)}" target="_blank" rel="noopener noreferrer">Open</a></td>
                <td class="actions">
                  <button type="button" class="danger" data-doc-id="${doc.id}">Delete</button>
                </td>
              </tr>
            `
          )
          .join('')}
      </tbody>
    `;
    listEl.innerHTML = '';
    listEl.appendChild(table);
    table.querySelectorAll('.reference-link').forEach((link) => {
      link.addEventListener('click', (event) => {
        event.preventDefault();
        const href = link.getAttribute('href');
        if (href) {
          window.open(href, '_blank', 'noopener,noreferrer');
        }
      });
    });
    table.querySelectorAll('button[data-doc-id]').forEach((button) => {
      button.addEventListener('click', async () => {
        const docId = Number(button.getAttribute('data-doc-id'));
        if (!window.confirm('Delete this reference document?')) return;
        try {
          await sendJson(resolveApiUrl(`/api/reference-documents/${docId}`), { method: 'DELETE' });
          await refreshModalContent();
          showToast('Reference document removed', 'success');
        } catch (error) {
          showToast(error.message || 'Failed to delete reference document', 'error');
        }
      });
    });
  }

  const nameInput = form.querySelector('#doc-name');
  const urlInput = form.querySelector('#doc-url');
  const fileInput = form.querySelector('#doc-file');
  let uploading = false;
  let uploadedUrl = null;

  fileInput.addEventListener('change', async () => {
    const file = fileInput.files && fileInput.files[0];
    if (!file) return;
    uploading = true;
    try {
      showToast('Uploading document…');
      const result = await uploadReferenceFile(file);
      uploadedUrl = result.url;
      urlInput.value = result.url;
      if (!nameInput.value) {
        nameInput.value = result.originalName || file.name;
      }
      showToast('File uploaded. Click "Add Document" to save it.', 'success');
    } catch (error) {
      showToast(error.message || 'Failed to upload file', 'error');
      fileInput.value = '';
    } finally {
      uploading = false;
    }
  });

  form.addEventListener(
    'submit',
    async (event) => {
      event.preventDefault();
      if (uploading) {
        showToast('Please wait for the upload to finish.', 'error');
        return;
      }
      const name = nameInput.value.trim();
      let url = urlInput.value.trim();
      if (!name) {
        showToast('Name is required.', 'error');
        return;
      }
      if (!url) {
        url = uploadedUrl || '';
      }
      if (!url) {
        showToast('Provide a URL or upload a file.', 'error');
        return;
      }
      try {
        await sendJson(resolveApiUrl(`/api/stories/${storyId}/reference-documents`), {
          method: 'POST',
          body: { name, url },
        });
        form.reset();
        uploadedUrl = null;
        await refreshModalContent();
        showToast('Reference document added', 'success');
      } catch (error) {
        showToast(error.message || 'Failed to add reference document', 'error');
      }
    },
    { capture: false }
  );

  const story = storyIndex.get(storyId);
  if (story) {
    renderReferenceList(story);
  }

  openModal({ title: 'Reference Document List', content: container });
}

async function createRootStory() {
  const rootStory = {
    title: 'Project Root',
    description: 'Welcome to AIPM! This is your root story. Create child stories to build your project hierarchy.',
    status: 'Ready',
    storyPoints: 0,
    parentId: null,
    assignee: '',
    component: 'System'
  };
  
  try {
    const created = await sendJson(resolveApiUrl('/api/stories'), { 
      method: 'POST', 
      body: { ...rootStory, acceptWarnings: true }
    });
    state.stories = [created];
    rebuildStoryIndex();
    renderAll();
    showToast('Root story created', 'success');
  } catch (error) {
    console.error('Failed to create root story:', error);
    state.stories = [];
    rebuildStoryIndex();
  }
}

async function createStory(payload) {
  try {
    const result = await sendJson(resolveApiUrl('/api/stories'), { method: 'POST', body: payload });
    // Auto-backup after successful story creation
    setTimeout(() => autoBackupData(), 1000);
    return result;
  } catch (error) {
    if (error && error.code === 'INVEST_WARNINGS') {
      const proceed = window.confirm(
        `${error.message}\n\n${formatInvestWarnings(error.warnings)}\n\nCreate anyway?`
      );
      if (proceed) {
        return await sendJson(resolveApiUrl('/api/stories'), {
          method: 'POST',
          body: { ...payload, acceptWarnings: true },
        });
      }
      return null;
    }
    throw error;
  }
}

async function updateStory(storyId, payload) {
  try {
    const result = await sendJson(resolveApiUrl(`/api/stories/${storyId}`), {
      method: 'PATCH',
      body: payload,
    });
    // Auto-backup after successful story update
    setTimeout(() => autoBackupData(), 1000);
    return result;
  } catch (error) {
    if (error && error.code === 'INVEST_WARNINGS') {
      throw error;
    }
    throw error;
  }
}

async function fetchAcceptanceTestDraft(storyId, options = {}) {
  const requestOptions = { method: 'POST' };
  if (options && typeof options === 'object' && options.idea) {
    requestOptions.body = { idea: options.idea };
  }
  return await sendJson(resolveApiUrl(`/api/stories/${storyId}/tests/draft`), requestOptions);
}

async function createAcceptanceTest(storyId, payload) {
  try {
    console.log('createAcceptanceTest: sending request', { storyId, payload });
    return await sendJson(resolveApiUrl(`/api/stories/${storyId}/tests`), {
      method: 'POST',
      body: payload,
    });
  } catch (error) {
    console.log('createAcceptanceTest: caught error', error);
    if (error && error.code === 'MEASURABILITY_WARNINGS') {
      console.log('createAcceptanceTest: measurability warnings detected');
      const message = `${error.message}\n\n${formatMeasurabilityWarnings(error.warnings, error.suggestions)}\n\nCreate anyway?`;
      console.log('createAcceptanceTest: showing confirmation dialog');
      const proceed = window.confirm(message);
      if (proceed) {
        return await sendJson(resolveApiUrl(`/api/stories/${storyId}/tests`), {
          method: 'POST',
          body: { ...payload, acceptWarnings: true },
        });
      }
      console.log('createAcceptanceTest: user cancelled, returning null');
      return null;
    }
    console.log('createAcceptanceTest: non-measurability error, rethrowing');
    throw error;
  }
}

async function updateAcceptanceTest(testId, payload) {
  try {
    return await sendJson(resolveApiUrl(`/api/tests/${testId}`), {
      method: 'PATCH',
      body: payload,
    });
  } catch (error) {
    if (error && error.code === 'MEASURABILITY_WARNINGS') {
      const proceed = window.confirm(
        `${error.message}\n\n${formatMeasurabilityWarnings(error.warnings, error.suggestions)}\n\nUpdate anyway?`
      );
      if (proceed) {
        return await sendJson(resolveApiUrl(`/api/tests/${testId}`), {
          method: 'PATCH',
          body: { ...payload, acceptWarnings: true },
        });
      }
      return null;
    }
    throw error;
  }
}

async function createDependencyLink(storyId, dependsOnStoryId, relationship = 'depends') {
  return await sendJson(resolveApiUrl(`/api/stories/${storyId}/dependencies`), {
    method: 'POST',
    body: { dependsOnStoryId, relationship },
  });
}

async function deleteDependencyLink(storyId, dependsOnStoryId) {
  return await sendJson(resolveApiUrl(`/api/stories/${storyId}/dependencies/${dependsOnStoryId}`), {
    method: 'DELETE',
  });
}

async function createTask(storyId, payload) {
  return await sendJson(resolveApiUrl(`/api/stories/${storyId}/tasks`), {
    method: 'POST',
    body: payload,
  });
}

async function updateTask(taskId, payload) {
  return await sendJson(resolveApiUrl(`/api/tasks/${taskId}`), { method: 'PATCH', body: payload });
}

async function deleteTask(taskId) {
  return await sendJson(resolveApiUrl(`/api/tasks/${taskId}`), { method: 'DELETE' });
}

async function uploadReferenceFile(file) {
  const params = new URLSearchParams({ filename: file.name || 'document' });
  const response = await fetch(resolveApiUrl(`/api/uploads?${params}`), {
    method: 'POST',
    headers: {
      'Content-Type': file.type || 'application/octet-stream',
    },
    body: file,
  });
  if (!response.ok) {
    let message = 'Failed to upload file';
    try {
      const body = await response.json();
      if (body && body.message) {
        message = body.message;
      }
    } catch {
      // ignore JSON parse errors
    }
    throw new Error(message);
  }
  return await response.json();
}

function formatInvestWarnings(warnings) {
  return warnings
    .map((warning) => {
      const suggestion = warning.suggestion ? `\n   - Suggestion: ${warning.suggestion}` : '';
      const origin = describeIssueOrigin(warning.source);
      const prefix = origin ? `[${origin}] ` : '';
      return `• ${prefix}${warning.message}${suggestion}`;
    })
    .join('\n');
}

function formatMeasurabilityWarnings(warnings, suggestions) {
  const items = warnings.map((warning) => {
    const tip = warning.suggestion ? `\n   - Suggestion: ${warning.suggestion}` : '';
    return `• ${warning.message}${tip}`;
  });
  if (items.length === 0 && suggestions && suggestions.length) {
    suggestions.forEach((suggestion) => items.push(`• ${suggestion}`));
  }
  return items.join('\n');
}

function formatStatusBlockDetails(details) {
  if (!details || typeof details !== 'object') {
    return '';
  }
  const sections = [];
  if (Array.isArray(details.incompleteChildren) && details.incompleteChildren.length) {
    const children = details.incompleteChildren
      .map((child) => {
        const title = child.title && child.title.trim().length ? child.title : `Story ${child.id}`;
        const status = child.status || 'Draft';
        return `• ${title} (${status})`;
      })
      .join('\n');
    sections.push(`Incomplete child stories:\n${children}`);
  }
  if (details.missingTests) {
    sections.push('Add at least one acceptance test for this story.');
  }
  if (Array.isArray(details.failingTests) && details.failingTests.length) {
    const tests = details.failingTests
      .map((test) => {
        const title = test.title && test.title.trim().length ? test.title : `Test ${test.id}`;
        const status = test.status || 'Draft';
        return `• ${title} (${status})`;
      })
      .join('\n');
    sections.push(`Acceptance tests needing updates:\n${tests}`);
  }
  return sections.join('\n\n');
}

function formatComponentsSummary(components) {
  if (!Array.isArray(components) || components.length === 0) {
    return 'Not specified';
  }
  const labels = components
    .map((entry) => formatComponentLabel(entry))
    .filter((entry) => entry && entry.length > 0);
  return labels.length > 0 ? labels.join(', ') : 'Not specified';
}

async function confirmAndDeleteStory(storyId, options = {}) {
  if (!Number.isFinite(storyId)) {
    return false;
  }

  if (!window.confirm('Delete this story and all nested items?')) {
    return false;
  }

  const subtree = [];
  const target = storyIndex.get(storyId);
  if (target) {
    flattenStories([target]).forEach((entry) => {
      if (entry && entry.id != null) {
        subtree.push(entry.id);
      }
    });
  } else {
    subtree.push(storyId);
  }

  try {
    await sendJson(resolveApiUrl(`/api/stories/${storyId}`), { method: 'DELETE' });
    subtree.forEach((id) => state.expanded.delete(id));
    persistExpanded();

    if (subtree.includes(state.selectedStoryId)) {
      const fallback =
        options.fallbackSelectionId != null
          ? options.fallbackSelectionId
          : parentById.get(storyId) ?? null;
      state.selectedStoryId = fallback;
      persistSelection();
    }

    await loadStories();
    showToast('Story deleted', 'success');
    return true;
  } catch (error) {
    showToast(error.message || 'Failed to delete story', 'error');
    return false;
  }
}

async function sendJson(url, options = {}) {
  const { method = 'GET', body, timeout = 30000 } = options;
  const resolvedUrl = resolveApiUrl(url);
  
  // Create timeout promise
  const timeoutPromise = new Promise((_, reject) => {
    setTimeout(() => reject(new Error('Request timeout')), timeout);
  });
  
  // Create fetch promise
  const fetchPromise = fetch(resolvedUrl, {
    method,
    headers: body ? { 'Content-Type': 'application/json' } : undefined,
    body: body ? JSON.stringify(body) : undefined,
  });
  
  // Race between fetch and timeout
  const response = await Promise.race([fetchPromise, timeoutPromise]);
  
  const text = await response.text();
  let data = null;
  if (text) {
    try {
      data = JSON.parse(text);
    } catch {
      data = text;
    }
  }
  if (!response.ok) {
    const error = data && typeof data === 'object' ? data : { message: data || response.statusText };
    error.status = response.status;
    console.log('sendJson: throwing error', { status: response.status, error });
    throw error;
  }
  console.log('sendJson: success', { status: response.status, data });
  return data;
}

function pollKiroResult(requestId, onComplete, maxAttempts = 60) {
  let attempts = 0;
  
  const poll = async () => {
    attempts++;
    
    try {
      const status = await sendJson(resolveApiUrl(`/api/kiro-status/${requestId}`));
      
      if (status.status === 'completed' && status.result) {
        console.log('✨ Kiro enhancement completed:', status.result);
        onComplete(status.result);
        return;
      }
      
      if (status.status === 'failed') {
        console.error('❌ Kiro enhancement failed:', status.error);
        return;
      }
      
      // Still pending or processing, poll again
      if (attempts < maxAttempts) {
        setTimeout(poll, 5000); // Poll every 5 seconds
      } else {
        console.warn('⏰ Kiro polling timeout after', maxAttempts * 5, 'seconds');
      }
    } catch (error) {
      console.error('Kiro polling error:', error);
      // Don't retry on error
    }
  };
  
  // Start polling after 5 seconds (give Kiro time to start)
  setTimeout(poll, 5000);
}

function splitLines(value) {
  return value
    .split(/\r?\n/)
    .map((line) => line.trim())
    .filter(Boolean);
}

async function fetchVersion() {
  try {
    const res = await fetch(resolveApiUrl('/api/version'));
    const data = await res.json();
    const versionEl = document.getElementById('version-display');
    if (versionEl) {
      versionEl.textContent = data.pr ? `v${data.version} (PR #${data.pr})` : `v${data.version}`;
    }
  } catch (e) {
    console.error('Failed to fetch version:', e);
  }
}

function initialize() {
  console.log('AIPM initializing...');
  console.log('API Base URL:', window.__AIPM_API_BASE__);
  
  // Clear cache if environment changed
  const currentEnv = window.CONFIG?.environment || 'production';
  const cachedEnv = localStorage.getItem('aipm_environment');
  if (cachedEnv && cachedEnv !== currentEnv) {
    console.log(`Environment changed from ${cachedEnv} to ${currentEnv}, clearing cache...`);
    localStorage.clear();
  }
  localStorage.setItem('aipm_environment', currentEnv);
  
  loadPreferences();
  initializeCodeWhispererDelegations();
  updateWorkspaceColumns();
  renderOutline();
  renderMindmap();
  renderDetails();
  fetchVersion();

  refineKiroBtn?.addEventListener('click', async () => {
    if (!state.selectedStoryId) {
      showToast('Please select a story first', 'warning');
      return;
    }
    const story = storyIndex.get(state.selectedStoryId);
    if (!story) {
      showToast('Story not found', 'error');
      return;
    }

    // Open dedicated terminal page
    const params = new URLSearchParams({
      storyId: story.id,
      storyTitle: story.title || 'Untitled',
      branch: 'main'
    });
    
    const terminalUrl = `terminal/index.html?${params}`;
    
    // Try to open in new window, fallback to same tab if blocked
    const terminalWindow = window.open(terminalUrl, 'kiro-terminal', 'width=1200,height=800');
    
    if (!terminalWindow) {
      // Popup blocked, open in same tab
      window.location.href = terminalUrl;
    }
  });
  generateDocBtn?.addEventListener('click', openDocumentPanel);
  expandAllBtn.addEventListener('click', () => setAllExpanded(true));
  collapseAllBtn.addEventListener('click', () => setAllExpanded(false));

  toggleOutline.addEventListener('change', (event) => setPanelVisibility('outline', event.target.checked));
  toggleMindmap.addEventListener('change', (event) => setPanelVisibility('mindmap', event.target.checked));
  toggleDetails.addEventListener('change', (event) => setPanelVisibility('details', event.target.checked));

  openHeatmapBtn?.addEventListener('click', () => {
    const { element, onClose } = buildHeatmapModalContent();
    openModal({
      title: 'Employee Heat Map',
      content: element,
      cancelLabel: 'Close',
      size: 'content',
      onClose,
    });
  });

  autoLayoutToggle.addEventListener('click', () => {
    if (state.autoLayout) {
      seedManualPositionsFromAutoLayout();
      state.autoLayout = false;
    } else {
      state.autoLayout = true;
      state.manualPositions = {};
    }
    persistLayout();
    persistMindmap();
    renderMindmap();
  });

  modalCloseBtn.addEventListener('click', closeModal);
  modal.addEventListener('cancel', (event) => {
    event.preventDefault();
    closeModal();
  });

  if (runtimeDataLink) {
    runtimeDataLink.href = resolveApiUrl('/api/runtime-data');
  }

  loadStories();
  
  // Set up periodic auto-backup (every 5 minutes)
  setInterval(() => {
    if (state.stories.length > 0) {
      autoBackupData();
    }
  }, 5 * 60 * 1000);
  
  // Poll queue status for PR URLs (every 30 seconds)
  setInterval(() => {
    const allDelegations = getAllCodeWhispererDelegations();
    allDelegations.forEach(entry => {
      if (entry.taskId && !entry.prUrl) {
        pollQueueStatus(entry);
      }
    });
  }, 30 * 1000);
}

function getAllCodeWhispererDelegations() {
  const all = [];
  state.stories.forEach(story => {
    const entries = getCodeWhispererDelegations(story.id);
    all.push(...entries);
  });
  return all;
}

initialize();<|MERGE_RESOLUTION|>--- conflicted
+++ resolved
@@ -3494,52 +3494,6 @@
   terminal.writeln('🔌 Connecting to Kiro CLI terminal...');
   terminal.writeln('');
   
-<<<<<<< HEAD
-  // Connect to EC2 WebSocket server
-  const rawTerminalUrl = window.CONFIG?.EC2_TERMINAL_URL || 'http://44.220.45.57:8080';
-  let terminalUrl;
-
-  try {
-    terminalUrl = new URL(rawTerminalUrl);
-  } catch (error) {
-    console.warn('Invalid EC2_TERMINAL_URL, falling back to default', error);
-    terminalUrl = new URL('http://44.220.45.57:8080');
-  }
-
-  const basePath = terminalUrl.pathname.replace(/\/$/, '');
-  const wsProtocol = terminalUrl.protocol === 'https:' ? 'wss:' : terminalUrl.protocol === 'http:' ? 'ws:' : terminalUrl.protocol;
-  const wsBase = `${wsProtocol}//${terminalUrl.host}${basePath}`;
-
-  // Match the protocol for REST endpoints (checkout-branch) to avoid mixed content issues
-  const httpProtocol = wsProtocol === 'wss:' ? 'https:' : wsProtocol === 'ws:' ? 'http:' : terminalUrl.protocol;
-  const httpBase = `${httpProtocol}//${terminalUrl.host}${basePath}`;
-  // Pre-checkout branch via SSH before opening terminal
-  if (prEntry?.branchName) {
-    terminal.writeln('🔄 Preparing branch...');
-    
-    try {
-      const response = await fetch(`${httpBase}/checkout-branch`, {
-        method: 'POST',
-        headers: { 'Content-Type': 'application/json' },
-        body: JSON.stringify({ branch: prEntry.branchName })
-      });
-      
-      const result = await response.json();
-      
-      if (result.success) {
-        terminal.writeln(`✓ Branch ${prEntry.branchName} ready`);
-      } else {
-        terminal.writeln(`⚠️  Branch checkout warning: ${result.message}`);
-      }
-    } catch (error) {
-      terminal.writeln(`⚠️  Could not pre-checkout branch: ${error.message}`);
-    }
-    
-    terminal.writeln('');
-  }
-  
-  const wsUrl = `${wsBase}/terminal?branch=${encodeURIComponent(branchName)}`;
-=======
     // Connect to EC2 WebSocket server
     const EC2_TERMINAL_URL = getEc2TerminalBaseUrl();
 
@@ -3549,7 +3503,6 @@
     }
 
     const wsUrl = `${EC2_TERMINAL_URL}/terminal?branch=${encodeURIComponent(prEntry?.branch || 'main')}`;
->>>>>>> 53cfbb73
   
   socket = new WebSocket(wsUrl);
   
