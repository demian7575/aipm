// Removed Codex/CodeWhisperer imports - now using automatic PR creation

function getApiBaseUrl() {
  return (window.CONFIG?.API_BASE_URL || '').replace(/\/$/, '');
}

const DEFAULT_REPO_API_URL = 'https://api.github.com';

function resolveApiUrl(path) {
  const API_BASE_URL = getApiBaseUrl();
  
  if (!path) {
    return API_BASE_URL;
  }
  if (/^https?:\/\//i.test(path)) {
    return path;
  }

  const normalizedPath = path.startsWith('/') ? path : `/${path}`;

  if (!API_BASE_URL) {
    return normalizedPath;
  }

  // Simply concatenate base URL with the path
  return `${API_BASE_URL}${normalizedPath}`;
}

const outlineTreeEl = document.getElementById('outline-tree');
const mindmapCanvas = document.getElementById('mindmap-canvas');
const detailsPanel = document.getElementById('details-panel');
const detailsContent = document.getElementById('details-content');
const detailsPlaceholder = document.getElementById('details-placeholder');
const expandAllBtn = document.getElementById('expand-all');
const collapseAllBtn = document.getElementById('collapse-all');
const refineKiroBtn = document.getElementById('refine-kiro-btn');
const generateDocBtn = document.getElementById('generate-doc-btn');
const openHeatmapBtn = document.getElementById('open-heatmap-btn');
const referenceBtn = document.getElementById('reference-btn');
const dependencyToggleBtn = document.getElementById('dependency-toggle-btn');
const autoLayoutToggle = document.getElementById('auto-layout-toggle');
const layoutStatus = document.getElementById('layout-status');
const workspaceEl = document.getElementById('workspace');
const toggleOutline = document.getElementById('toggle-outline');
const toggleMindmap = document.getElementById('toggle-mindmap');
const toggleDetails = document.getElementById('toggle-details');
const mindmapPanel = document.getElementById('mindmap-panel');
const mindmapWrapper = document.querySelector('.mindmap-wrapper');
const mindmapZoomOutBtn = document.getElementById('mindmap-zoom-out');
const mindmapZoomInBtn = document.getElementById('mindmap-zoom-in');
const mindmapZoomDisplay = document.getElementById('mindmap-zoom-display');
const outlinePanel = document.getElementById('outline-panel');
const modal = document.getElementById('modal');
const modalTitle = document.getElementById('modal-title');
const modalBody = document.getElementById('modal-body');
const modalFooter = document.getElementById('modal-footer');
const modalCloseBtn = document.getElementById('modal-close');
const toastEl = document.getElementById('toast');
const runtimeDataLink = document.getElementById('runtime-data-link');

const STORAGE_KEYS = {
  expanded: 'aiPm.expanded',
  selection: 'aiPm.selection',
  layout: 'aiPm.layout',
  mindmap: 'aiPm.mindmap',
  panels: 'aiPm.panels',
  codewhispererDelegations: 'aiPm.codewhispererDelegations',
  version: 'aiPm.version',
  stories: 'aiPm.stories',
  lastBackup: 'aiPm.lastBackup',
};

const AIPM_VERSION = '1.0.0'; // Update this when making breaking changes

const NODE_WIDTH = 240;
const NODE_MIN_HEIGHT = 120;
const NODE_MAX_HEIGHT = 520;
const NODE_VERTICAL_GAP = 32;
const MINDMAP_ZOOM_MIN = 0.5;
const MINDMAP_ZOOM_MAX = 2;
const MINDMAP_ZOOM_STEP = 0.1;
const MINDMAP_PAN_THRESHOLD = 5;
const HORIZONTAL_STEP = 240;
const AUTO_LAYOUT_HORIZONTAL_GAP = 80;
const X_OFFSET = 80;
const Y_OFFSET = 80;
const MINDMAP_STAGE_MIN_WIDTH = 1600;
const MINDMAP_STAGE_MIN_HEIGHT = 1200;
const MINDMAP_STAGE_PADDING_X = 480;
const MINDMAP_STAGE_PADDING_Y = 360;
const HTML_NS = 'http://www.w3.org/1999/xhtml';
const CODEWHISPERER_AUTHOR_PATTERN = /codewhisperer|amazon.*ai/i;

const mindmapMeasureRoot = document.createElement('div');
mindmapMeasureRoot.className = 'mindmap-measure-root';
mindmapMeasureRoot.setAttribute('aria-hidden', 'true');
(document.body || document.documentElement).appendChild(mindmapMeasureRoot);

const STORY_STATUS_GUIDE = [
  {
    value: 'Draft',
    description: 'Story is being authored or refined; requirements may still change.',
  },
  {
    value: 'Ready',
    description: 'Story meets INVEST and has verifiable acceptance tests, making it ready for planning.',
  },
  {
    value: 'In Progress',
    description: 'Story is actively being implemented; tasks are underway with ongoing validation.',
  },
  {
    value: 'Blocked',
    description: 'Story progress is impeded by external dependencies or unresolved issues.',
  },
  {
    value: 'Approved',
    description: 'Story has been reviewed and accepted; teams can proceed to execution.',
  },
  {
    value: 'Done',
    description: 'Story delivered; all child stories are Done and acceptance tests have passed.',
  },
];

const COMPONENT_OPTIONS = [
  'WorkModel',
  'Document_Intelligence',
  'Review_Governance',
  'Orchestration_Engagement',
  'Run_Verify',
  'Traceabilty_Insight',
];

const UNSPECIFIED_COMPONENT = 'Unspecified';

const TASK_STATUS_OPTIONS = ['Not Started', 'In Progress', 'Blocked', 'Done'];

const STATUS_CLASS_MAP = {
  Draft: 'status-draft',
  Ready: 'status-ready',
  'In Progress': 'status-in-progress',
  Blocked: 'status-blocked',
  Approved: 'status-approved',
  Done: 'status-done',
};

const EPIC_STORY_POINT_THRESHOLD = 20;
const SMALL_STORY_POINT_WARNING_MESSAGE = 'Story point suggests the slice may be too large.';
const EPIC_CLASSIFICATION = {
  key: 'epic',
  label: 'EPIC',
  color: '#92400e',
  textColor: '#ffffff',
};

let modalTeardown = null;

const HEATMAP_ACTIVITIES = [
  { key: 'design', label: 'Design' },
  { key: 'documentation', label: 'Documentation' },
  { key: 'implementation', label: 'Implementation' },
  { key: 'test_automation', label: 'Test Automation' },
  { key: 'verification', label: 'Verification' },
];

const HEATMAP_ACTIVITY_KEYWORDS = [
  { key: 'design', patterns: [/design/i, /discovery/i, /prototype/i, /architecture/i] },
  { key: 'documentation', patterns: [/document/i, /spec/i, /manual/i, /guide/i, /writeup/i] },
  {
    key: 'implementation',
    patterns: [/build/i, /implement/i, /develop/i, /code/i, /integrat/i, /refactor/i],
  },
  {
    key: 'test_automation',
    patterns: [/automate/i, /automation/i, /pipeline/i, /script/i, /ci\/?cd/i, /regression/i],
  },
  {
    key: 'verification',
    patterns: [/verify/i, /verification/i, /review/i, /audit/i, /approve/i, /validate/i],
  },
];

const HEATMAP_COMPONENTS = [
  { key: 'system_srs', label: 'System (S/S)' },
  { key: 'WorkModel', label: 'WorkModel (WM)' },
  { key: 'Document_Intelligence', label: 'DocumentIntelligence (DI)' },
  { key: 'Review_Governance', label: 'Review & Governance (RG)' },
  { key: 'Orchestration_Engagement', label: 'Orchestration & Engagement (OE)' },
  { key: 'Run_Verify', label: 'Run & Verify (RV)' },
  { key: 'Traceabilty_Insight', label: 'Traceability & Insight (TI)' },
];

const HEATMAP_COMPONENT_LOOKUP = new Map(
  HEATMAP_COMPONENTS.map((entry) => [entry.key.toLowerCase(), entry.key])
);

HEATMAP_COMPONENTS.forEach((entry) => {
  if (!HEATMAP_COMPONENT_LOOKUP.has(entry.key.toLowerCase())) {
    HEATMAP_COMPONENT_LOOKUP.set(entry.key.toLowerCase(), entry.key);
  }
});

const COMPONENT_SYNONYMS = new Map(
  [
    ['system', 'system_srs'],
    ['system (srs)', 'system_srs'],
    ['srs', 'system_srs'],
    ['unspecified', 'system_srs'],
    ['work model', 'WorkModel'],
    ['work_model', 'WorkModel'],
    ['workmodel', 'WorkModel'],
    ['document intelligence', 'Document_Intelligence'],
    ['document-intelligence', 'Document_Intelligence'],
    ['documentintelligence', 'Document_Intelligence'],
    ['review governance', 'Review_Governance'],
    ['review & governance', 'Review_Governance'],
    ['review-governance', 'Review_Governance'],
    ['orchestration engagement', 'Orchestration_Engagement'],
    ['orchestration & engagement', 'Orchestration_Engagement'],
    ['run verify', 'Run_Verify'],
    ['run & verify', 'Run_Verify'],
    ['traceability_insight', 'Traceabilty_Insight'],
    ['traceability insight', 'Traceabilty_Insight'],
    ['traceability & insight', 'Traceabilty_Insight'],
    ['traceability and insight', 'Traceabilty_Insight'],
    ['traceabilty_insight', 'Traceabilty_Insight'],
  ].map(([key, value]) => [key.toLowerCase(), value])
);

const COMPONENT_LOOKUP = new Map();
COMPONENT_OPTIONS.forEach((component) => {
  COMPONENT_LOOKUP.set(component.toLowerCase(), component);
});
for (const [alias, canonical] of COMPONENT_SYNONYMS.entries()) {
  if (!COMPONENT_LOOKUP.has(alias)) {
    COMPONENT_LOOKUP.set(alias, canonical);
  }
}

function getVisibleMindmapStories(stories) {
  const filterDoneStories = (entries) => {
    return entries
      .filter((story) => story && story.status !== 'Done')
      .map((story) => ({
        ...story,
        children: story.children ? filterDoneStories(story.children) : [],
      }));
  };

  return filterDoneStories(Array.isArray(stories) ? stories : []);
}

function seedManualPositionsFromAutoLayout() {
  const visibleStories = getVisibleMindmapStories(state.stories);
  if (visibleStories.length === 0) {
    state.manualPositions = {};
    return false;
  }

  const metrics = collectMindmapNodeMetrics(visibleStories);
  const layout = computeLayout(visibleStories, 0, Y_OFFSET, AUTO_LAYOUT_HORIZONTAL_GAP, metrics);
  const nextPositions = {};
  layout.nodes.forEach((node) => {
    nextPositions[node.id] = { x: node.x, y: node.y };
  });

  state.manualPositions = nextPositions;
  return Object.keys(nextPositions).length > 0;
}

function parseStoryPointInput(raw) {
  if (raw == null) {
    return { value: null, error: null };
  }
  const trimmed = String(raw).trim();
  if (trimmed === '') {
    return { value: null, error: null };
  }
  const numeric = Number(trimmed);
  if (!Number.isFinite(numeric)) {
    return { value: null, error: 'Story point must be a number.' };
  }
  if (!Number.isInteger(numeric)) {
    return { value: null, error: 'Story point must be a whole number.' };
  }
  if (numeric < 0) {
    return { value: null, error: 'Story point cannot be negative.' };
  }
  return { value: numeric, error: null };
}

function parseEstimationHoursInput(raw) {
  if (raw == null) {
    return { value: null, error: null };
  }
  const trimmed = String(raw).trim();
  if (trimmed === '') {
    return { value: null, error: null };
  }
  const numeric = Number(trimmed);
  if (!Number.isFinite(numeric)) {
    return { value: null, error: 'Estimation hours must be a number.' };
  }
  if (numeric < 0) {
    return { value: null, error: 'Estimation hours cannot be negative.' };
  }
  const rounded = Math.round(numeric * 100) / 100;
  return { value: rounded, error: null };
}

function normalizeTaskRecord(task) {
  if (!task || typeof task !== 'object') {
    return null;
  }
  const normalized = { ...task };
  const sources = [task.estimationHours, task.estimation_hours, task.estimation];
  for (const source of sources) {
    if (source != null && source !== '') {
      const numeric = Number(source);
      if (Number.isFinite(numeric) && numeric >= 0) {
        normalized.estimationHours = numeric;
        break;
      }
    }
  }
  if (!Object.prototype.hasOwnProperty.call(normalized, 'estimationHours')) {
    normalized.estimationHours = null;
  }
  return normalized;
}

function normalizeStoryTree(story) {
  if (!story || typeof story !== 'object') {
    return null;
  }
  const normalized = { ...story };
  if (normalized.storyPoint == null && story.story_point != null) {
    normalized.storyPoint = story.story_point;
  }
  if (Array.isArray(story.tasks)) {
    normalized.tasks = story.tasks
      .map((task) => normalizeTaskRecord(task))
      .filter((task) => task != null);
  } else {
    normalized.tasks = [];
  }
  if (Array.isArray(story.children)) {
    normalized.children = story.children
      .map((child) => normalizeStoryTree(child))
      .filter((child) => child != null);
  } else {
    normalized.children = [];
  }
  return normalized;
}

function normalizeStoryCollection(stories) {
  if (!Array.isArray(stories)) {
    return [];
  }
  return stories
    .map((story) => normalizeStoryTree(story))
    .filter((story) => story != null);
}

const state = {
  stories: [],
  expanded: new Set(),
  selectedStoryId: null,
  manualPositions: {},
  autoLayout: true,
  showDependencies: false,
  mindmapZoom: 1,
  panelVisibility: {
    outline: true,
    mindmap: true,
    details: true,
  },
  codewhispererDelegations: new Map(),
};

const storyIndex = new Map();
const parentById = new Map();
let toastTimeout = null;
let mindmapBounds = { width: 0, height: 0, fitWidth: 0, fitHeight: 0 };
let mindmapHasCentered = false;
const mindmapPanState = {
  pointerId: null,
  startX: 0,
  startY: 0,
  scrollLeft: 0,
  scrollTop: 0,
  dragging: false,
};

function updateMindmapZoomControls() {
  if (mindmapZoomDisplay) {
    mindmapZoomDisplay.textContent = `${Math.round(state.mindmapZoom * 100)}%`;
  }
  if (mindmapZoomInBtn) {
    mindmapZoomInBtn.disabled = state.mindmapZoom >= MINDMAP_ZOOM_MAX - 0.0001;
  }
  if (mindmapZoomOutBtn) {
    mindmapZoomOutBtn.disabled = state.mindmapZoom <= MINDMAP_ZOOM_MIN + 0.0001;
  }
}

function applyMindmapZoom() {
  if (!mindmapCanvas) {
    return;
  }
  const baseWidth = mindmapBounds.width;
  const baseHeight = mindmapBounds.height;
  if (baseWidth > 0 && baseHeight > 0) {
    const fitWidth = mindmapBounds.fitWidth > 0 ? mindmapBounds.fitWidth : baseWidth;
    const fitHeight = mindmapBounds.fitHeight > 0 ? mindmapBounds.fitHeight : baseHeight;
    const scaledWidth = fitWidth * state.mindmapZoom;
    const scaledHeight = fitHeight * state.mindmapZoom;
    mindmapCanvas.style.width = `${scaledWidth}px`;
    mindmapCanvas.style.height = `${scaledHeight}px`;
  } else {
    mindmapCanvas.style.removeProperty('width');
    mindmapCanvas.style.removeProperty('height');
  }
}

function clampMindmapZoom(value) {
  if (Number.isNaN(value)) {
    return state.mindmapZoom;
  }
  return Math.min(MINDMAP_ZOOM_MAX, Math.max(MINDMAP_ZOOM_MIN, value));
}

function setMindmapZoom(nextZoom) {
  const clamped = clampMindmapZoom(nextZoom);
  if (Math.abs(clamped - state.mindmapZoom) < 0.0001) {
    updateMindmapZoomControls();
    return;
  }
  state.mindmapZoom = clamped;
  updateMindmapZoomControls();
  applyMindmapZoom();
}

function setMindmapPanningActive(active) {
  if (mindmapWrapper) {
    mindmapWrapper.classList.toggle('is-panning', !!active);
  }
  const root = document.body || document.documentElement;
  if (root) {
    if (active) {
      root.classList.add('is-mindmap-panning');
    } else {
      root.classList.remove('is-mindmap-panning');
    }
  }
}

function resetMindmapPanState() {
  mindmapPanState.pointerId = null;
  mindmapPanState.startX = 0;
  mindmapPanState.startY = 0;
  mindmapPanState.scrollLeft = 0;
  mindmapPanState.scrollTop = 0;
  mindmapPanState.dragging = false;
}

function suppressMindmapClick() {
  if (!mindmapWrapper) {
    return;
  }
  const handleClick = (event) => {
    event.stopPropagation();
    event.preventDefault();
    mindmapWrapper.removeEventListener('click', handleClick, true);
  };
  mindmapWrapper.addEventListener('click', handleClick, true);
}

function handleMindmapPointerDown(event) {
  if (!mindmapWrapper || mindmapPanState.pointerId !== null) {
    return;
  }
  if (event.button !== 0 && event.pointerType !== 'touch') {
    return;
  }
  const target = event.target;
  if (target) {
    const tagName = target.tagName;
    if (
      tagName === 'INPUT' ||
      tagName === 'BUTTON' ||
      tagName === 'A' ||
      tagName === 'SELECT' ||
      tagName === 'TEXTAREA'
    ) {
      return;
    }
    if (typeof target.closest === 'function' && target.closest('[data-prevent-mindmap-pan="true"]')) {
      return;
    }
  }
  mindmapPanState.pointerId = event.pointerId;
  mindmapPanState.startX = event.clientX;
  mindmapPanState.startY = event.clientY;
  mindmapPanState.scrollLeft = mindmapWrapper.scrollLeft;
  mindmapPanState.scrollTop = mindmapWrapper.scrollTop;
  mindmapPanState.dragging = false;
  mindmapWrapper.setPointerCapture?.(event.pointerId);
}

function handleMindmapPointerMove(event) {
  if (!mindmapWrapper || mindmapPanState.pointerId !== event.pointerId) {
    return;
  }
  const deltaX = event.clientX - mindmapPanState.startX;
  const deltaY = event.clientY - mindmapPanState.startY;
  if (!mindmapPanState.dragging) {
    if (
      Math.abs(deltaX) > MINDMAP_PAN_THRESHOLD ||
      Math.abs(deltaY) > MINDMAP_PAN_THRESHOLD
    ) {
      mindmapPanState.dragging = true;
      setMindmapPanningActive(true);
    } else {
      return;
    }
  }
  mindmapWrapper.scrollLeft = mindmapPanState.scrollLeft - deltaX;
  mindmapWrapper.scrollTop = mindmapPanState.scrollTop - deltaY;
  event.preventDefault();
}

function handleMindmapPointerEnd(event) {
  if (!mindmapWrapper || mindmapPanState.pointerId !== event.pointerId) {
    return;
  }
  const wasDragging = mindmapPanState.dragging;
  if (mindmapPanState.pointerId != null) {
    if (mindmapWrapper.hasPointerCapture?.(mindmapPanState.pointerId)) {
      mindmapWrapper.releasePointerCapture?.(mindmapPanState.pointerId);
    }
  }
  setMindmapPanningActive(false);
  resetMindmapPanState();
  if (wasDragging) {
    event.preventDefault();
    suppressMindmapClick();
  }
}

function syncDependencyOverlayControls() {
  const pressed = state.showDependencies;
  if (dependencyToggleBtn) {
    dependencyToggleBtn.classList.toggle('is-active', pressed);
    dependencyToggleBtn.setAttribute('aria-pressed', pressed ? 'true' : 'false');
    dependencyToggleBtn.setAttribute(
      'title',
      pressed ? 'Hide dependency connections on the mindmap' : 'Show dependency connections on the mindmap'
    );
  }
  document.querySelectorAll('[data-role="dependency-overlay-toggle"]').forEach((button) => {
    button.classList.toggle('is-active', pressed);
    button.setAttribute('aria-pressed', pressed ? 'true' : 'false');
    const label = pressed ? 'Hide Mindmap Overlay' : 'Show Mindmap Overlay';
    if (button.textContent !== label) {
      button.textContent = label;
    }
    button.setAttribute('title', label);
  });
}

function setDependencyOverlayVisible(visible) {
  const next = Boolean(visible);
  if (state.showDependencies === next) {
    syncDependencyOverlayControls();
    return;
  }
  state.showDependencies = next;
  syncDependencyOverlayControls();
  renderMindmap();
}

function toggleDependencyOverlay() {
  setDependencyOverlayVisible(!state.showDependencies);
}

if (referenceBtn) {
  referenceBtn.addEventListener('click', () => {
    if (state.selectedStoryId == null) {
      showToast('Select a user story to manage reference documents.', 'warning');
      return;
    }
    openReferenceModal(state.selectedStoryId);
  });
}

if (dependencyToggleBtn) {
  dependencyToggleBtn.addEventListener('click', () => {
    toggleDependencyOverlay();
  });
}

if (mindmapZoomInBtn) {
  mindmapZoomInBtn.addEventListener('click', () => {
    setMindmapZoom(state.mindmapZoom + MINDMAP_ZOOM_STEP);
  });
}

if (mindmapZoomOutBtn) {
  mindmapZoomOutBtn.addEventListener('click', () => {
    setMindmapZoom(state.mindmapZoom - MINDMAP_ZOOM_STEP);
  });
}

if (mindmapWrapper) {
  mindmapWrapper.addEventListener(
    'wheel',
    (event) => {
      if (!event.ctrlKey) {
        return;
      }
      event.preventDefault();
      const direction = event.deltaY < 0 ? 1 : -1;
      setMindmapZoom(state.mindmapZoom + direction * MINDMAP_ZOOM_STEP);
    },
    { passive: false }
  );
  mindmapWrapper.addEventListener('pointerdown', handleMindmapPointerDown);
  mindmapWrapper.addEventListener('pointermove', handleMindmapPointerMove, { passive: false });
  mindmapWrapper.addEventListener('pointerup', handleMindmapPointerEnd);
  mindmapWrapper.addEventListener('pointercancel', handleMindmapPointerEnd);
  mindmapWrapper.addEventListener('lostpointercapture', handleMindmapPointerEnd);
}

updateMindmapZoomControls();

function getStatusClass(status) {
  const normalized = typeof status === 'string' ? status.trim() : '';
  return STATUS_CLASS_MAP[normalized] || STATUS_CLASS_MAP.Draft;
}

function getNumericStoryPoint(story) {
  const raw = story?.storyPoint;
  if (typeof raw === 'number') {
    return Number.isFinite(raw) ? raw : Number.NaN;
  }
  if (typeof raw === 'string') {
    const trimmed = raw.trim();
    if (!trimmed) {
      return Number.NaN;
    }
    const parsed = Number(trimmed);
    return Number.isFinite(parsed) ? parsed : Number.NaN;
  }
  return Number.NaN;
}

function isEpicStory(story) {
  const numericPoint = getNumericStoryPoint(story);
  const hasHierarchy = Array.isArray(story?.children) && story.children.length > 0;
  const isRoot = story?.parentId == null;
  if (isRoot && hasHierarchy) {
    return true;
  }
  return Number.isFinite(numericPoint) && numericPoint > EPIC_STORY_POINT_THRESHOLD;
}

function getEpicClassification(story) {
  if (!isEpicStory(story)) {
    return null;
  }
  const numericPoint = getNumericStoryPoint(story);
  return {
    ...EPIC_CLASSIFICATION,
    points: Number.isFinite(numericPoint) ? numericPoint : null,
  };
}

function formatStoryPointSummary(value) {
  if (!Number.isFinite(value)) {
    return '';
  }
  return `${value} pt${value === 1 ? '' : 's'}`;
}

function formatEstimationHours(value) {
  if (value == null || value === '') {
    return '—';
  }
  const numeric = Number(value);
  if (!Number.isFinite(numeric)) {
    return '—';
  }
  const display = Number.isInteger(numeric) ? numeric.toString() : numeric.toFixed(1);
  return `${display} h`;
}

function filterEpicSizingWarnings(story, issues) {
  const list = Array.isArray(issues) ? issues : [];
  if (!isEpicStory(story)) {
    return list.slice();
  }
  return list.filter((issue) => {
    if (!issue || issue.source !== 'heuristic') {
      return true;
    }
    const message = typeof issue.message === 'string' ? issue.message.trim() : '';
    if (message !== SMALL_STORY_POINT_WARNING_MESSAGE) {
      return true;
    }
    const criterion = typeof issue.criterion === 'string' ? issue.criterion.trim().toLowerCase() : '';
    return criterion !== 'small';
  });
}

function normalizeDependencyRelationship(value) {
  if (typeof value !== 'string') {
    return 'depends';
  }
  const normalized = value.trim().toLowerCase();
  return normalized.length ? normalized : 'depends';
}

function normalizeDependencyEntries(entries) {
  if (!Array.isArray(entries)) {
    return [];
  }
  return entries
    .filter((entry) => entry && entry.storyId != null)
    .map((entry) => ({
      ...entry,
      storyId: Number(entry.storyId),
      title: entry.title || '',
      status: entry.status || 'Draft',
      relationship: normalizeDependencyRelationship(entry.relationship),
    }));
}

function toSentenceCase(value) {
  if (!value) {
    return '';
  }
  return value.charAt(0).toUpperCase() + value.slice(1);
}

function describeDependencyRelationship(entry, context) {
  const relationship = normalizeDependencyRelationship(entry.relationship);
  if (context === 'blocked-by') {
    return 'Blocking this story';
  }
  if (context === 'downstream') {
    if (relationship === 'blocks') {
      return 'Blocked by this story';
    }
    if (relationship === 'depends') {
      return 'Depends on this story';
    }
    return toSentenceCase(relationship);
  }
  if (context === 'upstream') {
    if (relationship === 'blocks') {
      return 'Blocking this story';
    }
    if (relationship === 'depends') {
      return 'Required dependency';
    }
    return toSentenceCase(relationship);
  }
  return toSentenceCase(relationship);
}

function createTableRow(label, value) {
  const row = document.createElement('tr');
  const th = document.createElement('th');
  th.scope = 'row';
  th.textContent = label;
  const td = document.createElement('td');
  if (value instanceof Node) {
    td.appendChild(value);
  } else {
    td.textContent = value;
  }
  row.appendChild(th);
  row.appendChild(td);
  return row;
}

function createDependencyTable(entry, context) {
  const relationship = normalizeDependencyRelationship(entry.relationship);
  const table = document.createElement('table');
  table.className = 'vertical-table dependency-table';
  if (relationship === 'blocks') {
    table.classList.add('is-blocker');
  }
  table.dataset.storyId = String(entry.storyId);
  table.setAttribute('role', 'button');
  table.setAttribute('tabindex', '0');
  const accessibleTitle = entry.title ? ` – ${entry.title}` : '';
  table.setAttribute('aria-label', `View story #${entry.storyId}${accessibleTitle}`);

  const tbody = document.createElement('tbody');
  tbody.appendChild(createTableRow('Story', `#${entry.storyId} ${entry.title || 'Untitled story'}`));

  const status = entry.status || 'Draft';
  const statusBadge = document.createElement('span');
  statusBadge.className = `status-badge ${getStatusClass(status)}`;
  statusBadge.textContent = status;
  tbody.appendChild(createTableRow('Status', statusBadge));

  const relationshipBadge = document.createElement('span');
  relationshipBadge.className = 'dependency-relationship';
  if (relationship === 'blocks') {
    relationshipBadge.classList.add('is-blocker');
  }
  relationshipBadge.textContent = describeDependencyRelationship(entry, context);
  tbody.appendChild(createTableRow('Relationship', relationshipBadge));

  table.appendChild(tbody);
  return table;
}

function formatDependencyOptionLabel(story) {
  const title = story.title && story.title.trim().length ? story.title : `Story ${story.id}`;
  const status = story.status || 'Draft';
  return `#${story.id} ${title} (${status})`;
}

function collectDependencyOptions(story, context) {
  const excluded = new Set([story.id]);
  if (context === 'blocked-by' && Array.isArray(story.blockedBy)) {
    story.blockedBy.forEach((entry) => excluded.add(entry.storyId));
  }
  if (context === 'upstream' && Array.isArray(story.dependencies)) {
    story.dependencies.forEach((entry) => excluded.add(entry.storyId));
  }
  const options = [];
  storyIndex.forEach((candidate) => {
    if (!candidate || excluded.has(candidate.id)) {
      return;
    }
    options.push({
      id: candidate.id,
      label: formatDependencyOptionLabel(candidate),
    });
  });
  options.sort((a, b) => a.label.localeCompare(b.label));
  return options;
}

function openDependencyPicker(story, context) {
  if (!story) {
    return;
  }
  const options = collectDependencyOptions(story, context);
  const container = document.createElement('div');
  container.className = 'dependency-picker';

  if (options.length === 0) {
    const empty = document.createElement('p');
    empty.className = 'form-hint';
    empty.textContent = 'No other user stories are available to link.';
    container.appendChild(empty);
  } else {
    const hint = document.createElement('p');
    hint.className = 'form-hint';
    hint.textContent =
      context === 'blocked-by'
        ? 'Select the story that is blocking this work.'
        : 'Select the upstream story this work depends on.';
    container.appendChild(hint);

    const label = document.createElement('label');
    label.textContent = 'User story';
    const select = document.createElement('select');
    select.required = true;
    const placeholder = document.createElement('option');
    placeholder.value = '';
    placeholder.textContent = 'Select a user story…';
    select.appendChild(placeholder);
    options.forEach((option) => {
      const opt = document.createElement('option');
      opt.value = String(option.id);
      opt.textContent = option.label;
      select.appendChild(opt);
    });
    label.appendChild(select);
    container.appendChild(label);

    setTimeout(() => {
      select.focus();
    }, 0);

    const successMessage =
      context === 'blocked-by' ? 'Blocking story added' : 'Dependency added';
    openModal({
      title: context === 'blocked-by' ? 'Add Blocking Story' : 'Add Dependency',
      content: container,
      actions: [
        {
          label: 'Add',
          onClick: async () => {
            const value = Number(select.value);
            if (!Number.isFinite(value) || value === 0) {
              showToast('Select a user story to link.', 'error');
              select.focus();
              return false;
            }
            try {
              await createDependencyLink(story.id, value, context === 'blocked-by' ? 'blocks' : 'depends');
              state.selectedStoryId = story.id;
              persistSelection();
              await loadStories();
              showToast(successMessage, 'success');
              return true;
            } catch (error) {
              showToast(error.message || 'Failed to add dependency', 'error');
              return false;
            }
          },
        },
      ],
    });
    return;
  }

  openModal({
    title: context === 'blocked-by' ? 'Add Blocking Story' : 'Add Dependency',
    content: container,
    cancelLabel: 'Close',
  });
}

function storyHasAcceptanceWarnings(story) {
  if (!story || !Array.isArray(story.acceptanceTests)) {
    return false;
  }
  return story.acceptanceTests.some((test) => {
    if (!test || !test.gwtHealth) return false;
    if (typeof test.gwtHealth.satisfied === 'boolean') {
      return !test.gwtHealth.satisfied;
    }
    return Array.isArray(test.gwtHealth.issues) && test.gwtHealth.issues.length > 0;
  });
}

function computeHealthSeverity(story) {
  if (!story) {
    return 'ok';
  }
  const invest = story.investHealth;
  const investIssues = invest
    ? invest.satisfied === false && Array.isArray(invest.issues)
      ? invest.issues.length
      : invest.satisfied === false
      ? 1
      : 0
    : story.investSatisfied === false
    ? 1
    : 0;
  if (investIssues > 0) {
    return 'critical';
  }
  if (storyHasAcceptanceWarnings(story)) {
    return 'warning';
  }
  return 'ok';
}

function persistAllData() {
  // Persist stories data locally
  try {
    localStorage.setItem(STORAGE_KEYS.stories, JSON.stringify(state.stories));
    localStorage.setItem(STORAGE_KEYS.lastBackup, new Date().toISOString());
  } catch (error) {
    console.error('Failed to persist stories data', error);
  }
  
  // Persist other data
  persistLayout();
  persistMindmap();
  persistExpanded();
  persistSelection();
  persistPanels();
  persistCodeWhispererDelegations();
}

function loadStoriesFromLocal() {
  try {
    const storiesData = localStorage.getItem(STORAGE_KEYS.stories);
    console.log('Local storage stories data:', storiesData ? 'found' : 'not found');
    if (storiesData) {
      const stories = JSON.parse(storiesData);
      if (Array.isArray(stories) && stories.length > 0) {
        console.log('Loading', stories.length, 'stories from local storage');
        state.stories = stories;
        rebuildStoryIndex();
        return true;
      }
    }
  } catch (error) {
    console.error('Failed to load stories from local storage', error);
  }
  console.log('No valid local stories data found');
  return false;
}

function autoBackupData() {
  try {
    const lastBackup = localStorage.getItem(STORAGE_KEYS.lastBackup);
    const now = new Date();
    const shouldBackup = !lastBackup || 
      (now - new Date(lastBackup)) > (24 * 60 * 60 * 1000); // 24 hours
    
    if (shouldBackup && state.stories.length > 0) {
      persistAllData();
      console.log('Auto-backup completed');
    }
  } catch (error) {
    console.error('Auto-backup failed', error);
  }
}

function migrateMindmapData(fromVersion) {
  try {
    // Preserve existing mindmap positions and settings across upgrades
    const layoutData = localStorage.getItem(STORAGE_KEYS.layout);
    const mindmapData = localStorage.getItem(STORAGE_KEYS.mindmap);
    
    if (layoutData || mindmapData) {
      console.log('Preserving mindmap data across version upgrade');
      
      // Create backup of current data
      const backup = {
        layout: layoutData,
        mindmap: mindmapData,
        timestamp: new Date().toISOString(),
        fromVersion: fromVersion || 'unknown'
      };
      
      localStorage.setItem('aiPm.mindmap.backup', JSON.stringify(backup));
      
      // Data is already in the correct format, no migration needed
      // Just ensure it's preserved
    }
  } catch (error) {
    console.error('Failed to migrate mindmap data', error);
  }
}

function loadPreferences() {
  // Check version and migrate if needed
  try {
    const storedVersion = localStorage.getItem(STORAGE_KEYS.version);
    if (storedVersion !== AIPM_VERSION) {
      console.log(`AIPM version updated from ${storedVersion || 'unknown'} to ${AIPM_VERSION}`);
      // Preserve mindmap data across versions
      migrateMindmapData(storedVersion);
      localStorage.setItem(STORAGE_KEYS.version, AIPM_VERSION);
    }
  } catch (error) {
    console.error('Failed to check version', error);
  }

  try {
    const expandedRaw = localStorage.getItem(STORAGE_KEYS.expanded);
    if (expandedRaw) {
      const ids = JSON.parse(expandedRaw);
      state.expanded = new Set(ids.map(Number));
    }
  } catch (error) {
    console.error('Failed to load expansion preferences', error);
  }

  try {
    const layoutRaw = localStorage.getItem(STORAGE_KEYS.layout);
    if (layoutRaw) {
      const data = JSON.parse(layoutRaw);
      state.autoLayout = data.autoLayout ?? true;
      state.manualPositions = data.positions ?? {};
    }
  } catch (error) {
    console.error('Failed to load layout preferences', error);
  }

  try {
    const mindmapRaw = localStorage.getItem(STORAGE_KEYS.mindmap);
    if (mindmapRaw) {
      const data = JSON.parse(mindmapRaw);
      state.mindmapZoom = data.zoom ?? 1;
      state.showDependencies = data.showDependencies ?? false;
      // Preserve any other mindmap-specific settings
      if (data.centerPosition) {
        state.mindmapCenterPosition = data.centerPosition;
      }
    }
  } catch (error) {
    console.error('Failed to load mindmap preferences', error);
  }

  try {
    const panelsRaw = localStorage.getItem(STORAGE_KEYS.panels);
    if (panelsRaw) {
      const panels = JSON.parse(panelsRaw);
      state.panelVisibility = {
        outline: panels.outline ?? true,
        mindmap: panels.mindmap ?? true,
        details: panels.details ?? true,
      };
    }
  } catch (error) {
    console.error('Failed to load panel preferences', error);
  }

  try {
    const selectionRaw = localStorage.getItem(STORAGE_KEYS.selection);
    if (selectionRaw) {
      state.selectedStoryId = Number(selectionRaw);
    }
  } catch (error) {
    console.error('Failed to load selection', error);
  }

  toggleOutline.checked = state.panelVisibility.outline;
  toggleMindmap.checked = state.panelVisibility.mindmap;
  toggleDetails.checked = state.panelVisibility.details;
}

function persistExpanded() {
  const ids = Array.from(state.expanded.values());
  localStorage.setItem(STORAGE_KEYS.expanded, JSON.stringify(ids));
}

function persistSelection() {
  if (state.selectedStoryId != null) {
    localStorage.setItem(STORAGE_KEYS.selection, String(state.selectedStoryId));
  } else {
    localStorage.removeItem(STORAGE_KEYS.selection);
  }
}

function persistLayout() {
  localStorage.setItem(
    STORAGE_KEYS.layout,
    JSON.stringify({ autoLayout: state.autoLayout, positions: state.manualPositions })
  );
}

function persistMindmap() {
  const mindmapData = {
    zoom: state.mindmapZoom,
    showDependencies: state.showDependencies,
  };
  
  // Save center position if available
  if (state.mindmapCenterPosition) {
    mindmapData.centerPosition = state.mindmapCenterPosition;
  }
  
  localStorage.setItem(STORAGE_KEYS.mindmap, JSON.stringify(mindmapData));
}

function persistPanels() {
  localStorage.setItem(STORAGE_KEYS.panels, JSON.stringify(state.panelVisibility));
}

function codewhispererEntryShape(entry, storyId) {
  if (!entry || typeof entry !== 'object') {
    return null;
  }
  const normalized = { ...entry };
  normalized.assignee = typeof normalized.assignee === 'string' ? normalized.assignee : '';
  normalized.createdAt = normalized.createdAt || new Date().toISOString();
  normalized.updatedAt = normalized.updatedAt || null;
  normalized.storyId = normalized.storyId ?? storyId;
  if (!normalized.localId) {
    normalized.localId = `codewhisperer-${normalized.storyId}-${Date.now()}-${Math.random()
      .toString(36)
      .slice(2, 8)}`;
  }
  normalized.createTrackingCard = normalized.createTrackingCard !== false;
  normalized.latestStatus = normalized.latestStatus ?? null;
  normalized.lastCheckedAt = normalized.lastCheckedAt ?? null;
  normalized.lastError = normalized.lastError ?? null;
  if (normalized.htmlUrl == null && typeof normalized.threadUrl === 'string') {
    normalized.htmlUrl = normalized.threadUrl;
  }
  if (typeof normalized.taskUrl === 'string' && !normalized.taskUrl) {
    normalized.taskUrl = null;
  }
  if (normalized.taskUrl == null && typeof normalized.htmlUrl === 'string') {
    const baseUrl = normalized.htmlUrl.split('#')[0];
    normalized.taskUrl = baseUrl || normalized.htmlUrl;
  }
  if (normalized.threadUrl == null && typeof normalized.htmlUrl === 'string') {
    normalized.threadUrl = normalized.htmlUrl;
  }
  if (typeof normalized.confirmationCode === 'string') {
    const trimmed = normalized.confirmationCode.trim();
    normalized.confirmationCode = trimmed.length >= 6 ? trimmed : null;
  } else {
    normalized.confirmationCode = null;
  }
  if (normalized.targetNumber != null && normalized.targetNumber !== '') {
    const parsed = Number(normalized.targetNumber);
    normalized.targetNumber = Number.isFinite(parsed) ? parsed : null;
  } else if (normalized.target === 'new-issue') {
    normalized.targetNumber = normalized.targetNumber ?? null;
  }
  return normalized;
}

// Add function to clear dangling CodeWhisperer delegations
function clearDanglingCodeWhispererDelegations() {
  try {
    const stored = localStorage.getItem(STORAGE_KEYS.codewhispererDelegations);
    if (!stored) {
      console.log('No CodeWhisperer delegations found');
      showToast('No CodeWhisperer delegations to clean', 'info');
      return;
    }
    
    const parsed = JSON.parse(stored);
    let removedCount = 0;
    let totalCount = 0;
    
    // Get current story IDs safely
    const currentStoryIds = new Set();
    if (state.stories && state.stories.size > 0) {
      state.stories.forEach(story => {
        if (story && story.id) {
          currentStoryIds.add(story.id);
        }
      });
    }
    
    // Clean up delegations for non-existent stories
    const cleanedData = {};
    Object.keys(parsed).forEach(storyIdStr => {
      const storyId = Number(storyIdStr);
      const delegations = parsed[storyIdStr];
      
      if (Array.isArray(delegations)) {
        totalCount += delegations.length;
        
        if (currentStoryIds.has(storyId)) {
          // Keep delegations for existing stories
          cleanedData[storyIdStr] = delegations;
        } else {
          // Count removed delegations
          removedCount += delegations.length;
        }
      }
    });
    
    // Save cleaned data
    localStorage.setItem(STORAGE_KEYS.codewhispererDelegations, JSON.stringify(cleanedData));
    
    // Reload delegations
    state.codewhispererDelegations = new Map();
    loadCodeWhispererDelegationsFromStorage();
    
    // Refresh all CodeWhisperer sections safely
    try {
      document.querySelectorAll('[data-role="codewhisperer-section"]').forEach(section => {
        const storyId = Number(section.dataset.storyId);
        if (Number.isFinite(storyId)) {
          refreshCodeWhispererSection(storyId);
        }
      });
    } catch (refreshError) {
      console.warn('Some sections could not be refreshed:', refreshError);
    }
    
    console.log(`Cleaned up ${removedCount} dangling delegations out of ${totalCount} total`);
    
    if (removedCount > 0) {
      showToast(`Removed ${removedCount} dangling CodeWhisperer delegations`, 'success');
    } else {
      showToast('No dangling delegations found to remove', 'info');
    }
    
  } catch (error) {
    console.error('Failed to clear dangling delegations:', error);
    // Clear all if corrupted
    try {
      localStorage.removeItem(STORAGE_KEYS.codewhispererDelegations);
      state.codewhispererDelegations = new Map();
      showToast('Cleared all CodeWhisperer delegations due to data corruption', 'warning');
    } catch (clearError) {
      console.error('Failed to clear corrupted data:', clearError);
      showToast('Error clearing delegations - please refresh the page', 'error');
    }
  }
}

// Expose function globally for easy access
window.clearDanglingCodeWhispererDelegations = clearDanglingCodeWhispererDelegations;

// Add this function to clear old CodeWhisperer data
function clearOldCodeWhispererData() {
  try {
    localStorage.removeItem(STORAGE_KEYS.codewhispererDelegations);
    state.codewhispererDelegations = new Map();
    console.log('Cleared old CodeWhisperer delegation data');
    
    // Refresh all CodeWhisperer sections
    document.querySelectorAll('[data-role="codewhisperer-section"]').forEach(section => {
      const storyId = Number(section.dataset.storyId);
      if (Number.isFinite(storyId)) {
        refreshCodeWhispererSection(storyId);
      }
    });
  } catch (error) {
    console.error('Failed to clear CodeWhisperer data:', error);
  }
}

// Expose function globally for debugging
window.clearOldCodeWhispererData = clearOldCodeWhispererData;

function ensureCodeWhispererEntryShape(entry, storyId) {
  if (!entry || typeof entry !== 'object') {
    return null;
  }

  return {
    assignee: typeof entry.assignee === 'string' ? entry.assignee : '',
    localId: entry.localId || `${Date.now()}-${Math.random().toString(36).substr(2, 9)}`,
    storyId: storyId || entry.storyId,
    taskTitle: entry.taskTitle || 'Unknown Task',
    createdAt: entry.createdAt || null,
    updatedAt: entry.updatedAt || null,
    repo: entry.repo || '',
    branchName: entry.branchName || '',
    target: entry.target || 'new-issue',
    targetNumber: entry.targetNumber,
    number: entry.number,
    type: entry.type,
    prUrl: entry.prUrl,
    htmlUrl: entry.htmlUrl,
    taskUrl: entry.taskUrl,
    threadUrl: entry.threadUrl,
    confirmationCode: entry.confirmationCode,
    createTrackingCard: entry.createTrackingCard !== false,
    latestStatus: entry.latestStatus,
    lastCheckedAt: entry.lastCheckedAt,
    lastError: entry.lastError
  };
}

function loadCodeWhispererDelegationsFromStorage() {
  state.codewhispererDelegations = new Map();
  try {
    const raw = localStorage.getItem(STORAGE_KEYS.codewhispererDelegations);
    if (!raw) {
      return;
    }
    const parsed = JSON.parse(raw);
    if (!parsed || typeof parsed !== 'object') {
      return;
    }
    
    let hasChanges = false;
    Object.entries(parsed).forEach(([key, list]) => {
      const storyId = Number(key);
      if (!Number.isFinite(storyId) || !Array.isArray(list)) {
        return;
      }
      
      // Clean up invalid entries
      const validEntries = list
        .map((entry) => ensureCodeWhispererEntryShape(entry, storyId))
        .filter((entry) => {
          if (!entry || !entry.taskTitle || entry.taskTitle === 'Unknown Task') {
            hasChanges = true;
            return false;
          }
          return true;
        });
        
      if (validEntries.length > 0) {
        state.codewhispererDelegations.set(storyId, validEntries);
      } else if (list.length > 0) {
        hasChanges = true; // Removed invalid entries
      }
    });
    
    // Save cleaned data if we removed invalid entries
    if (hasChanges) {
      persistCodeWhispererDelegations();
    }
  } catch (error) {
    console.error('Failed to load CodeWhisperer delegations', error);
    // Clear corrupted data
    localStorage.removeItem(STORAGE_KEYS.codewhispererDelegations);
  }
}

async function persistCodeWhispererDelegations() {
  // PRs are now stored in the backend via API, not localStorage
  // This function is kept for compatibility but does nothing
}

function getCodeWhispererDelegations(storyId) {
  const key = Number(storyId);
  if (!Number.isFinite(key)) {
    return [];
  }
  // Get PRs from the story object
  const story = storyIndex.get(key);
  return (story?.prs || []).map((entry) => ensureCodeWhispererEntryShape(entry, key)).filter(Boolean);
}

async function setCodeWhispererDelegations(storyId, entries) {
  const key = Number(storyId);
  if (!Number.isFinite(key)) {
    return false;
  }
  const normalizedEntries = (entries || [])
    .map((entry) =>
      ensureCodeWhispererEntryShape(
        {
          ...entry,
          assignee: typeof entry.assignee === 'string' ? entry.assignee.trim() : '',
        },
        key
      )
    )
    .filter(Boolean);

  // Update story's PRs via API
  try {
    const response = await fetch(resolveApiUrl(`/api/stories/${key}/prs`), {
      method: 'POST',
      headers: { 'Content-Type': 'application/json' },
      body: JSON.stringify({ prs: normalizedEntries })
    });
    if (response.ok) {
      const prs = await response.json();
      const story = storyIndex.get(key);
      if (story) {
        story.prs = prs.map((entry) => ensureCodeWhispererEntryShape(entry, key)).filter(Boolean);
      }
      return true;
    }
    console.error('Failed to persist PRs', response.status, response.statusText);
  } catch (error) {
    console.error('Failed to persist PRs', error);
  }
  return false;
}

async function addCodeWhispererDelegationEntry(storyId, entry) {
  const key = Number(storyId);
  try {
    const response = await fetch(resolveApiUrl(`/api/stories/${key}/prs`), {
      method: 'POST',
      headers: { 'Content-Type': 'application/json' },
      body: JSON.stringify(entry)
    });
    if (response.ok) {
      const prs = await response.json();
      const story = storyIndex.get(key);
      if (story) {
        story.prs = prs;
      }
      if (state.selectedStoryId === storyId) {
        refreshCodeWhispererSection(storyId);
      }
    }
  } catch (error) {
    console.error('Failed to add PR', error);
  }
}

async function removeCodeWhispererDelegation(storyId, localId) {
  const current = getCodeWhispererDelegations(storyId);
  if (!current.length) {
    return;
  }
  const entry = current.find((e) => e.localId === localId);
  if (!entry || !entry.number) {
    return;
  }
  
  try {
    const response = await fetch(resolveApiUrl(`/api/stories/${storyId}/prs/${entry.number}`), {
      method: 'DELETE'
    });
    if (response.ok) {
      const prs = await response.json();
      const story = storyIndex.get(Number(storyId));
      if (story) {
        story.prs = prs;
      }
      if (state.selectedStoryId === storyId) {
        refreshCodeWhispererSection(storyId);
      }
      showToast('PR tracking removed', 'info');
    }
  } catch (error) {
    console.error('Failed to remove PR', error);
  }
}

function refreshCodeWhispererSection(storyId) {
  const section = detailsContent.querySelector(
    `.codewhisperer-section[data-story-id="${storyId}"]`
  );
  if (!section) {
    return;
  }
  const list = section.querySelector('.codewhisperer-task-list');
  const story = storyIndex.get(storyId);
  if (!list || !story) {
    return;
  }
  renderCodeWhispererSectionList(list, story);
}

async function requestCodeWhispererStatus(entry) {
  try {
    const response = await fetch(`${API_BASE_URL}/api/codewhisperer-status`, {
      method: 'POST',
      headers: { 'Content-Type': 'application/json' },
      body: JSON.stringify({
        repo: entry.repo,
        number: entry.number,
        type: entry.type
      })
    });
    
    if (!response.ok) {
      entry.lastError = `Status check failed: ${response.status}`;
      return false;
    }
    
    const data = await response.json();
    entry.latestStatus = data.status;
    entry.lastCheckedAt = new Date().toISOString();
    entry.lastError = null;
    persistCodeWhispererDelegations();
    return true;
  } catch (error) {
    entry.lastError = `Status check error: ${error.message}`;
    entry.lastCheckedAt = new Date().toISOString();
    persistCodeWhispererDelegations();
    return false;
  }
}

async function checkPRUpToDate(prEntry) {
  try {
    const prNumber = prEntry?.number || prEntry?.targetNumber;
    const repoPath = prEntry?.repo || 'demian7575/aipm';
    const [owner, repo] = repoPath.split('/');
    
    const response = await fetch(`https://api.github.com/repos/${owner}/${repo}/pulls/${prNumber}`);
    if (!response.ok) {
      throw new Error(`GitHub API returned ${response.status}`);
    }
    
    const prData = await response.json();
    const mergeable = prData.mergeable;
    const mergeableState = prData.mergeable_state;
    
    // Check if PR is behind main
    const upToDate = mergeableState === 'clean' || mergeableState === 'unstable';
    
    return { upToDate, mergeable, mergeableState };
  } catch (error) {
    console.error('Error checking PR status:', error);
    throw error;
  }
}

async function mergePR(prEntry) {
  try {
    const repoPath = prEntry?.repo || 'demian7575/aipm';
    const [owner, repo] = repoPath.split('/');
    
    const payload = {
      prNumber: prEntry?.number || prEntry?.targetNumber,
      owner,
      repo
    };
    
    console.log('🔀 Merging PR:', payload);
    
    const response = await fetch(resolveApiUrl('/api/merge-pr'), {
      method: 'POST',
      headers: { 'Content-Type': 'application/json' },
      body: JSON.stringify(payload)
    });
    
    if (!response.ok) {
      const errorText = await response.text();
      console.error('❌ Merge API error:', response.status, errorText);
      throw new Error(`Merge API returned ${response.status}: ${errorText}`);
    }
    
    const result = await response.json();
    console.log('✅ Merge result:', result);
    return result;
  } catch (error) {
    console.error('❌ Merge error:', error);
    return { success: false, message: error.message };
  }
}

async function rebaseCodeWhispererPR(entry) {
  try {
    const response = await fetch(`${API_BASE_URL}/api/codewhisperer-rebase`, {
      method: 'POST',
      headers: { 'Content-Type': 'application/json' },
      body: JSON.stringify({
        repo: entry.repo,
        number: entry.number,
        branchName: entry.branchName
      })
    });
    
    if (!response.ok) {
      entry.lastError = `Rebase failed: ${response.status}`;
      return false;
    }
    
    const data = await response.json();
    entry.lastError = null;
    entry.lastCheckedAt = new Date().toISOString();
    persistCodeWhispererDelegations();
    return true;
  } catch (error) {
    entry.lastError = `Rebase error: ${error.message}`;
    entry.lastCheckedAt = new Date().toISOString();
    persistCodeWhispererDelegations();
    return false;
  }
}

function formatCodeWhispererTargetLabel(entry) {
  if (!entry) {
    return '';
  }
  
  // Handle PR responses from delegation
  if (entry.type === 'pull_request' || entry.prUrl) {
    const number = entry.number || Number(entry.targetNumber);
    return Number.isFinite(number) ? `PR #${number}` : 'PR';
  }
  
  const number = Number(entry.targetNumber);
  const hasNumber = Number.isFinite(number);
  if (entry.target === 'pr') {
    return hasNumber ? `PR #${number}` : 'PR';
  }
  if (entry.target === 'issue') {
    return hasNumber ? `Issue #${number}` : 'Issue';
  }
  if (entry.target === 'new-issue') {
    return hasNumber ? `Issue #${number}` : 'New Issue';
  }
  return hasNumber ? `Item #${number}` : 'Tracked Item';
}

function formatRelativeTime(isoString) {
  if (!isoString) {
    return '';
  }
  const timestamp = new Date(isoString).getTime();
  if (!Number.isFinite(timestamp)) {
    return '';
  }
  const diff = Date.now() - timestamp;
  if (diff < 0) {
    return 'just now';
  }
  const seconds = Math.round(diff / 1000);
  if (seconds < 60) {
    return `${seconds}s ago`;
  }
  const minutes = Math.round(seconds / 60);
  if (minutes < 60) {
    return `${minutes}m ago`;
  }
  const hours = Math.round(minutes / 60);
  if (hours < 24) {
    return `${hours}h ago`;
  }
  const days = Math.round(hours / 24);
  if (days < 7) {
    return `${days}d ago`;
  }
  const weeks = Math.round(days / 7);
  if (weeks < 5) {
    return `${weeks}w ago`;
  }
  return new Date(isoString).toLocaleDateString();
}

function renderCodeWhispererSectionList(container, story) {
  container.innerHTML = '';
  const entries = getCodeWhispererDelegations(story.id);
  if (!entries.length) {
    const empty = document.createElement('p');
    empty.className = 'empty-state';
    empty.textContent = 'No PRs created yet.';
    container.appendChild(empty);
    return;
  }

  // Fetch PR URLs for tasks that don't have them yet (only once per entry)
  // Queue polling removed - no longer needed

  entries.forEach((entry) => {
    const card = document.createElement('article');
    card.className = 'codewhisperer-task-card';
    card.dataset.localId = entry.localId;

    const header = document.createElement('header');
    header.className = 'codewhisperer-task-card-header';

    const title = document.createElement('h4');
    title.textContent = entry.taskTitle || 'Development task';
    header.appendChild(title);

    const badge = document.createElement('span');
    badge.className = 'codewhisperer-target-badge';
    badge.textContent = formatCodeWhispererTargetLabel(entry);
    header.appendChild(badge);

    card.appendChild(header);

    if (entry.objective) {
      const objective = document.createElement('p');
      objective.className = 'codewhisperer-objective';
      objective.textContent = entry.objective;
      card.appendChild(objective);
    }

    if (entry.confirmationCode) {
      const confirmation = document.createElement('p');
      confirmation.className = 'codewhisperer-confirmation';
      confirmation.innerHTML = `<span>Confirmation:</span> <code>${escapeHtml(
        entry.confirmationCode
      )}</code>`;
      card.appendChild(confirmation);
    }

    // Show PR link - always clickable
    const prLink = document.createElement('p');
    prLink.className = 'codewhisperer-pr-link';
    
    if (entry.prUrl || (entry.type === 'pull_request' && entry.html_url)) {
      const url = entry.prUrl || entry.html_url;
      const prNumber = entry.number ? `#${entry.number}` : '';
      prLink.innerHTML = `<span>Pull Request:</span> <a href="${escapeHtml(url)}" target="_blank" rel="noopener noreferrer">PR ${prNumber}</a>`;
    } else if (entry.taskId) {
      prLink.innerHTML = `<span>Pull Request:</span> <a href="#" class="pr-link">View PR</a>`;
      prLink.querySelector('.pr-link').addEventListener('click', (e) => {
        e.preventDefault();
        showToast('PR is being generated by Kiro. Please wait...', 'info');
      });
    }
    
    if (prLink.innerHTML) {
      card.appendChild(prLink);
    }

    if (entry.branchName) {
      const branch = document.createElement('p');
      branch.className = 'codewhisperer-branch';
      branch.innerHTML = `<span>Branch:</span> ${escapeHtml(entry.branchName)}`;
      card.appendChild(branch);
    }

    // Assignee with editable text box and Update button
    const assigneeRow = document.createElement('div');
    assigneeRow.className = 'codewhisperer-assignee-row';
    assigneeRow.style.display = 'flex';
    assigneeRow.style.alignItems = 'center';
    assigneeRow.style.gap = '8px';
    assigneeRow.style.marginBottom = '8px';
    
    const assigneeLabel = document.createElement('span');
    assigneeLabel.textContent = 'Assignee:';
    assigneeLabel.style.fontWeight = 'bold';
    assigneeRow.appendChild(assigneeLabel);
    
    const assigneeInput = document.createElement('input');
    assigneeInput.type = 'text';
    assigneeInput.value = entry.assignee || '';
    assigneeInput.placeholder = '(not assigned)';
    assigneeInput.style.flex = '1';
    assigneeInput.style.padding = '4px 8px';
    assigneeInput.style.border = '1px solid #ccc';
    assigneeInput.style.borderRadius = '4px';
    assigneeRow.appendChild(assigneeInput);
    
    const updateAssigneeBtn = document.createElement('button');
    updateAssigneeBtn.type = 'button';
    updateAssigneeBtn.className = 'button secondary';
    updateAssigneeBtn.textContent = 'Update';
    updateAssigneeBtn.style.padding = '4px 12px';
    updateAssigneeBtn.style.fontSize = '12px';
    updateAssigneeBtn.addEventListener('click', async () => {
      const newAssignee = assigneeInput.value.trim();
      const updatedEntries = getCodeWhispererDelegations(story.id).map((item) =>
        item.localId === entry.localId
          ? { ...item, assignee: newAssignee, updatedAt: new Date().toISOString() }
          : item
      );

      const saved = await setCodeWhispererDelegations(story.id, updatedEntries);

      if (saved) {
        showToast('Assignee updated', 'success');
        renderCodeWhispererSectionList(container, story);

        // Show notification if assignee is "Kiro"
        if (newAssignee.toLowerCase() === 'kiro') {
          showToast('✨ Kiro assigned! This task is ready for AI code generation.', 'success');
        }
      } else {
        showToast('Failed to update assignee. Please try again.', 'error');
      }
    });
    assigneeRow.appendChild(updateAssigneeBtn);
    
    card.appendChild(assigneeRow);

    const status = document.createElement('p');
    status.className = 'codewhisperer-status-line';

    if (entry.latestStatus) {
      const actor = entry.latestStatus.author || 'CodeWhisperer';
      const when = formatRelativeTime(entry.latestStatus.createdAt);
      const snippet = entry.latestStatus.snippet || summarizeCommentBody(entry.latestStatus.body);
      status.innerHTML = `<strong>${escapeHtml(actor)}</strong>${
        when ? ` · ${escapeHtml(when)}` : ''
      } — ${escapeHtml(snippet || 'Update available.')}`;
    } else if (entry.lastError) {
      status.classList.add('is-error');
      status.textContent = entry.lastError;
    } else {
      status.textContent = 'PR created and ready for development…';
    }
    card.appendChild(status);

    if (entry.lastCheckedAt) {
      const meta = document.createElement('p');
      meta.className = 'codewhisperer-status-meta';
      const label = entry.lastError ? 'Last attempted' : 'Last checked';
      meta.textContent = `${label} ${formatRelativeTime(entry.lastCheckedAt)}`;
      card.appendChild(meta);
    }

    const actions = document.createElement('div');
    actions.className = 'codewhisperer-task-actions';

    const taskUrl = entry.taskUrl || entry.htmlUrl;
    const threadUrl = entry.threadUrl || entry.htmlUrl;

    if (threadUrl && (!taskUrl || threadUrl !== taskUrl)) {
      const threadLink = document.createElement('a');
      threadLink.href = threadUrl;
      threadLink.className = 'link-button';
      threadLink.target = '_blank';
      threadLink.rel = 'noreferrer noopener';
      threadLink.textContent = 'View conversation';
      actions.appendChild(threadLink);
    }

    if (entry.latestStatus && entry.latestStatus.htmlUrl) {
      const updateLink = document.createElement('a');
      updateLink.href = entry.latestStatus.htmlUrl;
      updateLink.className = 'link-button';
      updateLink.target = '_blank';
      updateLink.rel = 'noreferrer noopener';
      updateLink.textContent = 'View latest update';
      actions.appendChild(updateLink);
    } else if (entry.latestStatus && Array.isArray(entry.latestStatus.links) && entry.latestStatus.links.length) {
      const extraLink = document.createElement('a');
      extraLink.href = entry.latestStatus.links[0];
      extraLink.className = 'link-button';
      extraLink.target = '_blank';
      extraLink.rel = 'noreferrer noopener';
      extraLink.textContent = 'Latest link';
      actions.appendChild(extraLink);
    }

    if (entry.createTrackingCard !== false) {
      const rebaseBtn = document.createElement('button');
      rebaseBtn.type = 'button';
      rebaseBtn.className = 'link-button codewhisperer-rebase';
      rebaseBtn.textContent = 'Rebase';
      rebaseBtn.addEventListener('click', async () => {
        if (rebaseBtn.disabled) return;
        const original = rebaseBtn.textContent;
        rebaseBtn.disabled = true;
        rebaseBtn.textContent = 'Rebasing…';
        const success = await rebaseCodeWhispererPR(entry);
        if (!success) {
          showToast(entry.lastError || 'Failed to rebase PR', 'error');
        } else {
          showToast('PR rebased successfully', 'success');
        }
        rebaseBtn.disabled = false;
        rebaseBtn.textContent = original;
      });
      actions.appendChild(rebaseBtn);

      const runInStagingBtn = document.createElement('button');
      runInStagingBtn.type = 'button';
      runInStagingBtn.className = 'button secondary run-in-staging-btn';
      runInStagingBtn.textContent = 'Test in Dev';
      runInStagingBtn.addEventListener('click', async () => {
        runInStagingBtn.disabled = true;
        runInStagingBtn.textContent = 'Deploying...';
        
        try {
          const result = await bedrockImplementation(entry);
          if (result && result.success) {
            showToast('Deployed to dev environment', 'success');
          } else {
            showToast('Deployment failed: ' + (result?.message || 'Unknown error'), 'error');
          }
        } catch (error) {
          showToast('Deployment error: ' + error.message, 'error');
        }
        
        runInStagingBtn.disabled = false;
        runInStagingBtn.textContent = 'Test in Dev';
      });
      actions.appendChild(runInStagingBtn);

      const mergeBtn = document.createElement('button');
      mergeBtn.type = 'button';
      mergeBtn.className = 'button primary merge-pr-btn';
      mergeBtn.textContent = 'Merge PR';
      mergeBtn.addEventListener('click', async () => {
        mergeBtn.disabled = true;
        mergeBtn.textContent = 'Checking...';
        
        // Check if PR is up-to-date with main
        try {
          const checkResult = await checkPRUpToDate(entry);
          if (!checkResult.upToDate) {
            mergeBtn.disabled = false;
            mergeBtn.textContent = 'Merge PR';
            alert('The code base is outdated. Click \'Test in Dev\' again to rebase to origin/main before main.');
            return;
          }
        } catch (error) {
          console.warn('Failed to check PR status:', error);
          // Continue with merge if check fails
        }
        
        if (!confirm(`Merge PR #${entry.number || entry.targetNumber} into main?`)) {
          mergeBtn.disabled = false;
          mergeBtn.textContent = 'Merge PR';
          return;
        }
        
        mergeBtn.textContent = 'Merging...';
        
        try {
          const result = await mergePR(entry);
          if (result && result.success) {
            showToast('PR merged and deleted from GitHub', 'success');
            // Refresh the card to show updated status
            const story = state.stories.find(s => s.id === entry.storyId);
            if (story) {
              const section = document.querySelector(`[data-story-id="${entry.storyId}"] .codewhisperer-section`);
              if (section) {
                const list = section.querySelector('.codewhisperer-task-list');
                if (list) renderCodeWhispererSectionList(list, story);
              }
            }
          } else {
            showToast('Merge failed: ' + (result?.message || 'Unknown error'), 'error');
            mergeBtn.disabled = false;
            mergeBtn.textContent = 'Merge PR';
          }
        } catch (error) {
          showToast('Merge error: ' + error.message, 'error');
          mergeBtn.disabled = false;
          mergeBtn.textContent = 'Merge PR';
        }
      });
      actions.appendChild(mergeBtn);

      const removeBtn = document.createElement('button');
      removeBtn.type = 'button';
      removeBtn.className = 'link-button codewhisperer-remove';
      removeBtn.textContent = 'Stop tracking';
      removeBtn.addEventListener('click', () => {
        removeCodeWhispererDelegation(entry.storyId, entry.localId);
      });
      actions.appendChild(removeBtn);
    }

    if (actions.children.length) {
      card.appendChild(actions);
    }

    container.appendChild(card);
  });
}

function buildCodeWhispererSection(story) {
  const section = document.createElement('section');
  section.className = 'codewhisperer-section';
  section.dataset.role = 'codewhisperer-section';
  section.dataset.storyId = story?.id != null ? String(story.id) : '';

  const heading = document.createElement('div');
  heading.className = 'section-heading';
  const title = document.createElement('h3');
  title.textContent = 'Development Tasks';
  heading.appendChild(title);

  // Generate Code button
  const generateCodeBtn = document.createElement('button');
  generateCodeBtn.type = 'button';
  generateCodeBtn.className = 'secondary';
  generateCodeBtn.textContent = 'Generate Code';
  generateCodeBtn.addEventListener('click', async () => {
    openGenerateCodeModal(story);
  });
  heading.appendChild(generateCodeBtn);

<<<<<<< HEAD
  // Create PR button  
=======
  // Create PR button
>>>>>>> 78cc908b
  const createPRBtn = document.createElement('button');
  createPRBtn.type = 'button';
  createPRBtn.className = 'secondary';
  createPRBtn.textContent = 'Create PR';
  createPRBtn.addEventListener('click', async () => {
    openCreatePRModal(story);
  });
  heading.appendChild(createPRBtn);

  section.appendChild(heading);

  const list = document.createElement('div');
  list.className = 'codewhisperer-task-list';
  section.appendChild(list);
  renderCodeWhispererSectionList(list, story);
  return section;
}

function canDelegateToCodeWhisperer(story) {
  const reasons = [];
  
  if (!story) {
    return { allowed: false, reasons: ['No story selected'] };
  }
  
  // Check INVEST validation
  const investIssues = story.investIssues || [];
  if (investIssues.length > 0) {
    reasons.push(`INVEST issues: ${investIssues.join(', ')}`);
  }
  
  // Check acceptance tests
  const acceptanceTests = story.acceptanceTests || [];
  if (acceptanceTests.length === 0) {
    reasons.push('No acceptance tests defined');
  } else {
    const draftTests = acceptanceTests.filter(test => test.status === 'Draft');
    const incompleteTests = acceptanceTests.filter(test => 
      !test.given?.length || !test.when?.length || !test.then?.length
    );
    
    if (draftTests.length > 0) {
      reasons.push(`${draftTests.length} acceptance test(s) still in Draft status`);
    }
    
    if (incompleteTests.length > 0) {
      reasons.push(`${incompleteTests.length} acceptance test(s) missing Given/When/Then steps`);
    }
  }
  
  // Check story completeness
  if (!story.title?.trim()) {
    reasons.push('Story title is required');
  }
  
  if (!story.description?.trim()) {
    reasons.push('Story description is required');
  }
  
  if (!story.asA?.trim() || !story.iWant?.trim() || !story.soThat?.trim()) {
    reasons.push('Complete user story format required (As a... I want... So that...)');
  }
  
  return {
    allowed: reasons.length === 0,
    reasons: reasons
  };
}

async function codewhispererStatus(entry) {
  if (!entry || entry.createTrackingCard === false) {
    return false;
  }
  if (!entry.owner || !entry.repo) {
    entry.lastError = 'Owner and repository are required to check CodeWhisperer status.';
    entry.lastCheckedAt = new Date().toISOString();
    persistCodeWhispererDelegations();
    return false;
  }
  const number = Number(entry.targetNumber);
  if (!Number.isFinite(number) || number <= 0) {
    entry.lastError = 'A valid issue or pull request number is required to check CodeWhisperer status.';
    entry.lastCheckedAt = new Date().toISOString();
    persistCodeWhispererDelegations();
    return false;
  }

  const params = new URLSearchParams({
    owner: entry.owner,
    repo: entry.repo,
    number: String(number),
    targetType: entry.target === 'pr' ? 'pr' : 'issue',
  });

  try {
    const data = await sendJson(`/api/personal-delegate/status?${params.toString()}`);
    entry.lastCheckedAt = data?.fetchedAt ?? new Date().toISOString();
    entry.lastError = null;

    if (data?.latestComment) {
      entry.latestStatus = {
        id: data.latestComment.id ?? null,
        author: data.latestComment.author ?? '',
        body: data.latestComment.body ?? '',
        createdAt: data.latestComment.created_at ?? entry.lastCheckedAt,
        htmlUrl: data.latestComment.html_url ?? null,
        snippet:
          data.latestComment.snippet ?? summarizeCommentBody(data.latestComment.body),
        links: Array.isArray(data.latestComment.links) ? data.latestComment.links : [],
      };
      if (data.latestComment.html_url) {
        entry.threadUrl = data.latestComment.html_url;
        if (!entry.taskUrl) {
          const base = data.latestComment.html_url.split('#')[0];
          entry.taskUrl = base || data.latestComment.html_url;
        }
      }
    } else {
      entry.latestStatus = null;
    }

    persistCodeWhispererDelegations();
    return true;
  } catch (error) {
    console.error('CodeWhisperer status request failed', error);
    const message =
      (typeof error?.message === 'string' && error.message) ||
      (typeof error?.error === 'string' && error.error) ||
      'Unable to update CodeWhisperer status.';
    entry.lastError = message;
    entry.lastCheckedAt = new Date().toISOString();
    persistCodeWhispererDelegations();
    return false;
  }
}

function initializeCodeWhispererDelegations() {
  loadCodeWhispererDelegationsFromStorage();
}

function rebuildStoryIndex() {
  storyIndex.clear();
  parentById.clear();
  const manual = state.manualPositions;

  function walk(nodes, parentId = null) {
    nodes.forEach((story) => {
      storyIndex.set(story.id, story);
      if (parentId != null) {
        parentById.set(story.id, parentId);
      }
      if (story.children && story.children.length > 0) {
        walk(story.children, story.id);
      }
    });
  }

  walk(state.stories);

  Object.keys(manual).forEach((key) => {
    if (!storyIndex.has(Number(key))) {
      delete manual[key];
    }
  });
}

function ensureRootExpansion() {
  state.stories.forEach((story) => {
    state.expanded.add(story.id);
  });
  persistExpanded();
}

function applyStoryUpdate(updatedStory, options = {}) {
  const normalized = normalizeStoryTree(updatedStory);
  if (!normalized) {
    return false;
  }

  let found = false;

  function updateNodes(nodes) {
    let mutated = false;
    const next = nodes.map((node) => {
      if (!node) {
        return node;
      }
      if (node.id === normalized.id) {
        found = true;
        mutated = true;
        const hasNewChildren = Array.isArray(normalized.children) && normalized.children.length > 0;
        const children = hasNewChildren ? normalized.children : node.children || [];
        return { ...node, ...normalized, children };
      }
      if (node.children && node.children.length > 0) {
        const updatedChildren = updateNodes(node.children);
        if (updatedChildren !== node.children) {
          mutated = true;
          return { ...node, children: updatedChildren };
        }
      }
      return node;
    });
    return mutated ? next : nodes;
  }

  const nextStories = updateNodes(state.stories);
  if (!found) {
    return false;
  }

  state.stories = nextStories;
  state.selectedStoryId = normalized.id;
  rebuildStoryIndex();

  if (options.reRender) {
    renderAll();
  }

  return true;
}

function flattenStories(nodes) {
  const result = [];
  function walk(items) {
    items.forEach((story) => {
      result.push(story);
      if (story.children && story.children.length > 0) {
        walk(story.children);
      }
    });
  }
  walk(nodes);
  return result;
}

async function handleStorySaveSuccess(result, message) {
  const storyId = result && typeof result === 'object' && result.id != null ? result.id : state.selectedStoryId;
  if (storyId == null) {
    await loadStories();
    persistSelection();
    showToast(message, 'success');
    return;
  }

  try {
    const refreshed = await recheckStoryHealth(storyId);
    const testsNeedingAttention = collectTestsNeedingAttention(refreshed);
    state.selectedStoryId = storyId;
    persistSelection();
    await loadStories();
    persistSelection();
    showToast(message, 'success');
    if (testsNeedingAttention.length > 0) {
      const names = testsNeedingAttention
        .map((test) => {
          if (test.title && test.title.trim().length > 0) {
            return test.title.trim();
          }
          return `Test ${test.id}`;
        })
        .join(', ');
      showToast(
        `Review acceptance test${testsNeedingAttention.length > 1 ? 's' : ''}: ${names}.`,
        'warning'
      );
    }
  } catch (error) {
    console.error('Failed to refresh story health', error);
    await loadStories();
    persistSelection();
    showToast('Story saved but health check could not refresh automatically.', 'warning');
  }
}

async function recheckStoryHealth(storyId, options = {}) {
  const includeAiInvest = options?.includeAiInvest === true;
  const requestInit = { method: 'POST' };
  if (includeAiInvest) {
    requestInit.headers = { 'Content-Type': 'application/json' };
    requestInit.body = JSON.stringify({ includeAiInvest: true });
  }
  const response = await fetch(resolveApiUrl(`/api/stories/${storyId}/health-check`), requestInit);
  if (!response.ok) {
    const message = await safeReadError(response);
    const error = new Error(message || 'Failed to refresh story health');
    error.status = response.status;
    throw error;
  }
  return response.json();
}

async function safeReadError(response) {
  try {
    const payload = await response.json();
    if (payload && typeof payload.message === 'string') {
      return payload.message;
    }
  } catch (error) {
    console.error('Failed to parse error payload', error);
  }
  return response.statusText;
}

function collectTestsNeedingAttention(story) {
  if (!story || !Array.isArray(story.acceptanceTests)) {
    return [];
  }
  return story.acceptanceTests.filter((test) => {
    const measurabilityIssues = Array.isArray(test.measurabilityWarnings)
      ? test.measurabilityWarnings.length > 0
      : false;
    const gwtIssues = test.gwtHealth && Array.isArray(test.gwtHealth.issues)
      ? test.gwtHealth.issues.length > 0
      : false;
    const statusText = typeof test.status === 'string' ? test.status.trim().toLowerCase() : '';
    const needsReviewStatus =
      statusText === 'draft' || statusText === 'need review with update' || statusText.startsWith('need review');
    return measurabilityIssues || gwtIssues || needsReviewStatus;
  });
}

async function loadStories(preserveSelection = true) {
  console.log('loadStories called, preserveSelection:', preserveSelection);
  const previousSelection = preserveSelection ? state.selectedStoryId : null;
  
  // Try to load from local storage first
  const loadedFromLocal = loadStoriesFromLocal();
  console.log('Loaded from local:', loadedFromLocal);
  
  // Always try to load from API to get latest data
  try {
    const url = resolveApiUrl('/api/stories');
    console.log('Fetching from API:', url);
    const response = await fetch(url, { cache: 'no-store' });
    console.log('API response status:', response.status);
    
    if (!response.ok) {
      throw new Error(`Failed to fetch stories: ${response.status} ${response.statusText}`);
    }
    const data = await response.json();
    console.log('API response data:', data);
    
    const apiStories = normalizeStoryCollection(Array.isArray(data) ? data : []);
    console.log('Normalized stories:', apiStories);
    
    // Use API data if we have it, or fall back to local data
    if (apiStories.length > 0) {
      state.stories = apiStories;
      rebuildStoryIndex();
      console.log('Stories loaded from API, count:', apiStories.length);
      // Auto-backup after successful API load
      autoBackupData();
    } else if (!loadedFromLocal) {
      // No API data and no local data - create root story
      console.log('No stories found in API or local storage - creating root story');
      await createRootStory();
    }
  } catch (error) {
    console.error('API load failed:', error);
    if (!loadedFromLocal) {
      // If both local and API fail, show error
      showToast('Failed to load stories. Check your connection.', 'error');
      state.stories = [];
      rebuildStoryIndex();
    } else {
      // We have local data, just show a warning
      showToast('Using offline data. Check your connection.', 'warning');
    }
  }
  
  console.log('Final stories count:', state.stories.length);
  
  if (state.stories.length && state.expanded.size === 0) {
    ensureRootExpansion();
  }
  if (previousSelection && storyIndex.has(previousSelection)) {
    state.selectedStoryId = previousSelection;
  } else if (!storyIndex.has(state.selectedStoryId)) {
    state.selectedStoryId = state.stories[0]?.id ?? null;
  }
  if (state.selectedStoryId != null) {
    expandAncestors(state.selectedStoryId);
  }
  mindmapHasCentered = false;
  console.log('Calling renderAll...');
  renderAll();
}

function renderAll() {
  updateWorkspaceColumns();
  renderOutline();
  renderMindmap();
  renderDetails();
}

function updateWorkspaceColumns() {
  const columns = [];
  outlinePanel.classList.toggle('hidden', !state.panelVisibility.outline);
  mindmapPanel.classList.toggle('hidden', !state.panelVisibility.mindmap);
  detailsPanel.classList.toggle('hidden', !state.panelVisibility.details);

  if (state.panelVisibility.outline) {
    columns.push('320px');
  }
  if (state.panelVisibility.mindmap) {
    columns.push('minmax(0, 1fr)');
  }
  if (state.panelVisibility.details) {
    columns.push('720px');
  }
  workspaceEl.style.gridTemplateColumns = columns.join(' ');
}

function renderOutline() {
  outlineTreeEl.innerHTML = '';
  const list = document.createDocumentFragment();

  function renderNode(story, depth) {
    const row = document.createElement('div');
    row.className = 'outline-item';
    row.style.paddingLeft = `${depth * 1.25}rem`;
    if (story.id === state.selectedStoryId) {
      row.classList.add('selected');
    }
    const statusClass = getStatusClass(story.status);
    if (statusClass) {
      row.classList.add(statusClass);
    }
    const severity = computeHealthSeverity(story);
    if (severity === 'critical') {
      row.classList.add('health-critical');
    } else if (severity === 'warning') {
      row.classList.add('health-warning');
    }
    if (getEpicClassification(story)) {
      row.classList.add('classification-epic');
    }

    const caret = document.createElement('div');
    caret.className = 'caret-button';
    caret.setAttribute('role', 'button');
    caret.setAttribute('aria-label', state.expanded.has(story.id) ? 'Collapse story' : 'Expand story');
    caret.textContent = story.children && story.children.length > 0 ? (state.expanded.has(story.id) ? '−' : '+') : '';
    caret.style.visibility = story.children && story.children.length > 0 ? 'visible' : 'hidden';
    caret.addEventListener('click', (event) => {
      event.stopPropagation();
      toggleStoryExpansion(story.id);
    });
    row.appendChild(caret);

    const title = document.createElement('div');
    title.className = 'title';
    title.textContent = `${story.title}${story.storyPoint != null ? ` (SP ${story.storyPoint})` : ''}`;
    row.appendChild(title);

    row.addEventListener('click', () => handleStorySelection(story));
    list.appendChild(row);

    if (story.children && story.children.length > 0 && state.expanded.has(story.id)) {
      story.children.forEach((child) => renderNode(child, depth + 1));
    }
  }

  state.stories.forEach((story) => renderNode(story, 0));
  outlineTreeEl.appendChild(list);
}

function normalizeMindmapText(value) {
  if (value == null) {
    return '';
  }
  const text = String(value).replace(/\r\n/g, '\n');
  const lines = text.split('\n');
  const result = [];
  let blankRun = 0;
  lines.forEach((line) => {
    const trimmedRight = line.replace(/\s+$/g, '');
    const isBlank = trimmedRight.trim().length === 0;
    if (result.length === 0 && isBlank) {
      return;
    }
    if (isBlank) {
      blankRun += 1;
      if (blankRun > 1) {
        return;
      }
      result.push('');
      return;
    }
    blankRun = 0;
    result.push(trimmedRight);
  });
  while (result.length > 0 && result[result.length - 1].trim().length === 0) {
    result.pop();
  }
  return result.join('\n');
}

function createMindmapElement(tag, namespace = false) {
  return namespace ? document.createElementNS(HTML_NS, tag) : document.createElement(tag);
}

function buildMindmapMetaLines(story) {
  const metaLines = [];

  const epicClassification = getEpicClassification(story);
  if (epicClassification) {
    const parts = [epicClassification.label];
    if (Number.isFinite(epicClassification.points)) {
      const summary = formatStoryPointSummary(epicClassification.points);
      if (summary) {
        parts.push(summary);
      }
    }
    metaLines.push({
      value: parts.join(' · '),
      classNames: ['story-meta', 'story-classification', 'is-epic'],
    });
  }

  return metaLines
    .map((line) => {
      const cleaned = normalizeMindmapText(line.value);
      return {
        value: cleaned,
        classNames: line.classNames,
      };
    })
    .filter((line) => line.value && line.value.trim().length > 0);
}

function buildMindmapComponentSummary(story) {
  if (!Array.isArray(story.components)) {
    return '';
  }
  const summary = story.components
    .map((component) => formatComponentLabel(component) || component)
    .filter((value, index, array) => value && array.indexOf(value) === index)
    .join(', ');
  if (!summary) {
    return '';
  }
  return `Components: ${normalizeMindmapText(summary)}`;
}

function createMindmapNodeBody(story, options = {}) {
  const { namespace = false } = options;
  const body = createMindmapElement('div', namespace);
  body.className = 'mindmap-node-body';

  const scroller = createMindmapElement('div', namespace);
  scroller.className = 'mindmap-node-scroll';
  body.appendChild(scroller);

  const content = createMindmapElement('div', namespace);
  content.className = 'mindmap-node-content';
  scroller.appendChild(content);

  const rawTitle = story.title != null ? String(story.title) : '';
  const cleanedTitle = normalizeMindmapText(rawTitle);
  const title = cleanedTitle.trim().length > 0 ? cleanedTitle : 'Untitled Story';
  const titleEl = createMindmapElement('div', namespace);
  titleEl.className = 'story-title';
  titleEl.textContent = title;
  const header = createMindmapElement('div', namespace);
  header.className = 'mindmap-node-header';
  header.appendChild(titleEl);

  content.appendChild(header);

  const metaLines = buildMindmapMetaLines(story);
  metaLines.forEach((line) => {
    const metaEl = createMindmapElement('div', namespace);
    metaEl.className = line.classNames.join(' ');
    metaEl.textContent = line.value;
    content.appendChild(metaEl);
  });

  const componentSummary = buildMindmapComponentSummary(story);
  if (componentSummary) {
    const componentEl = createMindmapElement('div', namespace);
    componentEl.className = 'story-meta story-components';
    componentEl.textContent = componentSummary;
    content.appendChild(componentEl);
  }

  return body;
}

function measureMindmapNode(story) {
  const measurement = createMindmapNodeBody(story);
  measurement.style.width = `${NODE_WIDTH}px`;
  measurement.classList.add('mindmap-node-body--measure');
  mindmapMeasureRoot.appendChild(measurement);
  const scroller = measurement.querySelector('.mindmap-node-scroll');
  const bodyHeight = Math.ceil(measurement.getBoundingClientRect().height);
  const scrollerStyles = scroller ? getComputedStyle(scroller) : null;
  const scrollHeight = scroller
    ? Math.ceil(
        scroller.scrollHeight +
          parseFloat(scrollerStyles?.marginTop || '0') +
          parseFloat(scrollerStyles?.marginBottom || '0')
      )
    : bodyHeight;
  mindmapMeasureRoot.removeChild(measurement);
  const naturalHeight = Math.max(bodyHeight, scrollHeight);
  const cappedHeight = Math.min(Math.max(NODE_MIN_HEIGHT, naturalHeight), NODE_MAX_HEIGHT);
  const overflow = naturalHeight > NODE_MAX_HEIGHT;
  return { height: cappedHeight, overflow };
}

function collectMindmapNodeMetrics(stories) {
  const metrics = new Map();
  flattenStories(stories).forEach((story) => {
    if (!story || story.id == null) {
      return;
    }
    metrics.set(story.id, measureMindmapNode(story));
  });
  return metrics;
}

function computeLayout(nodes, depth = 0, startY = Y_OFFSET, horizontalGap = 0, metrics = new Map()) {
  let cursorY = startY;
  let minY = Number.POSITIVE_INFINITY;
  let maxY = Number.NEGATIVE_INFINITY;
  const positioned = [];

  nodes.forEach((story) => {
    const measurement = metrics.get(story.id) || { height: NODE_MIN_HEIGHT, overflow: false };
    const expanded = state.expanded.has(story.id);
    let childLayout = null;
    if (expanded && story.children && story.children.length > 0) {
      childLayout = computeLayout(story.children, depth + 1, cursorY, horizontalGap, metrics);
    }

    let nodeY = cursorY;
    if (childLayout && childLayout.nodes.length > 0) {
      const childCenter = (childLayout.minY + childLayout.maxY) / 2;
      nodeY = Math.max(cursorY, childCenter - measurement.height / 2);
    }

    const node = {
      id: story.id,
      story,
      height: measurement.height,
      contentOverflow: measurement.overflow,
      x: X_OFFSET + depth * (HORIZONTAL_STEP + horizontalGap),
      y: nodeY,
      centerY: nodeY + measurement.height / 2,
    };
    positioned.push(node);

    if (childLayout) {
      positioned.push(...childLayout.nodes);
      minY = Math.min(minY, childLayout.minY);
      maxY = Math.max(maxY, childLayout.maxY);
      cursorY = Math.max(nodeY + measurement.height + NODE_VERTICAL_GAP, childLayout.nextY);
    } else {
      cursorY = nodeY + measurement.height + NODE_VERTICAL_GAP;
    }

    minY = Math.min(minY, nodeY);
    maxY = Math.max(maxY, nodeY + measurement.height);
  });

  if (minY === Number.POSITIVE_INFINITY) {
    minY = startY;
    maxY = startY;
  }

  return { nodes: positioned, nextY: cursorY, minY, maxY };
}

function projectPointToRect(centerX, centerY, width, height, dx, dy) {
  const halfWidth = width / 2;
  const halfHeight = height / 2;
  if (dx === 0 && dy === 0) {
    return { x: centerX, y: centerY };
  }
  if (dx === 0) {
    return { x: centerX, y: centerY + Math.sign(dy) * halfHeight };
  }
  if (dy === 0) {
    return { x: centerX + Math.sign(dx) * halfWidth, y: centerY };
  }
  const absDx = Math.abs(dx);
  const absDy = Math.abs(dy);
  const slope = absDy / absDx;
  const rectSlope = halfHeight / halfWidth;
  if (slope > rectSlope) {
    const scale = halfHeight / absDy;
    return {
      x: centerX + dx * scale,
      y: centerY + Math.sign(dy) * halfHeight,
    };
  }
  const scale = halfWidth / absDx;
  return {
    x: centerX + Math.sign(dx) * halfWidth,
    y: centerY + dy * scale,
  };
}

function computeDependencyEndpoints(fromNode, toNode) {
  const fromCenterX = fromNode.x + NODE_WIDTH / 2;
  const fromCenterY = fromNode.y + fromNode.height / 2;
  const toCenterX = toNode.x + NODE_WIDTH / 2;
  const toCenterY = toNode.y + toNode.height / 2;
  const dx = toCenterX - fromCenterX;
  const dy = toCenterY - fromCenterY;
  const start = projectPointToRect(fromCenterX, fromCenterY, NODE_WIDTH, fromNode.height, dx, dy);
  const end = projectPointToRect(toCenterX, toCenterY, NODE_WIDTH, toNode.height, -dx, -dy);
  return { start, end };
}

function renderMindmap() {
  const scrollSnapshot = mindmapWrapper
    ? { left: mindmapWrapper.scrollLeft, top: mindmapWrapper.scrollTop }
    : null;
  mindmapCanvas.innerHTML = '';
  syncDependencyOverlayControls();
  mindmapCanvas.classList.remove('has-dependencies');
  if (!state.panelVisibility.mindmap) {
    mindmapBounds = { width: 0, height: 0, fitWidth: 0, fitHeight: 0 };
    applyMindmapZoom();
    mindmapHasCentered = false;
    return;
  }
  if (state.stories.length === 0) {
    layoutStatus.textContent = 'No stories to display yet.';
    mindmapBounds = { width: 0, height: 0, fitWidth: 0, fitHeight: 0 };
    applyMindmapZoom();
    mindmapHasCentered = false;
    return;
  }

  const visibleStories = getVisibleMindmapStories(state.stories);

  if (visibleStories.length === 0) {
    layoutStatus.textContent = 'All stories are done.';
    mindmapBounds = { width: 0, height: 0, fitWidth: 0, fitHeight: 0 };
    applyMindmapZoom();
    mindmapHasCentered = false;
    return;
  }

  const horizontalGap = state.autoLayout ? AUTO_LAYOUT_HORIZONTAL_GAP : 0;
  const metrics = collectMindmapNodeMetrics(visibleStories);
  const layout = computeLayout(visibleStories, 0, Y_OFFSET, horizontalGap, metrics);

  // When manual layout is enabled, seed missing manual positions from the
  // latest computed layout so nodes stay stable across redraws instead of
  // drifting to newly calculated coordinates.
  if (!state.autoLayout) {
    let manualPositionsUpdated = false;
    layout.nodes.forEach((node) => {
      if (!state.manualPositions[node.id]) {
        state.manualPositions[node.id] = { x: node.x, y: node.y };
        manualPositionsUpdated = true;
      }
    });
    if (manualPositionsUpdated) {
      persistLayout();
    }
  }
  const nodes = [];
  const nodeMap = new Map();
  layout.nodes.forEach((node) => {
    const manual = state.manualPositions[node.id];
    const x = state.autoLayout || !manual ? node.x : manual.x;
    const y = state.autoLayout || !manual ? node.y : manual.y;
    const centerY = state.autoLayout || !manual ? node.centerY : y + node.height / 2;
    const positioned = { ...node, x, y, centerY };
    nodes.push(positioned);
    nodeMap.set(node.id, positioned);
  });

  const edges = [];
  nodes.forEach((node) => {
    const story = node.story;
    if (!story.children || story.children.length === 0) return;
    if (!state.expanded.has(story.id)) return;
    story.children.forEach((child) => {
      if (nodeMap.has(child.id)) {
        edges.push({ from: node, to: nodeMap.get(child.id) });
      }
    });
  });

  const dependencyEdges = [];
  if (state.showDependencies) {
    nodes.forEach((node) => {
      const deps = Array.isArray(node.story.dependencies) ? node.story.dependencies : [];
      deps.forEach((entry) => {
        if (!entry || entry.storyId == null) return;
        const target = nodeMap.get(entry.storyId);
        if (!target) return;
        const relationship = normalizeDependencyRelationship(entry.relationship);
        dependencyEdges.push({ from: node, to: target, relationship, info: entry });
      });
    });
  }

  if (nodes.length === 0) {
    layoutStatus.textContent = 'Toggle outline items to expand the map.';
    mindmapBounds = { width: 0, height: 0, fitWidth: 0, fitHeight: 0 };
    applyMindmapZoom();
    mindmapHasCentered = false;
    return;
  }

  const minX = Math.min(...nodes.map((node) => node.x));
  const maxX = Math.max(...nodes.map((node) => node.x + NODE_WIDTH));
  const minY = Math.min(...nodes.map((node) => node.y));
  const maxY = Math.max(...nodes.map((node) => node.y + node.height));
  const margin = 120;
  const baseWidth = maxX - minX;
  const baseHeight = maxY - minY;
  const wrapper = mindmapCanvas.parentElement;
  const wrapperWidth = wrapper ? wrapper.clientWidth : 0;
  const wrapperHeight = wrapper ? wrapper.clientHeight : 0;
  const desiredPaddingX = Math.max(margin, MINDMAP_STAGE_PADDING_X);
  const desiredPaddingY = Math.max(margin, MINDMAP_STAGE_PADDING_Y);
  const paddedWidth = baseWidth + desiredPaddingX * 2;
  const paddedHeight = baseHeight + desiredPaddingY * 2;
  const stageWidth = Math.max(paddedWidth, MINDMAP_STAGE_MIN_WIDTH, wrapperWidth + desiredPaddingX * 2);
  const stageHeight = Math.max(paddedHeight, MINDMAP_STAGE_MIN_HEIGHT, wrapperHeight + desiredPaddingY * 2);
  const stageMarginX = (stageWidth - baseWidth) / 2;
  const stageMarginY = (stageHeight - baseHeight) / 2;
  const viewMinX = minX - stageMarginX;
  const viewMinY = minY - stageMarginY;
  mindmapCanvas.setAttribute('viewBox', `${viewMinX} ${viewMinY} ${stageWidth} ${stageHeight}`);
  mindmapCanvas.setAttribute('width', String(stageWidth));
  mindmapCanvas.setAttribute('height', String(stageHeight));
  mindmapBounds = {
    width: stageWidth,
    height: stageHeight,
    fitWidth: stageWidth,
    fitHeight: stageHeight,
  };
  applyMindmapZoom();
  if (mindmapWrapper) {
    if (!mindmapHasCentered && (!scrollSnapshot || (scrollSnapshot.left === 0 && scrollSnapshot.top === 0))) {
      const centerLeft = Math.max(0, (mindmapWrapper.scrollWidth - mindmapWrapper.clientWidth) / 2);
      const centerTop = Math.max(0, (mindmapWrapper.scrollHeight - mindmapWrapper.clientHeight) / 2);
      mindmapWrapper.scrollLeft = centerLeft;
      mindmapWrapper.scrollTop = centerTop;
      mindmapHasCentered = true;
    } else if (scrollSnapshot) {
      const maxScrollLeft = Math.max(0, mindmapWrapper.scrollWidth - mindmapWrapper.clientWidth);
      const maxScrollTop = Math.max(0, mindmapWrapper.scrollHeight - mindmapWrapper.clientHeight);
      mindmapWrapper.scrollLeft = Math.min(Math.max(scrollSnapshot.left, 0), maxScrollLeft);
      mindmapWrapper.scrollTop = Math.min(Math.max(scrollSnapshot.top, 0), maxScrollTop);
    }
  }

  const svgNS = 'http://www.w3.org/2000/svg';

  const treeEdgeGroup = document.createElementNS(svgNS, 'g');
  treeEdgeGroup.classList.add('mindmap-tree-edges');
  edges.forEach((edge) => {
    const path = document.createElementNS(svgNS, 'path');
    path.classList.add('mindmap-edge');
    const startX = edge.from.x + NODE_WIDTH;
    const startY = edge.from.centerY;
    const endX = edge.to.x;
    const endY = edge.to.centerY;
    const midX = startX + (endX - startX) / 2;
    path.setAttribute('d', `M ${startX} ${startY} C ${midX} ${startY} ${midX} ${endY} ${endX} ${endY}`);
    treeEdgeGroup.appendChild(path);
  });
  mindmapCanvas.appendChild(treeEdgeGroup);

  function createDependencyMarker(id, color) {
    const marker = document.createElementNS(svgNS, 'marker');
    marker.setAttribute('id', id);
    marker.setAttribute('viewBox', '0 0 10 10');
    marker.setAttribute('refX', '10');
    marker.setAttribute('refY', '5');
    marker.setAttribute('markerWidth', '8');
    marker.setAttribute('markerHeight', '8');
    marker.setAttribute('orient', 'auto');
    marker.setAttribute('markerUnits', 'strokeWidth');
    const markerPath = document.createElementNS(svgNS, 'path');
    markerPath.setAttribute('d', 'M 0 0 L 10 5 L 0 10 z');
    markerPath.setAttribute('fill', color);
    marker.appendChild(markerPath);
    return marker;
  }

  if (state.showDependencies && dependencyEdges.length > 0) {
    mindmapCanvas.classList.add('has-dependencies');
    const defs = document.createElementNS(svgNS, 'defs');
    defs.appendChild(createDependencyMarker('dependency-arrow', 'rgba(71, 85, 105, 0.75)'));
    defs.appendChild(createDependencyMarker('dependency-arrow-blocker', '#dc2626'));
    mindmapCanvas.appendChild(defs);
  }

  if (state.showDependencies && dependencyEdges.length > 0) {
    const dependencyGroup = document.createElementNS(svgNS, 'g');
    dependencyGroup.classList.add('mindmap-dependencies');
    dependencyEdges.forEach((edge) => {
      const { start, end } = computeDependencyEndpoints(edge.from, edge.to);
      const path = document.createElementNS(svgNS, 'path');
      path.classList.add('mindmap-dependency-edge');
      if (edge.relationship === 'blocks') {
        path.classList.add('is-blocker');
      }
      path.setAttribute('d', `M ${start.x} ${start.y} L ${end.x} ${end.y}`);
      const markerId = edge.relationship === 'blocks' ? 'dependency-arrow-blocker' : 'dependency-arrow';
      path.setAttribute('marker-end', `url(#${markerId})`);
      const dependentTitle = edge.from.story && edge.from.story.title
        ? edge.from.story.title
        : `Story ${edge.from.story.id}`;
      const dependencyTitle = edge.info && edge.info.title ? edge.info.title : `Story ${edge.info.storyId}`;
      const dependentLabel = `#${edge.from.story.id} ${dependentTitle}`;
      const dependencyLabel = `#${edge.info.storyId} ${dependencyTitle}`;
      const verb = edge.relationship === 'blocks' ? 'is blocked by' : 'depends on';
      const title = document.createElementNS(svgNS, 'title');
      title.textContent = `${dependentLabel} ${verb} ${dependencyLabel}`;
      path.appendChild(title);
      dependencyGroup.appendChild(path);
      if (edge.relationship === 'blocks') {
        const label = document.createElementNS(svgNS, 'text');
        label.classList.add('mindmap-dependency-label');
        label.setAttribute('text-anchor', 'middle');
        label.setAttribute('dominant-baseline', 'central');
        label.setAttribute('pointer-events', 'none');
        const labelX = start.x + (end.x - start.x) * 0.65;
        const labelY = start.y + (end.y - start.y) * 0.65;
        label.setAttribute('x', String(labelX));
        label.setAttribute('y', String(labelY));
        label.textContent = 'blocks';
        dependencyGroup.appendChild(label);
      }
    });
    mindmapCanvas.appendChild(dependencyGroup);
  }

  nodes.forEach((node) => {
    const group = document.createElementNS(svgNS, 'g');
    group.classList.add('mindmap-node');
    group.setAttribute('data-story-id', String(node.id));
    if (getEpicClassification(node.story)) {
      group.classList.add('classification-epic');
    }
    if (node.story.id === state.selectedStoryId) {
      group.classList.add('selected');
    }
    const nodeStatusClass = getStatusClass(node.story.status);
    if (nodeStatusClass) {
      group.classList.add(nodeStatusClass);
    }
    const nodeHealthSeverity = computeHealthSeverity(node.story);
    if (nodeHealthSeverity === 'critical') {
      group.classList.add('health-critical');
    } else if (nodeHealthSeverity === 'warning') {
      group.classList.add('health-warning');
    }

    const rect = document.createElementNS(svgNS, 'rect');
    rect.setAttribute('x', String(node.x));
    rect.setAttribute('y', String(node.y));
    rect.setAttribute('width', String(NODE_WIDTH));
    rect.setAttribute('height', String(node.height));
    group.appendChild(rect);

    const foreignObject = document.createElementNS(svgNS, 'foreignObject');
    foreignObject.setAttribute('x', String(node.x));
    foreignObject.setAttribute('y', String(node.y));
    foreignObject.setAttribute('width', String(NODE_WIDTH));
    foreignObject.setAttribute('height', String(node.height));
    const body = createMindmapNodeBody(node.story, { namespace: true });
    if (node.contentOverflow) {
      body.classList.add('has-scroll');
    }
    foreignObject.appendChild(body);
    group.appendChild(foreignObject);

    if (node.story.children && node.story.children.length > 0) {
      const toggleBg = document.createElementNS(svgNS, 'circle');
      toggleBg.classList.add('toggle-bg');
      const toggleX = node.x + NODE_WIDTH - 16;
      const toggleY = node.y + 16;
      toggleBg.setAttribute('cx', String(toggleX));
      toggleBg.setAttribute('cy', String(toggleY));
      toggleBg.setAttribute('r', '12');
      toggleBg.setAttribute('data-prevent-mindmap-pan', 'true');
      toggleBg.addEventListener('pointerdown', (event) => event.stopPropagation());
      toggleBg.addEventListener('mousedown', (event) => event.stopPropagation());
      toggleBg.addEventListener('click', (event) => {
        event.stopPropagation();
        toggleStoryExpansion(node.story.id);
      });
      group.appendChild(toggleBg);

      const symbol = document.createElementNS(svgNS, 'text');
      symbol.classList.add('toggle-label');
      symbol.setAttribute('x', String(toggleX - 4));
      symbol.setAttribute('y', String(toggleY + 4));
      symbol.textContent = state.expanded.has(node.story.id) ? '−' : '+';
      symbol.setAttribute('data-prevent-mindmap-pan', 'true');
      symbol.addEventListener('pointerdown', (event) => event.stopPropagation());
      symbol.addEventListener('mousedown', (event) => event.stopPropagation());
      symbol.addEventListener('click', (event) => {
        event.stopPropagation();
        toggleStoryExpansion(node.story.id);
      });
      group.appendChild(symbol);
    }

    if (state.showDependencies) {
      const deps = Array.isArray(node.story.dependencies) ? node.story.dependencies : [];
      const blockingDeps = deps.filter((dep) =>
        dep && typeof dep.relationship === 'string' && dep.relationship.toLowerCase() === 'blocks'
      );
      let tooltipText = '';
      if (blockingDeps.length > 0) {
        const lines = blockingDeps.map((dep) => {
          const title = dep && dep.title ? dep.title : `Story ${dep.storyId}`;
          return `• #${dep.storyId} ${title}`;
        });
        tooltipText = `Blocking stories:\n${lines.join('\n')}`;
      } else if (deps.length > 0) {
        const lines = deps.map((dep) => {
          const title = dep && dep.title ? dep.title : `Story ${dep.storyId}`;
          return `• #${dep.storyId} ${title}`;
        });
        tooltipText = `Dependencies:\n${lines.join('\n')}`;
      } else {
        tooltipText = 'No dependencies.';
      }
      if (tooltipText) {
        const titleEl = document.createElementNS(svgNS, 'title');
        titleEl.textContent = tooltipText;
        group.appendChild(titleEl);
      }
    }

    setupNodeInteraction(group, node);
    mindmapCanvas.appendChild(group);
  });

  if (state.autoLayout) {
    layoutStatus.textContent = 'Auto layout enabled — nodes expand to the right.';
    autoLayoutToggle.textContent = 'Disable Auto Layout';
  } else {
    layoutStatus.textContent = 'Manual layout enabled — drag nodes to reposition.';
    autoLayoutToggle.textContent = 'Enable Auto Layout';
  }
}

function setupNodeInteraction(group, node) {
  let dragging = false;
  let startX = 0;
  let startY = 0;
  let originX = 0;
  let originY = 0;

  function onMouseMove(event) {
    if (!dragging && state.autoLayout) {
      seedManualPositionsFromAutoLayout();
      state.autoLayout = false;
    }
    dragging = true;
    const dx = event.clientX - startX;
    const dy = event.clientY - startY;
    state.manualPositions[node.id] = { x: originX + dx, y: originY + dy };
    renderMindmap();
  }

  function onMouseUp() {
    document.removeEventListener('mousemove', onMouseMove);
    document.removeEventListener('mouseup', onMouseUp);
    if (!dragging) {
      handleStorySelection(node.story);
    } else {
      persistLayout();
      persistMindmap();
    }
  }

  group.addEventListener('mousedown', (event) => {
    if (event.button !== 0) return;
    event.preventDefault();
    dragging = false;
    startX = event.clientX;
    startY = event.clientY;
    const manual = state.manualPositions[node.id];
    originX = state.autoLayout || !manual ? node.x : manual.x;
    originY = state.autoLayout || !manual ? node.y : manual.y;
    document.addEventListener('mousemove', onMouseMove);
    document.addEventListener('mouseup', onMouseUp, { once: true });
  });
}

function formatComponentLabel(value) {
  if (typeof value !== 'string') {
    return '';
  }
  const trimmed = value.trim();
  if (!trimmed) {
    return '';
  }
  return trimmed
    .replace(/_/g, ' ')
    .replace(/([a-z])([A-Z])/g, '$1 $2')
    .replace(/\s+/g, ' ')
    .trim();
}

function normalizeComponentSelection(selection) {
  const selectedSet = new Set();
  if (Array.isArray(selection)) {
    selection.forEach((value) => {
      if (typeof value !== 'string') return;
      const canonical = COMPONENT_LOOKUP.get(value.trim().toLowerCase());
      if (canonical) {
        selectedSet.add(canonical);
      }
    });
  }
  return COMPONENT_OPTIONS.filter((component) => selectedSet.has(component));
}

async function openComponentPicker(initialSelection = [], options = {}) {
  const { title = 'Select Components' } = options;
  const selected = new Set(normalizeComponentSelection(initialSelection));
  const container = document.createElement('div');
  container.className = 'component-picker';

  const hint = document.createElement('p');
  hint.className = 'component-picker-hint';
  hint.textContent = 'Choose all components impacted by this story.';
  container.appendChild(hint);

  const grid = document.createElement('div');
  grid.className = 'component-picker-grid';
  COMPONENT_OPTIONS.forEach((component) => {
    const option = document.createElement('label');
    option.className = 'component-picker-option';
    const checkbox = document.createElement('input');
    checkbox.type = 'checkbox';
    checkbox.value = component;
    checkbox.checked = selected.has(component);
    checkbox.addEventListener('change', () => {
      if (checkbox.checked) {
        selected.add(component);
      } else {
        selected.delete(component);
      }
    });
    const name = document.createElement('span');
    name.textContent = formatComponentLabel(component) || component;
    option.appendChild(checkbox);
    option.appendChild(name);
    grid.appendChild(option);
  });
  container.appendChild(grid);

  return await new Promise((resolve) => {
    let settled = false;

    const closeWith = (value) => {
      if (!settled) {
        settled = true;
        resolve(value);
      }
    };

    openModal({
      title,
      content: container,
      actions: [
        {
          label: 'Clear Selection',
          variant: 'secondary',
          onClick: () => {
            selected.clear();
            grid.querySelectorAll('input[type="checkbox"]').forEach((checkbox) => {
              checkbox.checked = false;
            });
            return false;
          },
        },
        {
          label: 'Apply',
          onClick: () => {
            closeWith(COMPONENT_OPTIONS.filter((component) => selected.has(component)));
            return true;
          },
        },
      ],
      onClose: () => closeWith(null),
    });
  });
}

function computeHeatmapData() {
  const flatStories = flattenStories(state.stories);
  if (flatStories.length === 0) {
    return { assignees: [], datasets: new Map(), columns: HEATMAP_COMPONENTS };
  }

  const datasets = new Map();
  const assignees = new Set();

  const ensureDataset = (key) => {
    if (!datasets.has(key)) {
      const matrix = new Map();
      HEATMAP_ACTIVITIES.forEach((activity) => {
        matrix.set(activity.key, new Map());
      });
      datasets.set(key, { matrix, total: 0 });
    }
    return datasets.get(key);
  };

  flatStories.forEach((story) => {
    const assignee = story.assigneeEmail && story.assigneeEmail.trim()
      ? story.assigneeEmail.trim()
      : 'Unassigned';
    assignees.add(assignee);

    const components = normalizeStoryComponentsForHeatmap(story.components);
    const activities = detectStoryActivitiesForHeatmap(story);
    const numericPoint = Number(story.storyPoint);
    const totalShare = Number.isFinite(numericPoint) && numericPoint > 0 ? numericPoint : 1;

    if (totalShare <= 0 || components.length === 0 || activities.length === 0) {
      return;
    }

    const perActivityShare = totalShare / activities.length;
    const perCellShare = perActivityShare / components.length;

    const allDataset = ensureDataset('__ALL__');
    const assigneeDataset = ensureDataset(assignee);

    activities.forEach((activityKey) => {
      const allRow = allDataset.matrix.get(activityKey);
      const assigneeRow = assigneeDataset.matrix.get(activityKey);
      components.forEach((componentKey) => {
        allRow.set(componentKey, (allRow.get(componentKey) ?? 0) + perCellShare);
        assigneeRow.set(componentKey, (assigneeRow.get(componentKey) ?? 0) + perCellShare);
      });
    });

    allDataset.total += totalShare;
    assigneeDataset.total += totalShare;
  });

  const datasetsWithRows = new Map();
  datasets.forEach((dataset, key) => {
    const { matrix, total } = dataset;
    let maxPercent = 0;
    const rows = HEATMAP_ACTIVITIES.map((activity) => {
      const row = matrix.get(activity.key) ?? new Map();
      const cells = HEATMAP_COMPONENTS.map((component) => {
        const value = row.get(component.key) ?? 0;
        const percent = total > 0 ? (value / total) * 100 : 0;
        if (percent > maxPercent) {
          maxPercent = percent;
        }
        return { component: component.key, value, percent };
      });
      return { activity: activity.label, key: activity.key, cells };
    });

    datasetsWithRows.set(key, { rows, total, maxPercent });
  });

  const sortedAssignees = Array.from(assignees).sort((a, b) =>
    a.localeCompare(b, undefined, { sensitivity: 'base' })
  );

  const options = [];
  if (datasetsWithRows.has('__ALL__')) {
    options.push({ key: '__ALL__', label: 'All assignees' });
  }
  sortedAssignees.forEach((label) => options.push({ key: label, label }));

  return { assignees: options, datasets: datasetsWithRows, columns: HEATMAP_COMPONENTS };
}

function buildDeployToDevModalContent(prEntry = null) {
  const container = document.createElement('div');
  container.className = 'deploy-dev-modal';
  
  const prId = prEntry?.number || prEntry?.targetNumber || 'unknown';
  
  const prInfo = prEntry ? `
    <div class="pr-info">
      <h4>PR Information</h4>
      <p><strong>PR ID:</strong> ${prId}</p>
      <p><strong>Title:</strong> ${escapeHtml(prEntry.taskTitle || 'Development task')}</p>
      ${prEntry.prUrl ? `<p><strong>PR:</strong> <a href="${escapeHtml(prEntry.prUrl)}" target="_blank">${formatCodeWhispererTargetLabel(prEntry)}</a></p>` : ''}
      <p><strong>Target Branch:</strong> main</p>
    </div>
  ` : '';
  
  container.innerHTML = `
    ${prInfo}
    <div class="deploy-options">
      <h3>Deploy to Development Environment</h3>
      <p>This will deploy the PR branch to the development environment for testing.</p>
      
      <div class="workflow-steps">
        <div class="step">1. Deploy PR branch to development environment</div>
        <div class="step">2. Test changes in dev</div>
        <div class="step">3. After approval, merge PR to main</div>
        <div class="step">4. Deploy to production</div>
      </div>
      
      <div class="deploy-actions">
        <button id="deploy-to-dev-btn" class="primary">Deploy Now</button>
        <button id="check-deploy-status" class="secondary">Check Status</button>
      </div>
      
      <div id="deploy-output" class="deploy-output" style="display:none;">
        <h4>Deployment Output:</h4>
        <pre id="deploy-log"></pre>
      </div>
    </div>
  `;
  
  const deployBtn = container.querySelector('#deploy-to-dev-btn');
  const statusBtn = container.querySelector('#check-deploy-status');
  const output = container.querySelector('#deploy-output');
  const log = container.querySelector('#deploy-log');
  
  deployBtn.addEventListener('click', async () => {
    deployBtn.disabled = true;
    deployBtn.textContent = 'Deploying...';
    
    output.style.display = 'block';
    log.textContent = `🚀 Deploying PR to development environment...\n`;
    log.textContent += `📝 PR: ${prEntry?.taskTitle || 'Development task'}\n\n`;
    
    try {
      log.textContent += `⚙️  Triggering deployment...\n`;
      
      // Call deployment API
      const result = await bedrockImplementation(prEntry);
      
      if (!result || !result.success) {
        throw new Error(result?.message || 'Deployment failed');
      }
      
      log.textContent += `✅ Deployment triggered successfully!\n\n`;
      log.textContent += `🌐 Dev URL: http://aipm-dev-frontend-hosting.s3-website-us-east-1.amazonaws.com\n`;
      
      deployBtn.textContent = 'Deploy Now';
      deployBtn.disabled = false;
    } catch (error) {
      log.textContent += `\n❌ Error: ${error.message}\n`;
      deployBtn.textContent = 'Deploy Now';
      deployBtn.disabled = false;
    }
  });
  
  statusBtn.addEventListener('click', () => {
    output.style.display = 'block';
    log.textContent = `Checking deployment status for PR ${prId}...\n`;
    log.textContent += `Development environment: http://aipm-dev-frontend-hosting.s3-website-us-east-1.amazonaws.com/\n`;
    log.textContent += `Status: Ready for testing\n`;
  });
  
  return { element: container, onClose: () => {} };
}

function getEc2TerminalBaseUrl() {
  return window.CONFIG?.EC2_TERMINAL_URL || 'ws://44.220.45.57:8080';
}

function toHttpTerminalUrl(baseUrl) {
  if (!baseUrl) return '';
  if (baseUrl.startsWith('ws://')) return `http://${baseUrl.slice(5)}`;
  if (baseUrl.startsWith('wss://')) return `https://${baseUrl.slice(6)}`;
  return baseUrl;
}

function buildKiroContextSummary(story) {
  if (!story) return '';

  const parts = [];
  parts.push(`Story: ${story.title || 'Untitled story'}`);

  if (story.description) {
    parts.push(`Description:\n${story.description}`);
  }

  const tests = Array.isArray(story.acceptanceTests) ? story.acceptanceTests : [];
  if (tests.length) {
    const formatted = tests
      .map((test, index) => {
        const title = test.title || `Acceptance Test ${index + 1}`;
        const status = test.status || 'Draft';
        const given = test.given || '';
        const when = test.when || '';
        const then = test.then || '';
        return [`• ${title} (${status})`, given && `  Given ${given}`, when && `  When ${when}`, then && `  Then ${then}`]
          .filter(Boolean)
          .join('\n');
      })
      .join('\n');
    parts.push(`Acceptance Tests:\n${formatted}`);
  }

  const components = Array.isArray(story.components) ? story.components : [];
  if (components.length) {
    parts.push(`Components: ${components.map(formatComponentLabel).join(', ')}`);
  }

  return parts.filter(Boolean).join('\n\n');
}

async function prepareKiroTerminalContext(prEntry = {}) {
  const context = { summary: '', branchStatus: '' };

  if (prEntry.storyId && storyIndex.has(prEntry.storyId)) {
    context.summary = buildKiroContextSummary(storyIndex.get(prEntry.storyId));
  }

  const baseUrl = getEc2TerminalBaseUrl();
  const httpBase = toHttpTerminalUrl(baseUrl);

  if (prEntry?.branchName && httpBase) {
    try {
      const response = await fetch(`${httpBase}/checkout-branch`, {
        method: 'POST',
        headers: { 'Content-Type': 'application/json' },
        body: JSON.stringify({ branch: prEntry.branchName })
      });

      const result = await response.json();

      if (result.success) {
        context.branchStatus = `✓ Branch ${prEntry.branchName} ready`;
      } else {
        context.branchStatus = `⚠️  Branch checkout warning: ${result.message}`;
      }
    } catch (error) {
      context.branchStatus = `⚠️  Could not pre-checkout branch: ${error.message}`;
    }
  }

  return context;
}

async function buildKiroTerminalModalContent(prEntry = null, kiroContext = {}) {
  const container = document.createElement('div');
  container.className = 'run-staging-modal';
  
  console.log('🔍 PR Entry:', prEntry);
  
  const prId = prEntry?.number || prEntry?.targetNumber || 'unknown';
  const branchName = prEntry?.branchName || 'main';
  
  const prInfo = prEntry ? `
    <div class="pr-info">
      <h4>PR Information</h4>
      <p><strong>PR ID:</strong> ${prId}</p>
      <p><strong>Title:</strong> ${escapeHtml(prEntry.taskTitle || 'Development task')}</p>
      ${prEntry.prUrl ? `<p><strong>PR:</strong> <a href="${escapeHtml(prEntry.prUrl)}" target="_blank">${formatCodeWhispererTargetLabel(prEntry)}</a></p>` : ''}
      <p><strong>Branch:</strong> ${escapeHtml(branchName)}</p>
    </div>
  ` : '';
  
  const contextSummary = kiroContext?.summary
    ? `<div class="kiro-context"><h4>Loaded context</h4><pre>${escapeHtml(kiroContext.summary)}</pre></div>`
    : '';

  container.innerHTML = `
    ${prInfo}
    <div class="staging-options">
      <h3>Refine PR with Kiro</h3>
      ${contextSummary}
      <div id="terminal-container" style="width: 100%; height: 60vh; background: #000; padding: 10px 10px 50px 10px; box-sizing: border-box; overflow: auto;"></div>
    </div>
  `;
  
  const terminalContainer = container.querySelector('#terminal-container');
  
  let terminal = null;
  let socket = null;
  
  // Auto-start terminal immediately
  if (!window.Terminal) {
    terminalContainer.textContent = 'Terminal library not loaded. Please refresh the page.';
    return { element: container, onClose: () => {} };
  }
  
  // Create xterm terminal
  terminal = new window.Terminal({
    cursorBlink: true,
    fontSize: 14,
    fontFamily: 'Menlo, Monaco, "Courier New", monospace',
    theme: {
      background: '#000000',
      foreground: '#ffffff'
    }
  });
  
  terminal.open(terminalContainer);
  
  // Manual resize function
  const resizeTerminal = () => {
    const width = terminalContainer.clientWidth;
    const height = terminalContainer.clientHeight;
    const cols = Math.floor(width / 9); // Approximate char width
    const rows = Math.floor(height / 17); // Approximate line height
    if (cols > 0 && rows > 0) {
      terminal.resize(cols, rows);
    }
  };
  
  resizeTerminal(); // Initial size
  terminal.writeln('🔌 Connecting to Kiro CLI terminal...');
  terminal.writeln('');
  
    // Connect to EC2 WebSocket server
    const EC2_TERMINAL_URL = getEc2TerminalBaseUrl();

    if (kiroContext?.branchStatus) {
      terminal.writeln(kiroContext.branchStatus);
      terminal.writeln('');
    }

    const wsUrl = `${EC2_TERMINAL_URL}/terminal?branch=${encodeURIComponent(prEntry?.branch || 'main')}`;
  
  socket = new WebSocket(wsUrl);
  
  socket.onopen = () => {
    terminal.writeln('✓ Connected to Kiro CLI');
    if (prEntry?.taskTitle) {
      terminal.writeln(`📋 PR: ${prEntry.taskTitle}`);
    }
    terminal.writeln('');
    terminal.writeln('💬 Start chatting with Kiro to refine your code!');
    terminal.writeln('');
  };
  
    socket.onmessage = (event) => {
      const data = JSON.parse(event.data);
      
      if (data.type === 'output') {
        terminal.write(data.data);
      }
    };
    
    socket.onerror = (error) => {
      terminal.writeln('\r\n❌ Connection error');
      console.error('WebSocket error:', error);
    };
    
    socket.onclose = () => {
      terminal.writeln('\r\n🔌 Disconnected');
    };
    
    // Send terminal input to EC2
    terminal.onData((data) => {
      console.log('Terminal input:', data, 'Socket state:', socket?.readyState);
      if (socket && socket.readyState === WebSocket.OPEN) {
        console.log('Sending to WebSocket:', { type: 'input', data });
        socket.send(JSON.stringify({ type: 'input', data }));
      } else {
        console.warn('Socket not ready, state:', socket?.readyState);
      }
    });
  
  // Auto-resize terminal when modal is resized
  const resizeObserver = new ResizeObserver(() => {
    if (terminal && terminalContainer) {
      const width = terminalContainer.clientWidth;
      const height = terminalContainer.clientHeight;
      const cols = Math.floor(width / 9);
      const rows = Math.floor(height / 17);
      if (cols > 0 && rows > 0) {
        terminal.resize(cols, rows);
      }
    }
  });
  resizeObserver.observe(terminalContainer);
  
  return { 
    element: container, 
    onClose: () => {
      resizeObserver.disconnect();
      if (socket) socket.close();
      if (terminal) terminal.dispose();
    } 
  };
}

async function bedrockImplementation(prEntry) {
  // Call AIPM backend to trigger GitHub Action deployment
  try {
    const payload = {
      prNumber: prEntry?.number || prEntry?.targetNumber,
      branchName: prEntry?.branchName
    };
    
    console.log('📤 Deploying PR to staging:', payload);
    
    const response = await fetch(resolveApiUrl('/api/deploy-pr'), {
      method: 'POST',
      headers: { 'Content-Type': 'application/json' },
      body: JSON.stringify(payload)
    });
    
    if (!response.ok) {
      const errorText = await response.text();
      console.error('❌ Deploy API error:', response.status, errorText);
      throw new Error(`Deploy API returned ${response.status}: ${errorText}`);
    }
    
    const result = await response.json();
    console.log('📥 Response from /api/deploy-pr:', result);
    
    if (result.success) {
      console.log('✅ Deployment triggered:', result.stagingUrl);
      return {
        success: true,
        workflowUrl: result.workflowUrl,
        deploymentUrl: result.stagingUrl,
        message: result.message
      };
    } else {
      console.log('⚠️ Deployment failed:', result.error);
      return { success: false, message: result.error || 'Deployment failed' };
    }
  } catch (error) {
    console.error('❌ Deployment error:', error);
    return { success: false, message: error.message };
  }
}

function buildHeatmapModalContent() {
  const container = document.createElement('div');
  container.className = 'heatmap-modal';

  const data = computeHeatmapData();
  if (!data.assignees.length) {
    const placeholder = document.createElement('p');
    placeholder.className = 'placeholder';
    placeholder.textContent =
      'Assign user stories with assignees, components, and story points to see workload distribution.';
    container.appendChild(placeholder);
    return {
      element: container,
      onClose: () => {
        modal.style.width = '';
        modal.style.maxWidth = '';
        modalBody.style.width = '';
      },
    };
  }

  const controls = document.createElement('div');
  controls.className = 'heatmap-controls';

  const label = document.createElement('label');
  label.textContent = 'Assignee:';
  label.setAttribute('for', 'heatmap-assignee');
  controls.appendChild(label);

  const select = document.createElement('select');
  select.id = 'heatmap-assignee';
  select.className = 'heatmap-select';
  data.assignees.forEach((entry, index) => {
    const option = document.createElement('option');
    option.value = entry.key;
    option.textContent = entry.label;
    if (index === 0) {
      option.selected = true;
    }
    select.appendChild(option);
  });

  controls.appendChild(select);
  container.appendChild(controls);

  const tableWrapper = document.createElement('div');
  tableWrapper.className = 'heatmap-table-wrapper';
  container.appendChild(tableWrapper);

  const note = document.createElement('p');
  note.className = 'heatmap-note';
  note.textContent =
    'Percentages show how the selected assignee’s workload is distributed across components and activities.';
  container.appendChild(note);

  const syncWidthToTable = () => {
    requestAnimationFrame(() => {
      const table = tableWrapper.querySelector('table');
      const tableWidth = table ? Math.ceil(table.getBoundingClientRect().width) : 0;
      const controlsWidth = Math.ceil(controls.getBoundingClientRect().width);
      const noteWidth = Math.ceil(note.getBoundingClientRect().width);
      const desired = Math.max(tableWidth, controlsWidth, noteWidth);

      if (!desired) {
        container.style.width = '';
        tableWrapper.style.maxWidth = '';
        modalBody.style.width = '';
        modal.style.width = '';
        modal.style.maxWidth = '';
        return;
      }

      const bodyStyles = window.getComputedStyle(modalBody);
      const paddingLeft = parseFloat(bodyStyles.paddingLeft || '0');
      const paddingRight = parseFloat(bodyStyles.paddingRight || '0');
      const horizontalPadding = (Number.isFinite(paddingLeft) ? paddingLeft : 0) +
        (Number.isFinite(paddingRight) ? paddingRight : 0);
      const maxDialogWidth = Math.floor(window.innerWidth * 0.98);
      const maxContentWidth = Math.max(maxDialogWidth - horizontalPadding, 0);
      const contentWidth = Math.min(desired, maxContentWidth || desired);

      container.style.width = `${contentWidth}px`;
      tableWrapper.style.maxWidth = `${contentWidth}px`;
      modalBody.style.width = `${contentWidth}px`;
      const dialogWidth = Math.min(contentWidth + horizontalPadding, maxDialogWidth);
      modal.style.width = `${dialogWidth}px`;
      modal.style.maxWidth = `${maxDialogWidth}px`;
    });
  };

  const renderTable = (assigneeKey) => {
    tableWrapper.innerHTML = '';
    const dataset = data.datasets.get(assigneeKey);
    if (!dataset || dataset.total <= 0) {
      const placeholder = document.createElement('p');
      placeholder.className = 'placeholder';
      placeholder.textContent = 'No workload recorded for this assignee yet.';
      tableWrapper.appendChild(placeholder);
      container.style.width = '';
      tableWrapper.style.maxWidth = '';
      modalBody.style.width = '';
      modal.style.width = '';
      modal.style.maxWidth = '';
      return;
    }

    const table = document.createElement('table');
    table.className = 'heatmap-table';

    const thead = document.createElement('thead');
    const headerRow = document.createElement('tr');
    const activityHeader = document.createElement('th');
    activityHeader.textContent = 'Activity -> Area >';
    headerRow.appendChild(activityHeader);

    data.columns.forEach((column) => {
      const th = document.createElement('th');
      th.textContent = column.label;
      headerRow.appendChild(th);
    });

    thead.appendChild(headerRow);
    table.appendChild(thead);

    const tbody = document.createElement('tbody');
    const formatPercent = (value) => {
      if (value <= 0) {
        return null;
      }
      return Number.isInteger(value) ? `${value}%` : `${value.toFixed(1)}%`;
    };

    const formatPoints = (value) => {
      if (!Number.isFinite(value)) {
        return '0';
      }
      return Number.isInteger(value) ? String(value) : value.toFixed(1);
    };

    dataset.rows.forEach((row) => {
      const tr = document.createElement('tr');
      const heading = document.createElement('th');
      heading.scope = 'row';
      heading.textContent = row.activity;
      tr.appendChild(heading);

      row.cells.forEach((cellData) => {
        const cell = document.createElement('td');
        cell.className = 'heatmap-cell';
        const percentLabel = formatPercent(cellData.percent);
        if (percentLabel) {
          const ratio = dataset.maxPercent > 0 ? cellData.percent / dataset.maxPercent : 0;
          const alpha = 0.15 + ratio * 0.65;
          cell.style.backgroundColor = `rgba(37, 99, 235, ${alpha.toFixed(3)})`;
          cell.style.color = ratio > 0.55 ? '#fff' : '#1f2937';
          cell.textContent = percentLabel;
          cell.title = `${row.activity} · ${lookupHeatmapComponentLabel(cellData.component)}: ${percentLabel} (${formatPoints(
            cellData.value
          )} story points)`;
        } else {
          cell.classList.add('empty');
          cell.textContent = '0%';
          cell.title = `${row.activity} · ${lookupHeatmapComponentLabel(
            cellData.component
          )}: 0% (0 story points)`;
        }
        tr.appendChild(cell);
      });

      tbody.appendChild(tr);
    });

    table.appendChild(tbody);
    tableWrapper.appendChild(table);
    syncWidthToTable();
  };

  select.addEventListener('change', (event) => {
    renderTable(event.target.value);
  });

  window.addEventListener('resize', syncWidthToTable);
  renderTable(select.value);

  return {
    element: container,
    onClose: () => {
      window.removeEventListener('resize', syncWidthToTable);
      container.style.width = '';
      tableWrapper.style.maxWidth = '';
      modalBody.style.width = '';
      modal.style.width = '';
      modal.style.maxWidth = '';
    },
  };
}

function lookupHeatmapComponentLabel(key) {
  const match = HEATMAP_COMPONENTS.find((entry) => entry.key === key);
  return match ? match.label : key.replace(/_/g, ' ');
}

function normalizeStoryComponentsForHeatmap(components) {
  const result = [];
  const source = Array.isArray(components) ? components : [];
  source.forEach((entry) => {
    if (typeof entry !== 'string') {
      return;
    }
    const trimmed = entry.trim();
    if (!trimmed) {
      return;
    }
    const lower = trimmed.toLowerCase();
    const synonym = COMPONENT_SYNONYMS.get(lower);
    if (synonym) {
      result.push(synonym);
      return;
    }
    const canonical = HEATMAP_COMPONENT_LOOKUP.get(lower);
    if (canonical) {
      result.push(canonical);
    }
  });

  const unique = Array.from(new Set(result));

  if (unique.length === 0) {
    return ['system_srs'];
  }

  return unique;
}

function detectStoryActivitiesForHeatmap(story) {
  const detected = new Set();
  const tasks = Array.isArray(story?.tasks) ? story.tasks : [];
  tasks.forEach((task) => {
    const text = `${task?.title ?? ''} ${task?.description ?? ''}`.toLowerCase();
    if (!text.trim()) {
      return;
    }
    HEATMAP_ACTIVITY_KEYWORDS.forEach((mapping) => {
      if (mapping.patterns.some((pattern) => pattern.test(text))) {
        detected.add(mapping.key);
      }
    });
  });

  const storyText = `${story?.title ?? ''} ${story?.summary ?? ''} ${story?.asA ?? ''} ${
    story?.iWant ?? ''
  } ${story?.soThat ?? ''}`
    .toLowerCase()
    .trim();

  if (storyText) {
    HEATMAP_ACTIVITY_KEYWORDS.forEach((mapping) => {
      if (mapping.patterns.some((pattern) => pattern.test(storyText))) {
        detected.add(mapping.key);
      }
    });
  }

  if (detected.size === 0) {
    const status = typeof story?.status === 'string' ? story.status.toLowerCase() : '';
    if (status === 'draft') {
      detected.add('design');
    } else if (status === 'approved') {
      detected.add('verification');
    }
  }

  if (
    detected.size === 0 &&
    Array.isArray(story?.acceptanceTests) &&
    story.acceptanceTests.length > 0
  ) {
    detected.add('test_automation');
  }

  if (detected.size === 0) {
    detected.add('implementation');
  }

  return Array.from(detected);
}

function renderDetails() {
  if (!state.panelVisibility.details) {
    return;
  }
  const story = state.selectedStoryId != null ? storyIndex.get(state.selectedStoryId) : null;
  detailsContent.innerHTML = '';
  if (!story) {
    detailsPlaceholder.classList.remove('hidden');
    return;
  }

  detailsPlaceholder.classList.add('hidden');

  const form = document.createElement('form');
  form.className = 'story-form';
  const storySeverity = computeHealthSeverity(story);
  if (storySeverity === 'critical') {
    form.classList.add('health-critical');
  } else if (storySeverity === 'warning') {
    form.classList.add('health-warning');
  }
  form.innerHTML = `
    <div class="form-toolbar">
      <button type="button" class="secondary" id="edit-story-btn">Edit Story</button>
      <button type="button" class="primary" id="mark-done-btn">Done</button>
      <button type="button" class="danger" id="delete-story-btn">Delete</button>
    </div>
    <div class="full field-row">
      <label>Title</label>
      <div class="story-text">${escapeHtml(story.title)}</div>
    </div>
    <div class="full field-row">
      <label>Assignee Email</label>
      <div style="display:flex; gap:0.5rem; align-items:center;">
        <span class="story-text">${escapeHtml(story.assigneeEmail || 'Not assigned')}</span>
        <button type="button" class="secondary" id="assignee-email-btn" ${
          story.assigneeEmail ? '' : 'disabled'
        }>Email</button>
      </div>
    </div>
    <div class="full">
      <label>Description</label>
      <div class="story-text">${escapeHtml(story.description || '')}</div>
    </div>
    <div class="full">
      <table class="story-brief">
        <tbody>
          <tr>
            <th scope="row">As a</th>
            <td class="story-text">${escapeHtml(story.asA || '')}</td>
          </tr>
          <tr>
            <th scope="row">I want</th>
            <td class="story-text">${escapeHtml(story.iWant || '')}</td>
          </tr>
          <tr>
            <th scope="row">So that</th>
            <td class="story-text">${escapeHtml(story.soThat || '')}</td>
          </tr>
          <tr>
            <th scope="row">Components</th>
            <td>
              <p class="components-display">${escapeHtml(
                formatComponentsSummary(story.components)
              )}</p>
              <div class="components-actions">
                <button type="button" class="secondary components-edit-btn" id="components-edit-btn">
                  Choose components
                </button>
                <p class="components-hint">Select all components impacted by this story.</p>
              </div>
            </td>
          </tr>
        </tbody>
      </table>
    </div>
  `;

  const rawInvestHealth = story.investHealth || {
    satisfied: !story.investWarnings || story.investWarnings.length === 0,
    issues: story.investWarnings || [],
  };
  const investHealthIssues = filterEpicSizingWarnings(story, rawInvestHealth.issues);
  const investHealth = {
    satisfied: investHealthIssues.length === 0,
    issues: investHealthIssues,
  };
  const analysisInfo = story.investAnalysis || null;
  const fallbackWarnings = filterEpicSizingWarnings(
    story,
    Array.isArray(analysisInfo?.fallbackWarnings) ? analysisInfo.fallbackWarnings : []
  );
  let statusSelect = null;
  let statusValueEl = null;
  let statusDescriptionEl = null;
  let statusValue = story.status || 'Draft';
  let statusReference = STORY_STATUS_GUIDE.slice();

  const storyBriefBody = form.querySelector('.story-brief tbody');
  const componentsDisplay = form.querySelector('.components-display');
  const componentsHint = form.querySelector('.components-hint');
  const componentsEditButton = form.querySelector('#components-edit-btn');
  let selectedComponents = normalizeComponentSelection(story.components);

  const refreshComponentsDisplay = () => {
    if (!componentsDisplay) return;
    const summary = formatComponentsSummary(selectedComponents);
    componentsDisplay.textContent = summary;
    if (summary === 'Not specified') {
      componentsDisplay.classList.add('empty');
    } else {
      componentsDisplay.classList.remove('empty');
    }
  };

  refreshComponentsDisplay();

  componentsEditButton?.addEventListener('click', async () => {
    const picked = await openComponentPicker(selectedComponents, { title: 'Select Components' });
    if (Array.isArray(picked)) {
      selectedComponents = picked;
      refreshComponentsDisplay();
    }
  });
  if (storyBriefBody) {
    const summaryRow = document.createElement('tr');
    summaryRow.className = 'story-meta-row';
    const summaryHeader = document.createElement('th');
    summaryHeader.scope = 'row';
    summaryHeader.textContent = 'Summary';
    const summaryCell = document.createElement('td');
    const metaGrid = document.createElement('div');
    metaGrid.className = 'story-meta-grid';

    const epicClassification = getEpicClassification(story);
    if (epicClassification) {
      const typeItem = document.createElement('div');
      typeItem.className = 'story-meta-item';
      const typeLabel = document.createElement('span');
      typeLabel.className = 'story-meta-label';
      typeLabel.textContent = 'Story Type';
      typeItem.appendChild(typeLabel);

      const typeValue = document.createElement('span');
      typeValue.className = 'story-meta-value';
      const badge = document.createElement('span');
      badge.className = 'story-classification-badge';
      badge.textContent = epicClassification.label;
      badge.classList.add(`is-${epicClassification.key}`);
      badge.style.backgroundColor = epicClassification.color;
      badge.style.color = epicClassification.textColor;
      typeValue.appendChild(badge);

      if (Number.isFinite(epicClassification.points)) {
        const summary = formatStoryPointSummary(epicClassification.points);
        if (summary) {
          const detail = document.createElement('span');
          detail.className = 'story-classification-detail';
          detail.textContent = `· ${summary}`;
          typeValue.appendChild(detail);
        }
      }

      typeItem.appendChild(typeValue);
      metaGrid.appendChild(typeItem);
    }

    const healthItem = document.createElement('div');
    healthItem.className = 'story-meta-item';
    const healthLabel = document.createElement('span');
    healthLabel.className = 'story-meta-label';
    healthLabel.textContent = 'Health (INVEST)';
    const healthValue = document.createElement('span');
    healthValue.className = `health-pill ${investHealth.satisfied ? 'pass' : 'fail'}`;
    healthValue.textContent = investHealth.satisfied ? 'Pass' : 'Needs review';
    healthItem.appendChild(healthLabel);
    healthItem.appendChild(healthValue);

    if (investHealth.issues && investHealth.issues.length) {
      const issueList = document.createElement('ul');
      issueList.className = 'health-issue-list';
      investHealth.issues.forEach((issue) => {
        const item = document.createElement('li');
        const button = document.createElement('button');
        button.type = 'button';
        button.className = 'link-button health-issue-button';
        const criterionLabel = formatCriterionLabel(issue.criterion);
        const originLabel = describeIssueOrigin(issue.source);
        const parts = [];
        if (originLabel) parts.push(originLabel);
        if (criterionLabel) parts.push(criterionLabel);
        button.textContent = `${parts.length ? `${parts.join(' · ')} – ` : ''}${issue.message}`;
        button.addEventListener('click', () => openHealthIssueModal('INVEST Issue', issue, analysisInfo));
        item.appendChild(button);
        issueList.appendChild(item);
      });
      healthItem.appendChild(issueList);
    } else {
      const ok = document.createElement('p');
      ok.className = 'health-ok';
      ok.textContent = 'All INVEST checks passed.';
      healthItem.appendChild(ok);
    }

    if (analysisInfo) {
      const analysisNote = document.createElement('p');
      analysisNote.className = 'health-analysis-note';
      if (analysisInfo.source === 'openai') {
        const model = analysisInfo.aiModel ? ` (model ${analysisInfo.aiModel})` : '';
        const heuristicsTail = fallbackWarnings.length
          ? ' Additional heuristic suggestions are listed below.'
          : '';
        if (analysisInfo.aiSummary) {
          const suffix = heuristicsTail ? `${heuristicsTail}` : '';
          analysisNote.textContent = `ChatGPT${model} summary: ${analysisInfo.aiSummary}${suffix}`;
        } else {
          analysisNote.textContent = `ChatGPT${model} reviewed this story.${heuristicsTail}`;
        }
      } else if (analysisInfo.source === 'fallback') {
        const detail = analysisInfo.error ? ` (${analysisInfo.error})` : '';
        analysisNote.textContent = `ChatGPT analysis unavailable${detail}; showing local heuristics.`;
      } else {
        analysisNote.textContent = 'Using local INVEST heuristics.';
      }
      healthItem.appendChild(analysisNote);
    }

    const healthActions = document.createElement('div');
    healthActions.className = 'health-actions';
    healthActions.style.marginTop = '0.75rem';
    const aiButton = document.createElement('button');
    aiButton.type = 'button';
    aiButton.className = 'secondary';
    const aiButtonLabel =
      analysisInfo && analysisInfo.source === 'openai'
        ? 'Re-run AI INVEST check'
        : 'Run AI INVEST check';
    aiButton.textContent = aiButtonLabel;
    aiButton.addEventListener('click', async () => {
      if (aiButton.disabled) {
        return;
      }
      const originalLabel = aiButton.textContent;
      aiButton.disabled = true;
      aiButton.textContent = 'Running…';
      let applied = false;
      try {
        const refreshed = await recheckStoryHealth(story.id, { includeAiInvest: true });
        applied = applyStoryUpdate(refreshed);
        if (!applied) {
          throw new Error('Story could not be refreshed.');
        }
        persistSelection();
        showToast('AI INVEST check completed.', 'success');
      } catch (error) {
        console.error('Failed to run AI INVEST check', error);
        const message =
          error && typeof error.message === 'string'
            ? error.message
            : 'Failed to run AI INVEST check.';
        showToast(message, 'error');
      } finally {
        aiButton.disabled = false;
        aiButton.textContent = originalLabel;
        if (applied) {
          renderAll();
        }
      }
    });
    healthActions.appendChild(aiButton);
    healthItem.appendChild(healthActions);

    if (analysisInfo && analysisInfo.source === 'openai' && fallbackWarnings.length) {
      const aiMessages = new Set(
        (investHealth.issues || []).map((issue) => (issue && issue.message ? issue.message : ''))
      );
      const heuristicItems = fallbackWarnings.filter(
        (issue) => issue && issue.message && !aiMessages.has(issue.message)
      );

      const heuristicsHeading = document.createElement('h4');
      heuristicsHeading.className = 'health-subheading';
      heuristicsHeading.textContent = 'Additional rule-check suggestions';
      healthItem.appendChild(heuristicsHeading);

      const heuristicsList = document.createElement('ul');
      heuristicsList.className = 'health-issue-list heuristic-list';

      if (!heuristicItems.length) {
        const empty = document.createElement('li');
        empty.textContent = 'No extra suggestions beyond ChatGPT feedback.';
        heuristicsList.appendChild(empty);
      } else {
        heuristicItems.forEach((issue) => {
          const item = document.createElement('li');
          const button = document.createElement('button');
          button.type = 'button';
          button.className = 'link-button health-issue-button';
          const criterionLabel = formatCriterionLabel(issue.criterion);
          const originLabel = describeIssueOrigin(issue.source);
          const parts = [];
          if (originLabel) parts.push(originLabel);
          if (criterionLabel) parts.push(criterionLabel);
          const prefix = parts.length ? `${parts.join(' · ')} – ` : '';
          button.textContent = `${prefix}${issue.message}`;
          button.addEventListener('click', () =>
            openHealthIssueModal('Heuristic Suggestion', issue, analysisInfo)
          );
          item.appendChild(button);
          heuristicsList.appendChild(item);
        });
      }

      healthItem.appendChild(heuristicsList);
    }

    metaGrid.appendChild(healthItem);

    summaryCell.appendChild(metaGrid);
    summaryRow.appendChild(summaryHeader);
    summaryRow.appendChild(summaryCell);
    storyBriefBody.appendChild(summaryRow);
  }

  if (storyBriefBody) {
    const statusRow = document.createElement('tr');
    statusRow.className = 'story-status-row';
    const statusHeader = document.createElement('th');
    statusHeader.scope = 'row';
    statusHeader.textContent = 'Status';
    const statusCell = document.createElement('td');
    if (!statusReference.some((item) => item.value === statusValue)) {
      statusReference.push({
        value: statusValue,
        description: 'Workspace-specific status. Confirm expectations with your team.',
      });
    }
    const currentStatusEntry = statusReference.find((item) => item.value === statusValue);
    statusValueEl = document.createElement('span');
    statusValueEl.className = `status-value status-badge ${getStatusClass(statusValue)}`;
    statusValueEl.textContent = statusValue;
    statusCell.appendChild(statusValueEl);

    if (currentStatusEntry && currentStatusEntry.description) {
      statusDescriptionEl = document.createElement('p');
      statusDescriptionEl.className = 'status-description';
      statusDescriptionEl.textContent = currentStatusEntry.description;
      statusCell.appendChild(statusDescriptionEl);
    }

    statusSelect = document.createElement('select');
    statusSelect.name = 'status';
    statusSelect.className = 'status-select';
    const statusOptions = Array.from(
      new Set([
        ...STORY_STATUS_GUIDE.map((item) => item.value),
        ...Object.keys(STATUS_CLASS_MAP),
      ])
    );
    statusOptions.forEach((option) => {
      const opt = document.createElement('option');
      opt.value = option;
      opt.textContent = option;
      if (option === statusValue) {
        opt.selected = true;
      }
      statusSelect.appendChild(opt);
    });
    statusSelect.hidden = true;
    statusCell.appendChild(statusSelect);

    statusSelect.addEventListener('change', () => {
      const selected = statusSelect.value;
      statusValueEl.textContent = selected;
      statusValueEl.className = `status-value status-badge ${getStatusClass(selected)}`;
      const entry = statusReference.find((item) => item.value === selected);
      if (entry && statusDescriptionEl) {
        statusDescriptionEl.textContent = entry.description;
      }
    });

    statusRow.appendChild(statusHeader);
    statusRow.appendChild(statusCell);
    storyBriefBody.appendChild(statusRow);

    const pointRow = document.createElement('tr');
    pointRow.className = 'story-point-row';
    const pointHeader = document.createElement('th');
    pointHeader.scope = 'row';
    pointHeader.textContent = 'Story Point';
    const pointCell = document.createElement('td');
    const pointDisplay = document.createElement('span');
    pointDisplay.className = 'story-text';
    pointDisplay.textContent = story.storyPoint != null ? story.storyPoint : 'Not estimated';
    pointCell.appendChild(pointDisplay);
    pointRow.appendChild(pointHeader);
    pointRow.appendChild(pointCell);
    storyBriefBody.appendChild(pointRow);
  }

  detailsContent.appendChild(form);

  const editButton = form.querySelector('#edit-story-btn');
  const deleteButton = form.querySelector('#delete-story-btn');
  const editableFields = Array.from(
    form.querySelectorAll('input[name], textarea[name], select[name]')
  );

  function setEditing(enabled) {
    editableFields.forEach((field) => {
      field.disabled = !enabled;
    });
    if (statusSelect) {
      statusSelect.hidden = !enabled;
    }
    if (statusValueEl) {
      statusValueEl.style.display = enabled ? 'none' : 'inline-flex';
    }
    if (editButton) {
      editButton.textContent = enabled ? 'Cancel Edit' : 'Edit Story';
    }
    if (componentsHint) {
      componentsHint.style.display = enabled ? 'block' : 'none';
    }
    if (componentsDisplay) {
      componentsDisplay.classList.toggle('editable', enabled);
    }
    if (componentsEditButton) {
      componentsEditButton.style.display = enabled ? 'inline-flex' : 'none';
      componentsEditButton.disabled = !enabled;
    }
    if (!enabled) {
      form.reset();
      selectedComponents = normalizeComponentSelection(story.components);
      refreshComponentsDisplay();
      if (statusSelect) {
        statusSelect.value = statusValue;
      }
      if (statusValueEl) {
        statusValueEl.textContent = statusValue;
        statusValueEl.className = `status-value status-badge ${getStatusClass(statusValue)}`;
      }
      if (statusDescriptionEl) {
        const entry = statusReference.find((item) => item.value === statusValue);
        if (entry && entry.description) {
          statusDescriptionEl.textContent = entry.description;
        }
      }
    }
  }

  setEditing(false);

  editButton?.addEventListener('click', async () => {
    // Open edit modal
    const modal = document.createElement('div');
    modal.className = 'modal-overlay';
    modal.innerHTML = `
      <div class="modal-content" style="max-width: 800px;">
        <h2>Edit Story</h2>
        <form id="edit-story-form">
          <div class="form-group">
            <label>Title:</label>
            <textarea name="title" rows="1" style="resize: none; overflow: hidden;" required>${escapeHtml(story.title || '')}</textarea>
          </div>
          <div class="form-group">
            <label>As a:</label>
            <input type="text" name="asA" value="${escapeHtml(story.asA || '')}">
          </div>
          <div class="form-group">
            <label>I want:</label>
            <textarea name="iWant" rows="2">${escapeHtml(story.iWant || '')}</textarea>
          </div>
          <div class="form-group">
            <label>So that:</label>
            <textarea name="soThat" rows="2">${escapeHtml(story.soThat || '')}</textarea>
          </div>
          <div class="form-group">
            <label>Description:</label>
            <textarea name="description" rows="4">${escapeHtml(story.description || '')}</textarea>
          </div>
          <div class="form-group">
            <label>Story Points:</label>
            <input type="number" name="storyPoints" value="${story.storyPoints || 0}" min="0">
          </div>
          <div class="form-group">
            <label>Assignee Email:</label>
            <input type="email" name="assigneeEmail" value="${escapeHtml(story.assigneeEmail || '')}">
          </div>
          <div class="form-group">
            <label>Status:</label>
            <select name="status">
              ${STORY_STATUS_GUIDE.map(s => `<option value="${s.value}" ${story.status === s.value ? 'selected' : ''}>${s.value}</option>`).join('')}
            </select>
          </div>
          <div class="form-group">
            <label>Components:</label>
            <div id="modal-components-display" style="padding: 8px; border: 1px solid #ddd; border-radius: 4px; min-height: 40px; cursor: pointer; background: #f8f9fa;">
              ${story.components && story.components.length > 0 ? story.components.join(', ') : 'Click to select'}
            </div>
          </div>
          <div class="modal-actions">
            <button type="submit" class="btn-primary">Save Changes</button>
            <button type="button" class="btn-secondary" id="cancel-edit">Cancel</button>
          </div>
        </form>
      </div>
    `;
    
    document.body.appendChild(modal);
    
    let modalComponents = Array.isArray(story.components) ? [...story.components] : [];
    const componentsDisplay = modal.querySelector('#modal-components-display');
    
    const updateComponentsDisplay = () => {
      componentsDisplay.textContent = modalComponents.length > 0 ? modalComponents.join(', ') : 'Click to select';
    };
    
    componentsDisplay.addEventListener('click', async () => {
      const picked = await openComponentPicker(modalComponents, { title: 'Select Components' });
      if (Array.isArray(picked)) {
        modalComponents = picked;
        updateComponentsDisplay();
      }
    });
    
    const form = modal.querySelector('#edit-story-form');
    
    // Auto-resize title textarea
    const titleTextarea = form.querySelector('textarea[name="title"]');
    const autoResizeTitle = () => {
      titleTextarea.style.height = 'auto';
      titleTextarea.style.height = titleTextarea.scrollHeight + 'px';
    };
    titleTextarea.addEventListener('input', autoResizeTitle);
    setTimeout(autoResizeTitle, 10); // Initial resize
    
    form.addEventListener('submit', async (e) => {
      e.preventDefault();
      const formData = new FormData(form);
      const updates = {
        title: formData.get('title'),
        asA: formData.get('asA'),
        iWant: formData.get('iWant'),
        soThat: formData.get('soThat'),
        description: formData.get('description'),
        storyPoints: parseInt(formData.get('storyPoints')) || 0,
        assigneeEmail: formData.get('assigneeEmail'),
        status: formData.get('status'),
        components: modalComponents
      };
      
      try {
        const url = `${getApiBaseUrl()}/api/stories/${story.id}`;
        console.log('Updating story:', story.id, 'URL:', url);
        
        const response = await fetch(url, {
          method: 'PUT',
          headers: { 'Content-Type': 'application/json' },
          body: JSON.stringify(updates)
        });
        
        if (response.ok) {
          modal.remove();
          await loadStories();
        } else {
          const errorText = await response.text();
          console.error('Update failed:', response.status, errorText);
          alert(`Failed to update story: ${response.status} - ${errorText}`);
        }
      } catch (error) {
        console.error('Error updating story:', error);
        alert(`Error updating story: ${error.message}`);
      }
    });
    
    modal.querySelector('#cancel-edit').addEventListener('click', () => {
      modal.remove();
    });
    
    modal.addEventListener('click', (e) => {
      if (e.target === modal) {
        modal.remove();
      }
    });
  });

  deleteButton?.addEventListener('click', (event) => {
    event.preventDefault();
    void confirmAndDeleteStory(story.id);
  });

  const markDoneBtn = form.querySelector('#mark-done-btn');
  markDoneBtn?.addEventListener('click', async (event) => {
    event.preventDefault();
    try {
      const response = await fetch(`${getApiBaseUrl()}/api/stories/${story.id}`, {
        method: 'PATCH',
        headers: { 'Content-Type': 'application/json' },
        body: JSON.stringify({ 
          title: story.title,
          status: 'Done',
          acceptWarnings: true
        })
      });
      if (response.ok) {
        await loadStories();
        showToast('Story marked as Done', 'success');
      } else {
        const errorText = await response.text();
        showToast(`Failed to mark story as Done: ${errorText}`, 'error');
      }
    } catch (error) {
      showToast(`Error: ${error.message}`, 'error');
    }
  });

  const emailBtn = form.querySelector('#assignee-email-btn');
  emailBtn?.addEventListener('click', () => {
    const email = form.elements.assigneeEmail.value.trim();
    if (email) {
      window.open(`mailto:${email}`);
    }
  });

  const codewhispererSection = buildCodeWhispererSection(story);
  detailsContent.appendChild(codewhispererSection);

  const dependencySection = document.createElement('section');
  dependencySection.className = 'dependencies-section';
  const dependencyHeading = document.createElement('div');
  dependencyHeading.className = 'section-heading';
  const dependencyTitle = document.createElement('h3');
  dependencyTitle.textContent = 'Dependencies';
  dependencyHeading.appendChild(dependencyTitle);
  const dependencyOverlayBtn = document.createElement('button');
  dependencyOverlayBtn.type = 'button';
  dependencyOverlayBtn.className = 'secondary dependency-overlay-toggle';
  dependencyOverlayBtn.dataset.role = 'dependency-overlay-toggle';
  dependencyOverlayBtn.textContent = state.showDependencies ? 'Hide Mindmap Overlay' : 'Show Mindmap Overlay';
  dependencyOverlayBtn.classList.toggle('is-active', state.showDependencies);
  dependencyOverlayBtn.setAttribute('aria-pressed', state.showDependencies ? 'true' : 'false');
  dependencyHeading.appendChild(dependencyOverlayBtn);
  dependencySection.appendChild(dependencyHeading);

  const dependencyGroupsContainer = document.createElement('div');
  dependencyGroupsContainer.className = 'dependency-groups';
  dependencySection.appendChild(dependencyGroupsContainer);

  const normalizedDependencies = normalizeDependencyEntries(story.dependencies);
  const blockedByEntries = normalizedDependencies.filter((entry) => entry.relationship === 'blocks');
  const supportingDependencies = normalizedDependencies.filter((entry) => entry.relationship !== 'blocks');
  const dependentEntries = normalizeDependencyEntries(story.dependents);

  const dependencyGroups = [
    {
      key: 'blocked-by',
      title: 'Blocked by',
      items: blockedByEntries,
      empty: 'This story is not blocked by other stories.',
      context: 'blocked-by',
      allowAdd: true,
    },
    {
      key: 'upstream',
      title: 'Dependencies',
      items: supportingDependencies,
      empty: 'No upstream dependencies recorded.',
      context: 'upstream',
      allowAdd: true,
    },
    {
      key: 'downstream',
      title: 'Dependents',
      items: dependentEntries,
      empty: 'No stories depend on this one yet.',
      context: 'downstream',
    },
  ];

  dependencyGroups.forEach((group) => {
    const groupEl = document.createElement('article');
    groupEl.className = 'dependency-group';
    const groupHeader = document.createElement('div');
    groupHeader.className = 'dependency-group-header';
    const groupHeading = document.createElement('h4');
    groupHeading.textContent = group.title;
    groupHeader.appendChild(groupHeading);

    if (group.allowAdd) {
      const addBtn = document.createElement('button');
      addBtn.type = 'button';
      addBtn.className = 'secondary dependency-add-btn';
      addBtn.textContent = group.context === 'blocked-by' ? 'Add blocker' : 'Add dependency';
      addBtn.addEventListener('click', () => {
        openDependencyPicker(story, group.context);
      });
      groupHeader.appendChild(addBtn);
    }

    groupEl.appendChild(groupHeader);

    if (!group.items.length) {
      const empty = document.createElement('p');
      empty.className = 'empty-state';
      empty.textContent = group.empty;
      groupEl.appendChild(empty);
    } else {
      const list = document.createElement('div');
      list.className = 'record-list dependency-list';
      group.items.forEach((entry) => {
        const table = createDependencyTable(entry, group.context);
        list.appendChild(table);
      });
      groupEl.appendChild(list);
    }

    dependencyGroupsContainer.appendChild(groupEl);
  });

  dependencyOverlayBtn.addEventListener('click', () => {
    toggleDependencyOverlay();
  });

  const activateDependencyTarget = (table) => {
    const targetId = Number(table.dataset.storyId);
    if (!Number.isFinite(targetId)) {
      return;
    }
    const targetStory = storyIndex.get(targetId);
    if (targetStory) {
      handleStorySelection(targetStory);
    }
  };

  dependencySection.querySelectorAll('.dependency-table').forEach((table) => {
    table.addEventListener('click', (event) => {
      event.preventDefault();
      activateDependencyTarget(table);
    });
    table.addEventListener('keydown', (event) => {
      if (event.key === 'Enter' || event.key === ' ') {
        event.preventDefault();
        activateDependencyTarget(table);
      }
    });
  });

  syncDependencyOverlayControls();

  detailsContent.appendChild(dependencySection);

  const acceptanceSection = document.createElement('section');
  const acceptanceHeading = document.createElement('div');
  acceptanceHeading.className = 'section-heading';
  const acceptanceTitle = document.createElement('h3');
  acceptanceTitle.textContent = 'Acceptance Tests';
  const addTestBtn = document.createElement('button');
  addTestBtn.type = 'button';
  addTestBtn.className = 'secondary';
  addTestBtn.id = 'add-test-btn';
  addTestBtn.textContent = 'Create Acceptance Test';
  acceptanceHeading.appendChild(acceptanceTitle);
  acceptanceHeading.appendChild(addTestBtn);
  acceptanceSection.appendChild(acceptanceHeading);

  const acceptanceList = document.createElement('div');
  acceptanceList.className = 'record-list';
  if (story.acceptanceTests && story.acceptanceTests.length) {
    story.acceptanceTests.forEach((test) => {
      const table = document.createElement('table');
      table.className = 'vertical-table';
      table.dataset.testId = test.id;
      if (test.gwtHealth && test.gwtHealth.satisfied === false) {
        table.classList.add('health-warning');
      }
      const tbody = document.createElement('tbody');
      table.appendChild(tbody);

      const rows = [
        { label: 'Given', value: formatMultilineText(test.given) },
        { label: 'When', value: formatMultilineText(test.when) },
        { label: 'Then', value: formatMultilineText(test.then) },
      ];

      rows.forEach((row) => {
        const tr = document.createElement('tr');
        const th = document.createElement('th');
        th.scope = 'row';
        th.textContent = row.label;
        const td = document.createElement('td');
        td.innerHTML = row.value;
        tr.appendChild(th);
        tr.appendChild(td);
        tbody.appendChild(tr);
      });

      const gwtRow = document.createElement('tr');
      const gwtTh = document.createElement('th');
      gwtTh.scope = 'row';
      gwtTh.textContent = 'Health (GWT)';
      const gwtTd = document.createElement('td');
      const gwtHealth = test.gwtHealth || { satisfied: true, issues: [] };
      const gwtPill = document.createElement('span');
      gwtPill.className = `health-pill ${gwtHealth.satisfied ? 'pass' : 'fail'}`;
      gwtPill.textContent = gwtHealth.satisfied ? 'Pass' : 'Needs review';
      gwtTd.appendChild(gwtPill);

      if (gwtHealth.issues && gwtHealth.issues.length) {
        const issueList = document.createElement('ul');
        issueList.className = 'health-issue-list';
        gwtHealth.issues.forEach((issue) => {
          const item = document.createElement('li');
          const button = document.createElement('button');
          button.type = 'button';
          button.className = 'link-button health-issue-button';
          const criterionLabel = formatCriterionLabel(issue.criterion);
          button.textContent = `${criterionLabel ? `${criterionLabel} – ` : ''}${issue.message}`;
          button.addEventListener('click', () =>
            openHealthIssueModal('Acceptance Test Issue', issue)
          );
          item.appendChild(button);
          issueList.appendChild(item);
        });
        gwtTd.appendChild(issueList);
      } else {
        const ok = document.createElement('p');
        ok.className = 'health-ok';
        ok.textContent = 'All Given/When/Then checks passed.';
        gwtTd.appendChild(ok);
      }

      gwtRow.appendChild(gwtTh);
      gwtRow.appendChild(gwtTd);
      tbody.appendChild(gwtRow);

      const statusRow = document.createElement('tr');
      const statusTh = document.createElement('th');
      statusTh.scope = 'row';
      statusTh.textContent = 'Status';
      const statusTd = document.createElement('td');
      statusTd.textContent = test.status;
      statusRow.appendChild(statusTh);
      statusRow.appendChild(statusTd);
      tbody.appendChild(statusRow);

      const actionsRow = document.createElement('tr');
      const actionsTh = document.createElement('th');
      actionsTh.scope = 'row';
      actionsTh.textContent = 'Actions';
      const actionsTd = document.createElement('td');
      actionsTd.className = 'actions';
      const editButton = document.createElement('button');
      editButton.type = 'button';
      editButton.className = 'secondary';
      editButton.textContent = 'Edit Acceptance Test';
      editButton.addEventListener('click', () => openAcceptanceTestModal(story.id, { test }));
      actionsTd.appendChild(editButton);

      const deleteButton = document.createElement('button');
      deleteButton.type = 'button';
      deleteButton.className = 'danger';
      deleteButton.textContent = 'Delete';
      deleteButton.addEventListener('click', async () => {
        if (!window.confirm('Delete this acceptance test?')) return;
        try {
          await sendJson(resolveApiUrl(`/api/tests/${test.id}`), { method: 'DELETE' });
          await loadStories();
          showToast('Acceptance test deleted', 'success');
        } catch (error) {
          showToast(error.message || 'Failed to delete acceptance test', 'error');
        }
      });
      actionsTd.appendChild(deleteButton);
      actionsRow.appendChild(actionsTh);
      actionsRow.appendChild(actionsTd);
      tbody.appendChild(actionsRow);

      acceptanceList.appendChild(table);
    });
  } else {
    acceptanceList.innerHTML = '<p class="empty-state">No acceptance tests yet.</p>';
  }

  acceptanceSection.appendChild(acceptanceList);
  detailsContent.appendChild(acceptanceSection);

  addTestBtn.addEventListener('click', () => openAcceptanceTestModal(story.id));

  const tasksSection = document.createElement('section');
  tasksSection.innerHTML = `
    <div class="section-heading">
      <h3>Tasks</h3>
      <button type="button" class="secondary" id="create-task-btn">Create Task</button>
    </div>
  `;
  const taskList = document.createElement('div');
  taskList.className = 'record-list';
  if (Array.isArray(story.tasks) && story.tasks.length) {
    taskList.innerHTML = story.tasks
      .map(
        (task) => `
          <table class="vertical-table task-table" data-task-id="${task.id}">
            <tbody>
              <tr>
                <th scope="row">Title</th>
                <td>${escapeHtml(task.title || '')}</td>
              </tr>
              <tr>
                <th scope="row">Assignee</th>
                <td>${task.assigneeEmail ? escapeHtml(task.assigneeEmail) : '—'}</td>
              </tr>
              <tr>
                <th scope="row">Description</th>
                <td>${task.description ? formatMultilineText(task.description) : '—'}</td>
              </tr>
              <tr>
                <th scope="row">Status</th>
                <td>${escapeHtml(task.status || TASK_STATUS_OPTIONS[0])}</td>
              </tr>
              <tr>
                <th scope="row">Estimation (hrs)</th>
                <td>${formatEstimationHours(task.estimationHours ?? task.estimation_hours ?? task.estimation)}</td>
              </tr>
              <tr>
                <th scope="row">Actions</th>
                <td class="actions">
                  <button type="button" class="secondary" data-action="edit-task" data-task-id="${task.id}">Edit</button>
                  <button type="button" class="danger" data-action="delete-task" data-task-id="${task.id}">Delete</button>
                </td>
              </tr>
            </tbody>
          </table>
        `
      )
      .join('');
  } else {
    taskList.innerHTML = '<p class="empty-state">No tasks yet.</p>';
  }
  tasksSection.appendChild(taskList);
  detailsContent.appendChild(tasksSection);

  tasksSection
    .querySelector('#create-task-btn')
    ?.addEventListener('click', () => openTaskModal(story.id));

  taskList.querySelectorAll('.task-table').forEach((table) => {
    table.addEventListener('click', (event) => {
      if (event.target.closest('[data-action]')) {
        return;
      }
      const taskId = Number(table.getAttribute('data-task-id'));
      const target = Array.isArray(story.tasks)
        ? story.tasks.find((item) => item.id === taskId)
        : null;
      if (target) {
        openTaskModal(story.id, target);
      }
    });
  });

  taskList.querySelectorAll('[data-action="edit-task"]').forEach((button) => {
    button.addEventListener('click', (event) => {
      event.stopPropagation();
      const taskId = Number(button.getAttribute('data-task-id'));
      if (!Number.isFinite(taskId)) {
        return;
      }
      const target = Array.isArray(story.tasks)
        ? story.tasks.find((item) => item.id === taskId)
        : null;
      if (target) {
        openTaskModal(story.id, target);
      }
    });
  });

  taskList.querySelectorAll('[data-action="delete-task"]').forEach((button) => {
    button.addEventListener('click', async (event) => {
      event.stopPropagation();
      const taskId = Number(button.getAttribute('data-task-id'));
      if (!Number.isFinite(taskId)) {
        return;
      }
      if (!window.confirm('Delete this task?')) {
        return;
      }
      try {
        await deleteTask(taskId);
        await loadStories();
        showToast('Task deleted', 'success');
      } catch (error) {
        showToast(error.message || 'Failed to delete task', 'error');
      }
    });
  });

  const childrenSection = document.createElement('section');
  childrenSection.innerHTML = `
    <div class="section-heading">
      <h3>Child Stories</h3>
      <button type="button" class="secondary" id="add-child-btn">Create Child Story</button>
    </div>
  `;
  const childList = document.createElement('ul');
  childList.className = 'child-story-list';
  if (story.children && story.children.length) {
    story.children.forEach((child) => {
      const li = document.createElement('li');
      li.className = 'child-story-item';
      
      const titleLink = document.createElement('a');
      titleLink.href = '#';
      titleLink.className = 'child-story-title';
      if (child.status === 'Done') {
        titleLink.classList.add('done-story');
      }
      titleLink.textContent = child.title;
      titleLink.setAttribute('data-story-id', child.id);
      
      li.appendChild(titleLink);
      childList.appendChild(li);
    });
  } else {
    const emptyState = document.createElement('p');
    emptyState.className = 'empty-state';
    emptyState.textContent = 'No child stories yet.';
    childList.appendChild(emptyState);
  }
  childrenSection.appendChild(childList);
  detailsContent.appendChild(childrenSection);

  childrenSection
    .querySelector('#add-child-btn')
    .addEventListener('click', () => openChildStoryModal(story.id));

  childList.querySelectorAll('.child-story-title').forEach((link) => {
    link.addEventListener('click', (e) => {
      e.preventDefault();
      const storyId = Number(link.getAttribute('data-story-id'));
      const target = storyIndex.get(storyId);
      if (target) {
        handleStorySelection(target);
      }
    });
  });
}

function toggleStoryExpansion(storyId) {
  if (state.expanded.has(storyId)) {
    state.expanded.delete(storyId);
  } else {
    state.expanded.add(storyId);
  }
  persistExpanded();
  renderOutline();
  renderMindmap();
}

function expandAncestors(storyId) {
  let current = parentById.get(storyId);
  while (current != null) {
    state.expanded.add(current);
    current = parentById.get(current);
  }
  persistExpanded();
}

function handleStorySelection(story) {
  state.selectedStoryId = story.id;
  expandAncestors(story.id);
  persistSelection();
  renderOutline();
  renderMindmap();
  renderDetails();
}

function setPanelVisibility(panel, visible) {
  state.panelVisibility[panel] = visible;
  persistPanels();
  renderAll();
}

function setAllExpanded(expand) {
  if (expand) {
    state.expanded = new Set(flattenStories(state.stories).map((story) => story.id));
  } else {
    state.expanded = new Set(state.stories.map((story) => story.id));
  }
  persistExpanded();
  renderOutline();
  renderMindmap();
}

function escapeHtml(value) {
  return String(value ?? '')
    .replace(/&/g, '&amp;')
    .replace(/</g, '&lt;')
    .replace(/>/g, '&gt;')
    .replace(/"/g, '&quot;')
    .replace(/'/g, '&#39;');
}

function formatMultilineText(value) {
  const lines = Array.isArray(value) ? value : [value ?? ''];
  const escaped = escapeHtml(lines.join('\n'));
  return escaped.replace(/\n/g, '<br />');
}

function formatCriterionLabel(value) {
  if (value == null) {
    return '';
  }
  const text = String(value);
  if (/[A-Z]/.test(text)) {
    return text;
  }
  if (!text.length) {
    return text;
  }
  return text.charAt(0).toUpperCase() + text.slice(1);
}

function describeIssueOrigin(source) {
  if (source === 'ai') {
    return 'ChatGPT';
  }
  if (source === 'heuristic') {
    return 'Rule check';
  }
  return '';
}

function showToast(message, type = 'info') {
  toastEl.textContent = message;
  toastEl.classList.add('show');
  toastEl.style.background =
    type === 'error'
      ? '#b91c1c'
      : type === 'success'
      ? '#16a34a'
      : type === 'warning'
      ? '#b45309'
      : '#0f172a';
  clearTimeout(toastTimeout);
  toastTimeout = setTimeout(() => toastEl.classList.remove('show'), 3200);
}

function closeModal() {
  if (modal.open) {
    modal.close();
  }
  delete modal.dataset.size;
  modal.style.width = '';
  modal.style.maxWidth = '';
  modalBody.style.width = '';
  if (typeof modalTeardown === 'function') {
    try {
      modalTeardown();
    } catch (error) {
      console.error('Modal teardown failed', error);
    }
    modalTeardown = null;
  }
}

function openModal({
  title,
  content,
  actions,
  cancelLabel = 'Cancel',
  size = 'default',
  onClose = null,
}) {
  if (modal.open || typeof modalTeardown === 'function') {
    closeModal();
  }
  modalTitle.textContent = title;
  modalBody.innerHTML = '';
  modalBody.appendChild(content);
  modalFooter.innerHTML = '';

  if (size && size !== 'default') {
    modal.dataset.size = size;
  } else {
    delete modal.dataset.size;
  }

  const cancelBtn = document.createElement('button');
  cancelBtn.type = 'button';
  cancelBtn.textContent = cancelLabel;
  cancelBtn.className = 'secondary';
  cancelBtn.addEventListener('click', closeModal);
  modalFooter.appendChild(cancelBtn);

  if (actions && actions.length > 0) {
    actions.forEach((action) => {
      const button = document.createElement('button');
      button.type = 'button';
      button.textContent = action.label;
      if (action.variant) {
        button.classList.add(action.variant);
      }
      button.addEventListener('click', async () => {
        console.log('Modal button clicked:', action.label);
        const result = await action.onClick();
        console.log('onClick result:', result);
        if (result !== false) {
          closeModal();
        }
      });
      modalFooter.appendChild(button);
    });
  }

  modalTeardown = () => {
    if (typeof onClose === 'function') {
      try {
        onClose();
      } catch (error) {
        console.error('Modal onClose handler failed', error);
      }
    }
    modalTeardown = null;
  };

  modal.showModal();
}

// Automatic PR creation function
async function createAutomaticPR(story) {
  if (!story) return;
  
  const branchName = `feature/story-${story.id}-${kebabCase(story.title || 'implementation')}`;
  const prTitle = `Implement: ${story.title || `Story ${story.id}`}`;
  
  const prBody = `
## Story Implementation

**Story ID:** ${story.id}
**Title:** ${story.title || 'Untitled'}

### User Story
- **As a:** ${story.asA || 'user'}
- **I want:** ${story.iWant || 'to implement this feature'}
- **So that:** ${story.soThat || 'I can achieve my goal'}

### Acceptance Criteria
${story.acceptanceTests?.map(test => 
  `- **${test.title}**\n  - Given: ${test.given?.join(', ') || 'N/A'}\n  - When: ${test.when?.join(', ') || 'N/A'}\n  - Then: ${test.then?.join(', ') || 'N/A'}`
).join('\n') || 'No acceptance tests defined'}

### Components
${story.components ? JSON.parse(story.components).join(', ') : 'None specified'}

---
*Auto-generated from AIPM Story #${story.id}*
`;

  try {
    showToast('Creating PR...', 'info');
    
    const response = await sendJson('/api/create-pr', {
      method: 'POST',
      body: {
        storyId: story.id,
        branchName,
        prTitle,
        prBody: prBody.trim(),
        story
      }
    });
    
    if (response.success) {
      showToast(`PR created successfully: #${response.prNumber}`, 'success');
      if (response.prUrl) {
        window.open(response.prUrl, '_blank');
      }
    } else {
      showToast(`Failed to create PR: ${response.error}`, 'error');
    }
  } catch (error) {
    console.error('Error creating PR:', error);
    showToast('Failed to create PR', 'error');
  }
}

function kebabCase(text) {
  if (!text) return '';
  return String(text)
    .toLowerCase()
    .replace(/[^a-z0-9]+/g, '-')
    .replace(/^-+|-+$/g, '')
    .replace(/-{2,}/g, '-');
}

function createDefaultCodeWhispererForm(story) {
  // Generate branch name from title, limited to 200 chars (GitHub limit is 255 bytes)
  let branchName = '';
  if (story?.title) {
    branchName = story.title.toLowerCase().replace(/[^a-z0-9]+/g, '-').replace(/^-+|-+$/g, '');
    if (branchName.length > 200) {
      branchName = branchName.substring(0, 200).replace(/-+$/, '');
    }
  }
  
  // Build comprehensive objective with full story details
  let objective = '';
  if (story?.title) {
    objective += `Title: ${story.title}\n\n`;
  }
  if (story?.asA) {
    objective += `As a: ${story.asA}\n`;
  }
  if (story?.iWant) {
    objective += `I want: ${story.iWant}\n`;
  }
  if (story?.soThat) {
    objective += `So that: ${story.soThat}\n`;
  }
  if (story?.description && story.description !== story.iWant) {
    objective += `\nDescription: ${story.description}\n`;
  }
  if (story?.components && story.components.length > 0) {
    objective += `\nComponents: ${story.components.join(', ')}\n`;
  }
  if (story?.storyPoint) {
    objective += `\nStory Points: ${story.storyPoint}\n`;
  }
  
  // Add acceptance tests as context
  if (story?.acceptanceTests && story.acceptanceTests.length > 0) {
    objective += `\nAcceptance Tests:\n`;
    story.acceptanceTests.forEach((test, index) => {
      if (test?.title) {
        objective += `${index + 1}. ${test.title}\n`;
        if (test.given && test.given.length > 0) {
          objective += `   Given: ${test.given.join(', ')}\n`;
        }
        if (test.when && test.when.length > 0) {
          objective += `   When: ${test.when.join(', ')}\n`;
        }
        if (test.then && test.then.length > 0) {
          objective += `   Then: ${test.then.join(', ')}\n`;
        }
      }
    });
  }
  
  // Fallback if no detailed info available
  if (!objective.trim()) {
    objective = story?.description || story?.iWant || story?.title || '';
  }
  
  return {
    repositoryApiUrl: 'https://api.github.com',
    owner: 'demian7575',
    repo: 'aipm',
    branchName,
    assignee: story?.assigneeEmail || '',
    taskTitle: story?.title || '',
    objective: objective.trim(),
    prTitle: story?.title || '',
    constraints: '',
    acceptanceCriteria: '',
    createTrackingCard: true
  };
}

function validateCodeWhispererInput(values) {
  const errors = {};
  
  if (!values.owner?.trim()) errors.owner = 'Owner is required';
  if (!values.repo?.trim()) errors.repo = 'Repository is required';
  if (!values.branchName?.trim()) errors.branchName = 'Branch name is required';
  if (!values.taskTitle?.trim()) errors.taskTitle = 'Task title is required';
  if (!values.objective?.trim()) errors.objective = 'Objective is required';
  if (!values.prTitle?.trim()) errors.prTitle = 'PR title is required';
  // constraints and acceptanceCriteria are optional
  
  return {
    valid: Object.keys(errors).length === 0,
    errors
  };
}

// Kiro API is managed by backend - no frontend health check needed

function openCodeWhispererDelegationModal(story) {
  const defaults = createDefaultCodeWhispererForm(story);
  const form = document.createElement('form');
  form.className = 'modal-form codewhisperer-form';
  form.noValidate = true;
  form.innerHTML = `
    <div class="form-error-banner" data-role="codewhisperer-error" hidden></div>
    <div class="field">
      <label for="codewhisperer-repo-url">Repository API URL</label>
      <input id="codewhisperer-repo-url" name="repositoryApiUrl" type="url" placeholder="${escapeHtml(
        DEFAULT_REPO_API_URL
      )}" required />
      <p class="field-error" data-error-for="repositoryApiUrl" hidden></p>
    </div>
    <div class="field">
      <label for="codewhisperer-owner">Owner</label>
      <input id="codewhisperer-owner" name="owner" required />
      <p class="field-error" data-error-for="owner" hidden></p>
    </div>
    <div class="field">
      <label for="codewhisperer-repo">Repository</label>
      <input id="codewhisperer-repo" name="repo" required />
      <p class="field-error" data-error-for="repo" hidden></p>
    </div>
    <div class="field">
      <label for="codewhisperer-branch">Branch name</label>
      <input id="codewhisperer-branch" name="branchName" required />
      <p class="field-error" data-error-for="branchName" hidden></p>
    </div>
    <div class="field">
      <label for="codewhisperer-assignee">Assignee</label>
      <input id="codewhisperer-assignee" name="assignee" type="text" placeholder="Add an assignee (optional)" />
      <p class="field-error" data-error-for="assignee" hidden></p>
    </div>
    <div class="field">
      <label for="codewhisperer-task-title">Task title</label>
      <textarea id="codewhisperer-task-title" name="taskTitle" rows="1" style="resize: vertical; overflow: hidden;" required></textarea>
      <p class="field-error" data-error-for="taskTitle" hidden></p>
    </div>
    <div class="field full">
      <label for="codewhisperer-objective">Objective</label>
      <textarea id="codewhisperer-objective" name="objective" rows="2" style="resize: vertical; overflow: hidden;" required></textarea>
      <p class="field-error" data-error-for="objective" hidden></p>
    </div>
    <div class="field">
      <label for="codewhisperer-pr-title">PR title</label>
      <textarea id="codewhisperer-pr-title" name="prTitle" rows="1" style="resize: vertical; overflow: hidden;" required></textarea>
      <p class="field-error" data-error-for="prTitle" hidden></p>
    </div>
    <div class="field">
      <label for="codewhisperer-constraints">Constraints</label>
      <textarea id="codewhisperer-constraints" name="constraints" rows="3" required></textarea>
      <p class="field-error" data-error-for="constraints" hidden></p>
    </div>
    <div class="field full">
      <label for="codewhisperer-acceptance">Acceptance criteria</label>
      <textarea
        id="codewhisperer-acceptance"
        name="acceptanceCriteria"
        rows="4"
        placeholder="List each criterion on a new line"
        required
      ></textarea>
      <p class="field-error" data-error-for="acceptanceCriteria" hidden></p>
    </div>
    <div class="field full codewhisperer-checkbox">
      <label>
        <input type="checkbox" name="createTrackingCard" checked />
        <span>Create tracking card</span>
      </label>
    </div>
  `;

  const errorBanner = form.querySelector('[data-role="codewhisperer-error"]');
  const fieldErrors = new Map(
    Array.from(form.querySelectorAll('[data-error-for]')).map((el) => [el.dataset.errorFor, el])
  );
  const touchedFields = new Set();

  const repoInput = form.elements.repositoryApiUrl;
  const ownerInput = form.elements.owner;
  const repoNameInput = form.elements.repo;
  const branchInput = form.elements.branchName;
  const assigneeInput = form.elements.assignee;
  const taskTitleInput = form.elements.taskTitle;
  const objectiveInput = form.elements.objective;
  const prTitleInput = form.elements.prTitle;
  const constraintsInput = form.elements.constraints;
  const acceptanceInput = form.elements.acceptanceCriteria;
  const createCardInput = form.elements.createTrackingCard;

  const acceptancePrefill = defaults.acceptanceCriteria?.trim()
    ? defaults.acceptanceCriteria
    : Array.isArray(story?.acceptanceTests) && story.acceptanceTests.length > 0
    ? story.acceptanceTests
        .map((test) => (test && test.title ? String(test.title).trim() : ''))
        .filter((value) => value.length > 0)
        .join('\n')
    : story?.iWant 
    ? `The feature works as described\nThe implementation matches the requirement: ${story.iWant}\nThe changes are properly tested`
    : 'The feature works as described\nThe user interface is intuitive\nThe changes are properly tested';

  repoInput.value = defaults.repositoryApiUrl || DEFAULT_REPO_API_URL;
  ownerInput.value = defaults.owner || '';
  repoNameInput.value = defaults.repo || '';
  branchInput.value = defaults.branchName || '';
  assigneeInput.value = defaults.assignee || '';
  taskTitleInput.value = defaults.taskTitle || '';
  objectiveInput.value = defaults.objective || '';
  prTitleInput.value = defaults.prTitle || '';
  constraintsInput.value = defaults.constraints || '';
  acceptanceInput.value = acceptancePrefill;
  createCardInput.checked = defaults.createTrackingCard !== false;

  // Auto-resize textareas
  const autoResize = (textarea) => {
    textarea.style.height = 'auto';
    textarea.style.height = textarea.scrollHeight + 'px';
  };
  
  [taskTitleInput, objectiveInput, prTitleInput].forEach(textarea => {
    if (textarea && textarea.tagName === 'TEXTAREA') {
      autoResize(textarea);
      textarea.addEventListener('input', () => autoResize(textarea));
    }
  });

  let submitButton = null;
  let submitting = false;
  let latestValidation = { valid: false, errors: {} };

  function showBanner(message) {
    if (!errorBanner) return;
    if (message) {
      errorBanner.textContent = message;
      errorBanner.hidden = false;
    } else {
      errorBanner.textContent = '';
      errorBanner.hidden = true;
    }
  }

  function applyErrors(errors = {}, { force = false } = {}) {
    fieldErrors.forEach((el, name) => {
      const message = (errors && errors[name]) || '';
      if (force || touchedFields.has(name)) {
        if (message) {
          el.textContent = message;
          el.hidden = false;
        } else {
          el.textContent = '';
          el.hidden = true;
        }
      } else {
        el.textContent = '';
        el.hidden = true;
      }
    });
  }

  function readValues() {
    return {
      repositoryApiUrl: repoInput.value.trim() || DEFAULT_REPO_API_URL,
      owner: ownerInput.value.trim(),
      repo: repoNameInput.value.trim(),
      branchName: branchInput.value.trim(),
      assignee: assigneeInput.value.trim(),
      taskTitle: taskTitleInput.value.trim(),
      objective: objectiveInput.value.trim(),
      prTitle: prTitleInput.value.trim(),
      constraints: constraintsInput.value.trim(),
      acceptanceCriteria: acceptanceInput.value,
      target: 'pr',
      targetNumber: '',
      createTrackingCard: Boolean(createCardInput.checked),
    };
  }

  function updateTargetNumberVisibility(target) {
    // Function removed - no longer needed since target is always 'pr'
  }

  function createLocalDelegationEntry(story, values, result) {
  if (!result) {
    return null;
  }
  
  return {
    localId: `${Date.now()}-${Math.random().toString(36).substr(2, 9)}`,
    storyId: story?.id || null,
    taskTitle: values.taskTitle || 'Unknown Task',
    assignee: values.assignee || '',
    repo: `${values.owner}/${values.repo}`,
    branchName: result.branchName || values.branchName,
    target: values.target,
    targetNumber: values.targetNumber,
    number: result.number,
    type: result.type,
    taskId: result.taskId,
    prUrl: result.html_url,
    htmlUrl: result.html_url,
    taskUrl: result.taskHtmlUrl || result.html_url,
    threadUrl: result.threadHtmlUrl || result.html_url,
    confirmationCode: result.confirmationCode,
    taskId: result.taskId, // Store taskId for polling
    createTrackingCard: values.createTrackingCard !== false,
    createdAt: new Date().toISOString()
  };
}

// Poll queue status for PR URL


function buildAcceptanceTestFallback(story, acceptanceCriteriaText) {
  if (!story) {
    return null;
  }
  
  const criteria = acceptanceCriteriaText ? 
    acceptanceCriteriaText.split('\n').map(line => line.trim()).filter(line => line.length > 0) :
    [];
  
  return {
    title: `Acceptance Test for ${story.title || 'Story'}`,
    status: 'Draft',
    given: ['User has access to the system'],
    when: ['User performs the required action'],
    then: criteria.length > 0 ? criteria : ['System behaves as expected']
  };
}

function buildAcceptanceTestIdea(acceptanceCriteriaText) {
  if (!acceptanceCriteriaText || typeof acceptanceCriteriaText !== 'string') {
    return '';
  }
  
  const lines = acceptanceCriteriaText.split('\n')
    .map(line => line.trim())
    .filter(line => line.length > 0);
  
  if (lines.length === 0) {
    return '';
  }
  
  return `Generate acceptance test based on criteria: ${lines.join(', ')}`;
}

async function generateAcceptanceTestForDelegation(acceptanceCriteriaText) {
    if (!story || story.id == null) {
      return false;
    }
    const idea = buildAcceptanceTestIdea(acceptanceCriteriaText);
    const attempts = [];
    let draft = null;

    try {
      draft = await fetchAcceptanceTestDraft(story.id, idea ? { idea } : undefined);
    } catch (error) {
      console.error('CodeWhisperer delegation acceptance test draft failed', error);
    }

    if (draft) {
      const given = Array.isArray(draft.given)
        ? draft.given.map((step) => String(step || '').trim()).filter((step) => step.length > 0)
        : [];
      const when = Array.isArray(draft.when)
        ? draft.when.map((step) => String(step || '').trim()).filter((step) => step.length > 0)
        : [];
      const then = Array.isArray(draft.then)
        ? draft.then.map((step) => String(step || '').trim()).filter((step) => step.length > 0)
        : [];
      if (given.length && when.length && then.length) {
        attempts.push({
          title: typeof draft.title === 'string' ? draft.title : undefined,
          given,
          when,
          then,
          status: draft.status || 'Draft',
        });
      }
    }

    const fallbackDraft = buildAcceptanceTestFallback(story, acceptanceCriteriaText);
    if (fallbackDraft) {
      const normalizedFallback = {
        title: fallbackDraft.title || undefined,
        status: fallbackDraft.status || 'Draft',
        given: Array.isArray(fallbackDraft.given)
          ? fallbackDraft.given.map((step) => String(step || '').trim()).filter((step) => step.length > 0)
          : [],
        when: Array.isArray(fallbackDraft.when)
          ? fallbackDraft.when.map((step) => String(step || '').trim()).filter((step) => step.length > 0)
          : [],
        then: Array.isArray(fallbackDraft.then)
          ? fallbackDraft.then.map((step) => String(step || '').trim()).filter((step) => step.length > 0)
          : [],
      };
      if (
        normalizedFallback.given.length &&
        normalizedFallback.when.length &&
        normalizedFallback.then.length &&
        !attempts.some(
          (attempt) =>
            attempt &&
            JSON.stringify(attempt.given) === JSON.stringify(normalizedFallback.given) &&
            JSON.stringify(attempt.when) === JSON.stringify(normalizedFallback.when) &&
            JSON.stringify(attempt.then) === JSON.stringify(normalizedFallback.then)
        )
      ) {
        attempts.push(normalizedFallback);
      }
    }

    let lastError = null;
    for (const attempt of attempts) {
      try {
        await sendJson(resolveApiUrl(`/api/stories/${story.id}/tests`), {
          method: 'POST',
          body: {
            title: attempt.title,
            given: attempt.given,
            when: attempt.when,
            then: attempt.then,
            status: attempt.status || 'Draft',
            acceptWarnings: true,
          },
        });
        await loadStories();
        return true;
      } catch (error) {
        lastError = error;
        console.error('CodeWhisperer delegation acceptance test creation attempt failed', error);
      }
    }

    if (lastError) {
      console.error('CodeWhisperer delegation acceptance test generation failed', lastError);
    }
    return false;
  }

  function setSubmitButtonState(validation) {
    if (!submitButton) {
      return;
    }
    const stateValidation = validation ?? latestValidation;
    submitButton.disabled = submitting || !stateValidation.valid;
    submitButton.textContent = submitting ? 'Creating…' : 'Create Task';
  }

  function evaluate({ forceErrors = false } = {}) {
    const values = readValues();
    console.log('validateCodeWhispererInput function:', typeof validateCodeWhispererInput);
    
    // Fallback validation if import failed
    let validation;
    if (typeof validateCodeWhispererInput === 'function') {
      validation = validateCodeWhispererInput(values);
    } else {
      validation = { valid: true, errors: {} };
    }
    
    latestValidation = validation;
    applyErrors(validation?.errors || {}, { force: forceErrors });
    setSubmitButtonState(validation);
    return { values, validation };
  }

  const handleChange = (event) => {
    if (event?.target?.name) {
      touchedFields.add(event.target.name);
    }
    const { values } = evaluate();
    showBanner('');
  };

  form.addEventListener('input', handleChange);
  form.addEventListener('change', handleChange);
  form.addEventListener('submit', (event) => {
    event.preventDefault();
    void handleSubmit();
  });

  const handleSubmit = async () => {
    if (submitting) {
      return false;
    }
    const { values, validation } = evaluate({ forceErrors: true });
    if (!validation.valid) {
      showBanner('Please resolve the highlighted fields.');
      return false;
    }

    showBanner('');
    submitting = true;
    setSubmitButtonState(validation);

    try {
      const acceptanceCriteriaText = values.acceptanceCriteria;
      const acceptanceCriteriaList = splitLines(acceptanceCriteriaText);
      const payload = {
        storyId: story?.id ?? null,
        storyTitle: story?.title ?? '',
        repositoryApiUrl: values.repositoryApiUrl,
        owner: values.owner,
        repo: values.repo,
        target: values.target,
        branchName: values.branchName,
        taskTitle: values.taskTitle,
        objective: values.objective,
        prTitle: values.prTitle,
        constraints: values.constraints,
        acceptanceCriteria: acceptanceCriteriaList,
      };

      const result = await sendJson('/api/personal-delegate', {
        method: 'POST',
        body: payload,
      });

      let acceptanceTestCreated = false;
      if (story?.id != null) {
        acceptanceTestCreated = await generateAcceptanceTestForDelegation(acceptanceCriteriaText);
      }

      if (values.createTrackingCard) {
        const entry = createLocalDelegationEntry(story, values, result);
        if (entry) {
          addCodeWhispererDelegationEntry(story.id, entry);
        }
      }

      const confirmationCode =
        typeof result?.confirmationCode === 'string' && result.confirmationCode.length >= 6
          ? result.confirmationCode
          : null;

      const toastBase = acceptanceTestCreated
        ? 'CodeWhisperer task created and acceptance test drafted.'
        : 'CodeWhisperer task created';

      const toastMessage = confirmationCode
        ? `${toastBase} Confirmation: ${confirmationCode}.`
        : toastBase;
      showToast(toastMessage, 'success');
      return true;
    } catch (error) {
      console.error('CodeWhisperer task creation failed', error);
      const message =
        (error && error.message) || 'Failed to create CodeWhisperer task. Please try again.';
      showBanner(message);
      return false;
    } finally {
      submitting = false;
      setSubmitButtonState();
    }
  };

  openModal({
    title: 'Create Pull Request',
    content: form,
    cancelLabel: 'Cancel',
    size: 'content',
    actions: [
      {
        label: 'Create Task',
        onClick: handleSubmit,
      },
    ],
  });

  submitButton = Array.from(modalFooter.querySelectorAll('button')).find((button) =>
    button.textContent && button.textContent.trim().toLowerCase() === 'create task'
  );

  // Delay initial validation to ensure form is fully rendered
  setTimeout(() => {
    const initialValues = readValues();
    
    console.log('Initial form values:', initialValues);
    
    if (typeof validateCodeWhispererInput === 'function') {
      latestValidation = validateCodeWhispererInput(initialValues);
      console.log('Validation result:', latestValidation);
      if (!latestValidation.valid) {
        console.log('Validation errors:', latestValidation.errors);
      }
    } else {
      latestValidation = { valid: true, errors: {} };
    }
    
    applyErrors(latestValidation?.errors || {}, { force: false });
    setSubmitButtonState(latestValidation);
  }, 10);
}

function openGenerateCodeModal(story) {
  const form = document.createElement('form');
  form.className = 'modal-form';
  form.innerHTML = `
    <div class="field">
      <label for="task-title">Task Title</label>
      <input id="task-title" name="taskTitle" required />
    </div>
    <div class="field">
      <label for="objective">Objective</label>
      <textarea id="objective" name="objective" rows="3" required></textarea>
    </div>
    <div class="field">
      <label for="constraints">Constraints</label>
      <textarea id="constraints" name="constraints" rows="2"></textarea>
    </div>
    <div class="field">
      <label for="acceptance">Acceptance Criteria</label>
      <textarea id="acceptance" name="acceptanceCriteria" rows="3" required></textarea>
    </div>
  `;

  const handleSubmit = async () => {
    const formData = new FormData(form);
    const values = Object.fromEntries(formData.entries());
    
    try {
      const response = await fetch('/api/generate-code', {
        method: 'POST',
        headers: { 'Content-Type': 'application/json' },
        body: JSON.stringify({
          storyId: story.id,
          ...values
        }),
      });

      if (response.ok) {
        showToast('Code generation started', 'success');
        closeModal();
      } else {
        showToast('Failed to start code generation', 'error');
      }
    } catch (error) {
      showToast('Error starting code generation', 'error');
    }
  };

  openModal({
    title: 'Generate Code',
    content: form,
    actions: [{ label: 'Generate', onClick: handleSubmit }],
  });
}

function openCreatePRModal(story) {
  const form = document.createElement('form');
  form.className = 'modal-form';
  form.innerHTML = `
    <div class="field">
      <label for="repo-url">Repository URL</label>
      <input id="repo-url" name="repositoryUrl" type="url" required />
    </div>
    <div class="field">
      <label for="branch">Branch Name</label>
      <input id="branch" name="branchName" required />
    </div>
    <div class="field">
      <label for="pr-title">PR Title</label>
      <input id="pr-title" name="prTitle" required />
    </div>
    <div class="field">
      <label for="description">Description</label>
      <textarea id="description" name="description" rows="3"></textarea>
    </div>
  `;

  const handleSubmit = async () => {
    const formData = new FormData(form);
    const values = Object.fromEntries(formData.entries());
    
    try {
      const response = await fetch('/api/create-pr', {
        method: 'POST',
        headers: { 'Content-Type': 'application/json' },
        body: JSON.stringify({
          storyId: story.id,
          ...values
        }),
      });

      if (response.ok) {
        showToast('Pull request created', 'success');
        closeModal();
      } else {
        showToast('Failed to create pull request', 'error');
      }
    } catch (error) {
      showToast('Error creating pull request', 'error');
    }
  };

  openModal({
    title: 'Create Pull Request',
    content: form,
    actions: [{ label: 'Create PR', onClick: handleSubmit }],
  });
}

function openHealthIssueModal(title, issue, context = null) {
  const container = document.createElement('div');
  container.className = 'health-modal';

  const message = document.createElement('p');
  message.innerHTML = `<strong>Issue:</strong> ${escapeHtml(issue.message || '')}`;
  container.appendChild(message);

  const origin = describeIssueOrigin(issue.source);
  if (origin) {
    const sourceEl = document.createElement('p');
    sourceEl.className = 'issue-origin';
    sourceEl.textContent = `Source: ${origin}`;
    container.appendChild(sourceEl);
  }

  if (issue.details) {
    const details = document.createElement('p');
    details.innerHTML = `<strong>Why it matters:</strong> ${escapeHtml(issue.details)}`;
    container.appendChild(details);
  }

  const suggestionHeading = document.createElement('h4');
  suggestionHeading.textContent = 'Suggested Update';
  container.appendChild(suggestionHeading);

  const suggestionBody = document.createElement('p');
  suggestionBody.textContent = issue.suggestion || 'Refine the content to satisfy this criterion.';
  container.appendChild(suggestionBody);

  if (context) {
    const contextNote = document.createElement('p');
    contextNote.className = 'issue-context';
    if (context.source === 'openai') {
      const model = context.aiModel ? ` (model ${context.aiModel})` : '';
      if (issue.source === 'heuristic') {
        contextNote.textContent = `ChatGPT${model} approved the story; local rules suggested this follow-up.`;
      } else {
        const summary = context.aiSummary ? context.aiSummary : 'ChatGPT reviewed this story.';
        contextNote.textContent = `ChatGPT${model}: ${summary}`;
      }
    } else if (context.source === 'fallback') {
      const detail = context.error ? ` (${context.error})` : '';
      contextNote.textContent = `ChatGPT analysis unavailable${detail}; showing local guidance.`;
    } else {
      contextNote.textContent = 'Using local INVEST heuristics for guidance.';
    }
    container.appendChild(contextNote);
  }

  openModal({ title, content: container, cancelLabel: 'Close' });
}

function openDocumentPanel() {
  const container = document.createElement('div');
  container.className = 'document-panel';

  const intro = document.createElement('p');
  intro.className = 'document-intro';
  intro.textContent =
    'Generate consolidated documents using the common templates for tests and requirements.';
  container.appendChild(intro);

  const actions = document.createElement('div');
  actions.className = 'document-actions';
  container.appendChild(actions);

  const resultWrapper = document.createElement('section');
  resultWrapper.className = 'document-result hidden';

  const resultHeader = document.createElement('div');
  resultHeader.className = 'document-result-header';
  const resultTitle = document.createElement('h3');
  resultTitle.textContent = 'Generated Document';
  resultHeader.appendChild(resultTitle);

  const copyBtn = document.createElement('button');
  copyBtn.type = 'button';
  copyBtn.className = 'secondary';
  copyBtn.textContent = 'Copy to clipboard';
  copyBtn.disabled = true;
  resultHeader.appendChild(copyBtn);

  resultWrapper.appendChild(resultHeader);

  const resultMeta = document.createElement('p');
  resultMeta.className = 'document-meta';
  resultWrapper.appendChild(resultMeta);

  const resultOutput = document.createElement('pre');
  resultOutput.className = 'document-output';
  resultWrapper.appendChild(resultOutput);

  container.appendChild(resultWrapper);

  const buttons = [
    {
      label: 'Common Test Document template',
      type: 'common-test-document',
      description:
        'Apply the Common Test Document template to consolidate Given/When/Then scenarios by component.',
      title: 'Common Test Document',
    },
    {
      label: 'Common Requirement Specification template',
      type: 'common-requirement-specification',
      description:
        'Use the Common Requirement Specification template to summarize story goals, scope, and readiness.',
      title: 'Common Requirement Specification',
    },
  ];

  function setButtonsDisabled(disabled) {
    const hasStories = state.stories.length > 0;
    buttons.forEach((entry) => {
      if (entry.button) {
        entry.button.disabled = disabled || !hasStories;
      }
    });
  }

  function parseFilename(headerValue, fallback) {
    if (!headerValue) {
      return fallback;
    }
    const starMatch = headerValue.match(/filename\*=UTF-8''([^;]+)/i);
    if (starMatch && starMatch[1]) {
      try {
        return decodeURIComponent(starMatch[1].trim());
      } catch {
        return starMatch[1].trim();
      }
    }
    const match = headerValue.match(/filename="?([^";]+)"?/i);
    if (match && match[1]) {
      return match[1].trim();
    }
    return fallback;
  }

  function slugifyTitle(title) {
    return (title || 'document')
      .toLowerCase()
      .replace(/[^a-z0-9]+/g, '-')
      .replace(/^-+|-+$/g, '')
      .replace(/-{2,}/g, '-')
      .replace(/^-+|-+$/g, '') || 'document';
  }

  function triggerDownload(markdown, filename, mimeType) {
    const blob = new Blob([markdown], { type: mimeType || 'text/markdown' });
    const url = URL.createObjectURL(blob);
    const anchor = document.createElement('a');
    anchor.href = url;
    anchor.download = filename;
    document.body.appendChild(anchor);
    anchor.click();
    document.body.removeChild(anchor);
    URL.revokeObjectURL(url);
  }

  async function handleGenerate(entry) {
    if (!state.stories.length) {
      showToast('Add user stories before generating documents.', 'error');
      return;
    }
    setButtonsDisabled(true);
    resultWrapper.classList.remove('hidden');
    resultTitle.textContent = entry.title;
    resultMeta.textContent = 'Generating document…';
    resultOutput.textContent = '';
    copyBtn.disabled = true;
    try {
      const response = await fetch(resolveApiUrl('/api/documents/generate'), {
        method: 'POST',
        headers: { 'Content-Type': 'application/json' },
        body: JSON.stringify({ type: entry.type }),
      });
      const text = await response.text();
      if (!response.ok) {
        let message = 'Failed to generate document';
        if (text) {
          try {
            const data = JSON.parse(text);
            if (data && typeof data === 'object' && data.message) {
              message = data.message;
            } else {
              message = text;
            }
          } catch {
            message = text;
          }
        }
        const error = new Error(message);
        error.status = response.status;
        throw error;
      }

      const encodedTitle = response.headers.get('X-Document-Title');
      const resolvedTitle = encodedTitle ? decodeURIComponent(encodedTitle) : entry.title;
      resultTitle.textContent = resolvedTitle || entry.title;

      const source = response.headers.get('X-Document-Source') || 'unknown';
      const generatedHeader = response.headers.get('X-Generated-At');
      const generatedDate = generatedHeader ? new Date(generatedHeader) : new Date();
      const sourceLabel =
        source === 'openai'
          ? 'Generated via ChatGPT'
          : source === 'fallback'
          ? 'Generated via fallback formatter'
          : 'Generated via baseline formatter';
      resultMeta.textContent = `${sourceLabel} • ${generatedDate.toLocaleString()}`;

      resultOutput.textContent = text;
      copyBtn.disabled = !text;

      const defaultName = `${slugifyTitle(resolvedTitle || entry.title)}.md`;
      const filename = parseFilename(response.headers.get('Content-Disposition'), defaultName);
      triggerDownload(text, filename, response.headers.get('Content-Type') || 'text/markdown');

      if (source === 'openai') {
        showToast('Document generated with ChatGPT and downloaded.', 'success');
      } else {
        showToast('Document generated with fallback formatter and downloaded.', 'warning');
      }
    } catch (error) {
      console.error('Document generation failed', error);
      resultMeta.textContent = error.message || 'Failed to generate document';
      resultOutput.textContent = '';
      copyBtn.disabled = true;
      showToast(error.message || 'Failed to generate document', 'error');
    } finally {
      setButtonsDisabled(false);
    }
  }

  buttons.forEach((entry) => {
    const wrapper = document.createElement('div');
    wrapper.className = 'document-action';
    const button = document.createElement('button');
    button.type = 'button';
    button.textContent = entry.label;
    button.disabled = state.stories.length === 0;
    button.addEventListener('click', () => handleGenerate(entry));
    entry.button = button;
    wrapper.appendChild(button);
    if (entry.description) {
      const desc = document.createElement('p');
      desc.textContent = entry.description;
      wrapper.appendChild(desc);
    }
    actions.appendChild(wrapper);
  });

  copyBtn.addEventListener('click', async () => {
    try {
      await navigator.clipboard.writeText(resultOutput.textContent);
      showToast('Document copied to clipboard', 'success');
    } catch (error) {
      console.error('Clipboard copy failed', error);
      showToast('Unable to copy document', 'error');
    }
  });

  openModal({ title: 'Generate Document', content: container, cancelLabel: 'Close' });
}

function openChildStoryModal(parentId) {
  const container = document.createElement('div');
  container.className = 'modal-form child-story-form';
  container.innerHTML = `
    <div class="child-story-generator">
      <label>Idea<textarea id="child-idea" placeholder="Describe the user story idea"></textarea></label>
      <div class="child-story-generator-actions">
        <button type="button" class="secondary" id="child-generate-btn">Generate</button>
        <p class="form-hint">Use your idea to draft the story details automatically.</p>
      </div>
    </div>
    <label>Title<textarea id="child-title" rows="1" style="resize: none; overflow: hidden;"></textarea></label>
    <label>Story Point<input id="child-point" type="number" min="0" step="1" placeholder="Estimate" /></label>
    <label>Assignee Email<input id="child-assignee" type="email" placeholder="name@example.com" /></label>
    <label>Description<textarea id="child-description"></textarea></label>
    <table class="story-brief">
      <tbody>
        <tr>
          <th scope="row">As a</th>
          <td><textarea id="child-asa-display" rows="1" style="resize: vertical; min-height: 2em;"></textarea></td>
        </tr>
        <tr>
          <th scope="row">I want</th>
          <td><textarea id="child-iwant-display" rows="2" style="resize: vertical; min-height: 3em;"></textarea></td>
        </tr>
        <tr>
          <th scope="row">So that</th>
          <td><textarea id="child-sothat-display" rows="2" style="resize: vertical; min-height: 3em;"></textarea></td>
        </tr>
        <tr>
          <th scope="row">Components</th>
          <td>
            <textarea id="child-components-display" rows="1" style="resize: vertical; min-height: 2em;" placeholder="Enter components (comma-separated)"></textarea>
            <p class="components-hint">Enter component names separated by commas, or use the button below.</p>
            <button type="button" class="secondary components-edit-btn" id="child-components-btn">Choose from list</button>
          </td>
        </tr>
      </tbody>
    </table>
  `;

  let childComponents = [];
  const childComponentsDisplay = container.querySelector('#child-components-display');
  const childComponentsButton = container.querySelector('#child-components-btn');
  const ideaInput = container.querySelector('#child-idea');
  const generateBtn = container.querySelector('#child-generate-btn');
  const titleInput = container.querySelector('#child-title');

  // Auto-resize title textarea
  const autoResizeTitle = () => {
    if (titleInput) {
      titleInput.style.height = 'auto';
      titleInput.style.height = titleInput.scrollHeight + 'px';
    }
  };
  if (titleInput) {
    titleInput.addEventListener('input', autoResizeTitle);
  }

  const refreshChildComponents = () => {
    if (!childComponentsDisplay) return;
    childComponentsDisplay.value = childComponents.join(', ');
    childComponentsDisplay.style.height = 'auto';
    childComponentsDisplay.style.height = childComponentsDisplay.scrollHeight + 'px';
  };

  refreshChildComponents();

  // Sync textarea changes back to array
  childComponentsDisplay?.addEventListener('input', () => {
    const text = childComponentsDisplay.value.trim();
    childComponents = text ? text.split(',').map(c => c.trim()).filter(Boolean) : [];
  });

  childComponentsButton?.addEventListener('click', async () => {
    const picked = await openComponentPicker(childComponents, { title: 'Select Components' });
    if (Array.isArray(picked)) {
      childComponents = picked;
      refreshChildComponents();
    }
  });

  generateBtn?.addEventListener('click', async () => {
    const idea = ideaInput?.value.trim();
    if (!idea) {
      showToast('Describe your idea before generating a draft', 'error');
      ideaInput?.focus();
      return;
    }

    const restore = { text: generateBtn.textContent, disabled: generateBtn.disabled };
    generateBtn.textContent = 'Generating…';
    generateBtn.disabled = true;
    try {
      const draft = await sendJson(resolveApiUrl('/api/stories/draft'), {
        method: 'POST',
        body: { idea, parentId },
      });
      if (draft && typeof draft === 'object') {
        const titleInput = container.querySelector('#child-title');
        const pointInput = container.querySelector('#child-point');
        const assigneeInput = container.querySelector('#child-assignee');
        const descriptionInput = container.querySelector('#child-description');
        const asADisplay = container.querySelector('#child-asa-display');
        const iWantDisplay = container.querySelector('#child-iwant-display');
        const soThatDisplay = container.querySelector('#child-sothat-display');

        if (titleInput) titleInput.value = draft.title || '';
        autoResizeTitle();
        if (pointInput) pointInput.value = draft.storyPoint != null ? draft.storyPoint : '';
        if (assigneeInput) assigneeInput.value = draft.assigneeEmail || '';
        if (descriptionInput) descriptionInput.value = draft.description || '';
        if (asADisplay) {
          asADisplay.value = draft.asA || '';
          asADisplay.style.height = 'auto';
          asADisplay.style.height = asADisplay.scrollHeight + 'px';
        }
        if (iWantDisplay) {
          iWantDisplay.value = draft.iWant || '';
          iWantDisplay.style.height = 'auto';
          iWantDisplay.style.height = iWantDisplay.scrollHeight + 'px';
        }
        if (soThatDisplay) {
          soThatDisplay.value = draft.soThat || '';
          soThatDisplay.style.height = 'auto';
          soThatDisplay.style.height = soThatDisplay.scrollHeight + 'px';
        }

        if (Array.isArray(draft.components)) {
          childComponents = normalizeComponentSelection(draft.components);
          refreshChildComponents();
        }
        
        const source = draft.source || 'unknown';
        if (source === 'heuristic' && draft.kiroRequestId) {
          showToast('Draft generated (AI enhancement in progress...)', 'info');
          // Poll for Kiro result
          pollKiroResult(draft.kiroRequestId, (enhancedDraft) => {
            if (titleInput) titleInput.value = enhancedDraft.title || draft.title;
            autoResizeTitle();
            if (pointInput) pointInput.value = enhancedDraft.storyPoint != null ? enhancedDraft.storyPoint : draft.storyPoint;
            if (asADisplay) {
              asADisplay.value = enhancedDraft.asA || draft.asA;
              asADisplay.style.height = 'auto';
              asADisplay.style.height = asADisplay.scrollHeight + 'px';
            }
            if (iWantDisplay) {
              iWantDisplay.value = enhancedDraft.iWant || draft.iWant;
              iWantDisplay.style.height = 'auto';
              iWantDisplay.style.height = iWantDisplay.scrollHeight + 'px';
            }
            if (soThatDisplay) {
              soThatDisplay.value = enhancedDraft.soThat || draft.soThat;
              soThatDisplay.style.height = 'auto';
              soThatDisplay.style.height = soThatDisplay.scrollHeight + 'px';
            }
            if (Array.isArray(enhancedDraft.components)) {
              childComponents = normalizeComponentSelection(enhancedDraft.components);
              refreshChildComponents();
            }
            showToast('✨ AI-enhanced story ready!', 'success');
          });
        } else {
          showToast('Draft story generated', 'success');
        }
      }
    } catch (error) {
      console.error('Story draft generation failed', error);
      showToast(error.message || 'Failed to generate story draft', 'error');
    } finally {
      generateBtn.textContent = restore.text;
      generateBtn.disabled = restore.disabled;
    }
  });

  openModal({
    title: 'Create Child Story',
    content: container,
    actions: [
      {
        label: 'Create Story',
        onClick: async () => {
          const rawTitle = container.querySelector('#child-title').value;
          const title = normalizeMindmapText(rawTitle).trim();
          if (!title) {
            showToast('Title is required', 'error');
            return false;
          }
          const storyPointResult = parseStoryPointInput(
            container.querySelector('#child-point').value
          );
          if (storyPointResult.error) {
            showToast(storyPointResult.error, 'error');
            return false;
          }
          const payload = {
            title,
            parentId,
            storyPoint: storyPointResult.value,
            assigneeEmail: container.querySelector('#child-assignee').value.trim(),
            description: container.querySelector('#child-description').value.trim(),
            asA: container.querySelector('#child-asa-display').value.trim(),
            iWant: container.querySelector('#child-iwant-display').value.trim(),
            soThat: container.querySelector('#child-sothat-display').value.trim(),
            components: childComponents,
          };
          try {
            const created = await createStory(payload);
            if (created === null) {
              return false;
            }
            await loadStories();
            showToast('Child story created', 'success');
          } catch (error) {
            showToast(error.message || 'Failed to create story', 'error');
            return false;
          }
        },
      },
    ],
  });
}

function openAcceptanceTestModal(storyId, options = {}) {
  const { test = null } = options;
  const container = document.createElement('div');
  container.className = 'modal-form acceptance-test-form';
  container.innerHTML = `
    <div class="ai-draft-controls" ${test ? 'hidden' : ''}>
      <p class="ai-draft-status">${test ? '' : 'Generating draft with AI…'}</p>
      <button type="button" class="secondary small" id="ai-draft-refresh">Regenerate Draft</button>
    </div>
    <div class="idea-section" id="test-idea-section" ${test ? 'hidden' : ''}>
      <label>Idea<textarea id="test-idea" placeholder="Describe the scenario or behaviour to cover"></textarea></label>
      <div class="idea-actions">
        <button type="button" class="secondary small" id="test-idea-generate">Generate</button>
        <p class="form-hint">Use your idea to draft Given/When/Then steps instantly.</p>
      </div>
    </div>
    <label>Given<textarea id="test-given" placeholder="One step per line"></textarea></label>
    <label>When<textarea id="test-when" placeholder="One step per line"></textarea></label>
    <label>Then<textarea id="test-then" placeholder="One observable or measurable step per line"></textarea></label>
    <label>Status
      <select id="test-status">
        <option value="Draft">Draft</option>
        <option value="Ready">Ready</option>
        <option value="Pass">Pass</option>
        <option value="Fail">Fail</option>
        <option value="Blocked">Blocked</option>
      </select>
    </label>
  `;

  const draftControls = container.querySelector('.ai-draft-controls');
  const draftStatus = container.querySelector('.ai-draft-status');
  const regenerateBtn = container.querySelector('#ai-draft-refresh');
  const ideaField = container.querySelector('#test-idea');
  const ideaSection = container.querySelector('#test-idea-section');
  const ideaGenerateBtn = container.querySelector('#test-idea-generate');
  const givenField = container.querySelector('#test-given');
  const whenField = container.querySelector('#test-when');
  const thenField = container.querySelector('#test-then');
  const statusField = container.querySelector('#test-status');

  async function loadDraft({ idea = '' } = {}) {
    if (!draftControls) return;
    draftControls.hidden = false;
    if (draftStatus) {
      draftStatus.textContent = idea ? 'Generating draft from your idea…' : 'Generating draft with AI…';
    }
    const activeIdea = typeof idea === 'string' ? idea.trim() : '';
    if (regenerateBtn) {
      regenerateBtn.disabled = true;
    }
    if (ideaGenerateBtn) {
      ideaGenerateBtn.disabled = true;
    }
    statusField.value = 'Draft';
    try {
      const draft = await fetchAcceptanceTestDraft(storyId, activeIdea ? { idea: activeIdea } : undefined);
      if (!draft) {
        if (draftStatus) {
          draftStatus.textContent = 'Unable to generate draft. Fill in the steps manually.';
        }
        return;
      }
      const given = Array.isArray(draft.given) ? draft.given.join('\n') : '';
      const when = Array.isArray(draft.when) ? draft.when.join('\n') : '';
      const then = Array.isArray(draft.then) ? draft.then.join('\n') : '';
      givenField.value = given;
      whenField.value = when;
      thenField.value = then;
      statusField.value = draft.status || 'Draft';
      if (draftStatus) {
        if (draft.source === 'ai' && draft.summary) {
          draftStatus.textContent = draft.summary;
        } else if (draft.source === 'ai') {
          draftStatus.textContent = 'Draft generated by ChatGPT.';
        } else {
          draftStatus.textContent = 'Using default draft template. Adjust the steps before saving.';
        }
      }
    } catch (error) {
      if (draftStatus) {
        draftStatus.textContent = error.message || 'Failed to generate draft. Fill in the steps manually.';
      }
      showToast(error.message || 'Unable to generate acceptance test draft', 'error');
    } finally {
      if (regenerateBtn) {
        regenerateBtn.disabled = false;
      }
      if (ideaGenerateBtn) {
        ideaGenerateBtn.disabled = false;
      }
    }
  }

  if (regenerateBtn) {
    regenerateBtn.addEventListener('click', (event) => {
      event.preventDefault();
      loadDraft();
    });
  }

  if (ideaGenerateBtn && ideaField) {
    ideaGenerateBtn.addEventListener('click', (event) => {
      event.preventDefault();
      const ideaText = ideaField.value.trim();
      if (!ideaText) {
        showToast('Enter an idea to generate a draft.', 'error');
        ideaField.focus();
        return;
      }
      loadDraft({ idea: ideaText });
    });
  }

  if (test) {
    givenField.value = Array.isArray(test.given) ? test.given.join('\n') : '';
    whenField.value = Array.isArray(test.when) ? test.when.join('\n') : '';
    thenField.value = Array.isArray(test.then) ? test.then.join('\n') : '';
    if (typeof test.status === 'string') {
      statusField.value = test.status;
    }
    if (draftControls) {
      draftControls.hidden = true;
    }
    if (ideaSection) {
      ideaSection.hidden = true;
    }
  }

  openModal({
    title: test ? 'Edit Acceptance Test' : 'Create Acceptance Test',
    content: container,
    actions: [
      {
        label: test ? 'Save Changes' : 'Create Test',
        onClick: async () => {
          console.log('Create Test clicked');
          const given = splitLines(givenField.value);
          const when = splitLines(whenField.value);
          const then = splitLines(thenField.value);
          const status = statusField.value;
          console.log('Parsed fields:', { given, when, then, status });
          if (!given.length || !when.length || !then.length) {
            console.log('Validation failed: empty fields');
            showToast('Please provide Given, When, and Then steps.', 'error');
            return false;
          }
          try {
            if (test) {
              console.log('Updating test:', test.id);
              const updated = await updateAcceptanceTest(test.id, { given, when, then, status });
              console.log('Update result:', updated);
              if (updated === null) {
                console.log('Update returned null, keeping modal open');
                return false;
              }
              await loadStories();
              showToast('Acceptance test updated', 'success');
            } else {
              console.log('Creating test for story:', storyId);
              const created = await createAcceptanceTest(storyId, { given, when, then, status });
              console.log('Create result:', created);
              if (created === null) {
                console.log('Create returned null, keeping modal open');
                return false;
              }
              console.log('Loading stories...');
              await loadStories();
              console.log('Showing success toast');
              showToast('Acceptance test created', 'success');
            }
            console.log('onClick completed successfully');
          } catch (error) {
            console.error('onClick error:', error);
            showToast(error.message || 'Failed to save acceptance test', 'error');
            return false;
          }
        },
      },
    ],
  });

  // Don't auto-generate draft - let user click Generate button
}

function openTaskModal(storyId, task = null) {
  const isEdit = Boolean(task);
  const container = document.createElement('div');
  container.className = 'modal-form task-form';
  container.innerHTML = `
    <label>Title<textarea id="task-title" rows="1" style="resize: none; overflow: hidden;"></textarea></label>
    <label>Assignee<input id="task-assignee" type="email" placeholder="owner@example.com" /></label>
    <label>Status
      <select id="task-status"></select>
    </label>
    <label>Estimation (hours)<input id="task-estimation" type="number" min="0" step="0.5" placeholder="e.g. 4" /></label>
    <label>Description<textarea id="task-description" placeholder="Details about the work"></textarea></label>
  `;

  const titleInput = container.querySelector('#task-title');
  const assigneeInput = container.querySelector('#task-assignee');
  const statusSelect = container.querySelector('#task-status');
  const estimationInput = container.querySelector('#task-estimation');
  const descriptionInput = container.querySelector('#task-description');

  // Auto-resize title textarea
  const autoResize = () => {
    titleInput.style.height = 'auto';
    titleInput.style.height = titleInput.scrollHeight + 'px';
  };
  titleInput.addEventListener('input', autoResize);

  TASK_STATUS_OPTIONS.forEach((status) => {
    const option = document.createElement('option');
    option.value = status;
    option.textContent = status;
    statusSelect.appendChild(option);
  });

  if (task) {
    titleInput.value = task.title || '';
    descriptionInput.value = task.description || '';
    assigneeInput.value = task.assigneeEmail || '';
    setTimeout(autoResize, 0); // Resize after value is set
    const estimationSources = [task.estimationHours, task.estimation_hours, task.estimation];
    for (const source of estimationSources) {
      if (source != null && source !== '') {
        const numeric = Number(source);
        if (Number.isFinite(numeric) && numeric >= 0) {
          estimationInput.value = numeric;
          break;
        }
      }
    }
    if (task.status && TASK_STATUS_OPTIONS.includes(task.status)) {
      statusSelect.value = task.status;
    }
  } else {
    statusSelect.value = TASK_STATUS_OPTIONS[0];
    const parentStory = state.stories.find((item) => item.id === storyId);
    if (parentStory?.assigneeEmail) {
      assigneeInput.value = parentStory.assigneeEmail;
    }
  }

  openModal({
    title: isEdit ? 'Edit Task' : 'Create Task',
    content: container,
    actions: [
      {
        label: isEdit ? 'Save Task' : 'Create Task',
        onClick: async () => {
          const title = titleInput.value.trim();
          if (!title) {
            showToast('Task title is required', 'error');
            return false;
          }
          const assigneeEmail = assigneeInput.value.trim();
          if (!assigneeEmail) {
            showToast('Task assignee is required', 'error');
            assigneeInput.focus();
            return false;
          }
          const estimationResult = parseEstimationHoursInput(estimationInput.value);
          if (estimationResult.error) {
            showToast(estimationResult.error, 'error');
            estimationInput.focus();
            return false;
          }
          const payload = {
            title,
            status: statusSelect.value,
            description: descriptionInput.value.trim(),
            assigneeEmail,
            estimationHours: estimationResult.value,
          };
          try {
            if (isEdit) {
              await updateTask(task.id, payload);
              showToast('Task updated', 'success');
            } else {
              await createTask(storyId, payload);
              showToast('Task created', 'success');
            }
            await loadStories();
            return true;
          } catch (error) {
            showToast(error.message || (isEdit ? 'Failed to update task' : 'Failed to create task'), 'error');
            return false;
          }
        },
      },
    ],
  });
  
  // Trigger resize after modal is rendered
  setTimeout(autoResize, 10);
}

function openReferenceModal(storyId) {
  const container = document.createElement('div');
  container.style.display = 'flex';
  container.style.flexDirection = 'column';
  container.style.gap = '1rem';

  const listEl = document.createElement('div');
  container.appendChild(listEl);

  const form = document.createElement('form');
  form.innerHTML = `
    <div style="display:flex; flex-direction:column; gap:0.75rem;">
      <label>Name<input id="doc-name" placeholder="Security checklist" /></label>
      <label>URL<input id="doc-url" type="url" placeholder="https://example.com/doc or uploaded link" /></label>
      <label class="file-picker">Upload File<input id="doc-file" type="file" /></label>
      <p class="form-hint">Selecting a file uploads it immediately and fills the URL field.</p>
      <button type="submit">Add Document</button>
    </div>
  `;
  container.appendChild(form);

  async function refreshModalContent() {
    await loadStories();
    const updatedStory = storyIndex.get(storyId);
    if (!updatedStory) return;
    renderReferenceList(updatedStory);
  }

  function renderReferenceList(story) {
    if (!story.referenceDocuments || story.referenceDocuments.length === 0) {
      listEl.innerHTML = '<p>No reference documents yet.</p>';
      return;
    }
    const table = document.createElement('table');
    table.className = 'table-list';
    table.innerHTML = `
      <thead>
        <tr><th>Name</th><th>URL</th><th>Actions</th></tr>
      </thead>
      <tbody>
        ${story.referenceDocuments
          .map(
            (doc) => `
              <tr>
                <td>${escapeHtml(doc.name)}</td>
                <td><a class="reference-link" href="${escapeHtml(doc.url)}" target="_blank" rel="noopener noreferrer">Open</a></td>
                <td class="actions">
                  <button type="button" class="danger" data-doc-id="${doc.id}">Delete</button>
                </td>
              </tr>
            `
          )
          .join('')}
      </tbody>
    `;
    listEl.innerHTML = '';
    listEl.appendChild(table);
    table.querySelectorAll('.reference-link').forEach((link) => {
      link.addEventListener('click', (event) => {
        event.preventDefault();
        const href = link.getAttribute('href');
        if (href) {
          window.open(href, '_blank', 'noopener,noreferrer');
        }
      });
    });
    table.querySelectorAll('button[data-doc-id]').forEach((button) => {
      button.addEventListener('click', async () => {
        const docId = Number(button.getAttribute('data-doc-id'));
        if (!window.confirm('Delete this reference document?')) return;
        try {
          await sendJson(resolveApiUrl(`/api/reference-documents/${docId}`), { method: 'DELETE' });
          await refreshModalContent();
          showToast('Reference document removed', 'success');
        } catch (error) {
          showToast(error.message || 'Failed to delete reference document', 'error');
        }
      });
    });
  }

  const nameInput = form.querySelector('#doc-name');
  const urlInput = form.querySelector('#doc-url');
  const fileInput = form.querySelector('#doc-file');
  let uploading = false;
  let uploadedUrl = null;

  fileInput.addEventListener('change', async () => {
    const file = fileInput.files && fileInput.files[0];
    if (!file) return;
    uploading = true;
    try {
      showToast('Uploading document…');
      const result = await uploadReferenceFile(file);
      uploadedUrl = result.url;
      urlInput.value = result.url;
      if (!nameInput.value) {
        nameInput.value = result.originalName || file.name;
      }
      showToast('File uploaded. Click "Add Document" to save it.', 'success');
    } catch (error) {
      showToast(error.message || 'Failed to upload file', 'error');
      fileInput.value = '';
    } finally {
      uploading = false;
    }
  });

  form.addEventListener(
    'submit',
    async (event) => {
      event.preventDefault();
      if (uploading) {
        showToast('Please wait for the upload to finish.', 'error');
        return;
      }
      const name = nameInput.value.trim();
      let url = urlInput.value.trim();
      if (!name) {
        showToast('Name is required.', 'error');
        return;
      }
      if (!url) {
        url = uploadedUrl || '';
      }
      if (!url) {
        showToast('Provide a URL or upload a file.', 'error');
        return;
      }
      try {
        await sendJson(resolveApiUrl(`/api/stories/${storyId}/reference-documents`), {
          method: 'POST',
          body: { name, url },
        });
        form.reset();
        uploadedUrl = null;
        await refreshModalContent();
        showToast('Reference document added', 'success');
      } catch (error) {
        showToast(error.message || 'Failed to add reference document', 'error');
      }
    },
    { capture: false }
  );

  const story = storyIndex.get(storyId);
  if (story) {
    renderReferenceList(story);
  }

  openModal({ title: 'Reference Document List', content: container });
}

async function createRootStory() {
  const rootStory = {
    title: 'Project Root',
    description: 'Welcome to AIPM! This is your root story. Create child stories to build your project hierarchy.',
    status: 'Ready',
    storyPoints: 0,
    parentId: null,
    assignee: '',
    component: 'System'
  };
  
  try {
    const created = await sendJson(resolveApiUrl('/api/stories'), { 
      method: 'POST', 
      body: { ...rootStory, acceptWarnings: true }
    });
    state.stories = [created];
    rebuildStoryIndex();
    renderAll();
    showToast('Root story created', 'success');
  } catch (error) {
    console.error('Failed to create root story:', error);
    state.stories = [];
    rebuildStoryIndex();
  }
}

async function createStory(payload) {
  try {
    const result = await sendJson(resolveApiUrl('/api/stories'), { method: 'POST', body: payload });
    // Auto-backup after successful story creation
    setTimeout(() => autoBackupData(), 1000);
    return result;
  } catch (error) {
    if (error && error.code === 'INVEST_WARNINGS') {
      const proceed = window.confirm(
        `${error.message}\n\n${formatInvestWarnings(error.warnings)}\n\nCreate anyway?`
      );
      if (proceed) {
        return await sendJson(resolveApiUrl('/api/stories'), {
          method: 'POST',
          body: { ...payload, acceptWarnings: true },
        });
      }
      return null;
    }
    throw error;
  }
}

async function updateStory(storyId, payload) {
  try {
    const result = await sendJson(resolveApiUrl(`/api/stories/${storyId}`), {
      method: 'PATCH',
      body: payload,
    });
    // Auto-backup after successful story update
    setTimeout(() => autoBackupData(), 1000);
    return result;
  } catch (error) {
    if (error && error.code === 'INVEST_WARNINGS') {
      throw error;
    }
    throw error;
  }
}

async function fetchAcceptanceTestDraft(storyId, options = {}) {
  const requestOptions = { method: 'POST' };
  if (options && typeof options === 'object' && options.idea) {
    requestOptions.body = { idea: options.idea };
  }
  return await sendJson(resolveApiUrl(`/api/stories/${storyId}/tests/draft`), requestOptions);
}

async function createAcceptanceTest(storyId, payload) {
  try {
    console.log('createAcceptanceTest: sending request', { storyId, payload });
    return await sendJson(resolveApiUrl(`/api/stories/${storyId}/tests`), {
      method: 'POST',
      body: payload,
    });
  } catch (error) {
    console.log('createAcceptanceTest: caught error', error);
    if (error && error.code === 'MEASURABILITY_WARNINGS') {
      console.log('createAcceptanceTest: measurability warnings detected');
      const message = `${error.message}\n\n${formatMeasurabilityWarnings(error.warnings, error.suggestions)}\n\nCreate anyway?`;
      console.log('createAcceptanceTest: showing confirmation dialog');
      const proceed = window.confirm(message);
      if (proceed) {
        return await sendJson(resolveApiUrl(`/api/stories/${storyId}/tests`), {
          method: 'POST',
          body: { ...payload, acceptWarnings: true },
        });
      }
      console.log('createAcceptanceTest: user cancelled, returning null');
      return null;
    }
    console.log('createAcceptanceTest: non-measurability error, rethrowing');
    throw error;
  }
}

async function updateAcceptanceTest(testId, payload) {
  try {
    return await sendJson(resolveApiUrl(`/api/tests/${testId}`), {
      method: 'PATCH',
      body: payload,
    });
  } catch (error) {
    if (error && error.code === 'MEASURABILITY_WARNINGS') {
      const proceed = window.confirm(
        `${error.message}\n\n${formatMeasurabilityWarnings(error.warnings, error.suggestions)}\n\nUpdate anyway?`
      );
      if (proceed) {
        return await sendJson(resolveApiUrl(`/api/tests/${testId}`), {
          method: 'PATCH',
          body: { ...payload, acceptWarnings: true },
        });
      }
      return null;
    }
    throw error;
  }
}

async function createDependencyLink(storyId, dependsOnStoryId, relationship = 'depends') {
  return await sendJson(resolveApiUrl(`/api/stories/${storyId}/dependencies`), {
    method: 'POST',
    body: { dependsOnStoryId, relationship },
  });
}

async function deleteDependencyLink(storyId, dependsOnStoryId) {
  return await sendJson(resolveApiUrl(`/api/stories/${storyId}/dependencies/${dependsOnStoryId}`), {
    method: 'DELETE',
  });
}

async function createTask(storyId, payload) {
  return await sendJson(resolveApiUrl(`/api/stories/${storyId}/tasks`), {
    method: 'POST',
    body: payload,
  });
}

async function updateTask(taskId, payload) {
  return await sendJson(resolveApiUrl(`/api/tasks/${taskId}`), { method: 'PATCH', body: payload });
}

async function deleteTask(taskId) {
  return await sendJson(resolveApiUrl(`/api/tasks/${taskId}`), { method: 'DELETE' });
}

async function uploadReferenceFile(file) {
  const params = new URLSearchParams({ filename: file.name || 'document' });
  const response = await fetch(resolveApiUrl(`/api/uploads?${params}`), {
    method: 'POST',
    headers: {
      'Content-Type': file.type || 'application/octet-stream',
    },
    body: file,
  });
  if (!response.ok) {
    let message = 'Failed to upload file';
    try {
      const body = await response.json();
      if (body && body.message) {
        message = body.message;
      }
    } catch {
      // ignore JSON parse errors
    }
    throw new Error(message);
  }
  return await response.json();
}

function formatInvestWarnings(warnings) {
  return warnings
    .map((warning) => {
      const suggestion = warning.suggestion ? `\n   - Suggestion: ${warning.suggestion}` : '';
      const origin = describeIssueOrigin(warning.source);
      const prefix = origin ? `[${origin}] ` : '';
      return `• ${prefix}${warning.message}${suggestion}`;
    })
    .join('\n');
}

function formatMeasurabilityWarnings(warnings, suggestions) {
  const items = warnings.map((warning) => {
    const tip = warning.suggestion ? `\n   - Suggestion: ${warning.suggestion}` : '';
    return `• ${warning.message}${tip}`;
  });
  if (items.length === 0 && suggestions && suggestions.length) {
    suggestions.forEach((suggestion) => items.push(`• ${suggestion}`));
  }
  return items.join('\n');
}

function formatStatusBlockDetails(details) {
  if (!details || typeof details !== 'object') {
    return '';
  }
  const sections = [];
  if (Array.isArray(details.incompleteChildren) && details.incompleteChildren.length) {
    const children = details.incompleteChildren
      .map((child) => {
        const title = child.title && child.title.trim().length ? child.title : `Story ${child.id}`;
        const status = child.status || 'Draft';
        return `• ${title} (${status})`;
      })
      .join('\n');
    sections.push(`Incomplete child stories:\n${children}`);
  }
  if (details.missingTests) {
    sections.push('Add at least one acceptance test for this story.');
  }
  if (Array.isArray(details.failingTests) && details.failingTests.length) {
    const tests = details.failingTests
      .map((test) => {
        const title = test.title && test.title.trim().length ? test.title : `Test ${test.id}`;
        const status = test.status || 'Draft';
        return `• ${title} (${status})`;
      })
      .join('\n');
    sections.push(`Acceptance tests needing updates:\n${tests}`);
  }
  return sections.join('\n\n');
}

function formatComponentsSummary(components) {
  if (!Array.isArray(components) || components.length === 0) {
    return 'Not specified';
  }
  const labels = components
    .map((entry) => formatComponentLabel(entry))
    .filter((entry) => entry && entry.length > 0);
  return labels.length > 0 ? labels.join(', ') : 'Not specified';
}

async function confirmAndDeleteStory(storyId, options = {}) {
  if (!Number.isFinite(storyId)) {
    return false;
  }

  if (!window.confirm('Delete this story and all nested items?')) {
    return false;
  }

  const subtree = [];
  const target = storyIndex.get(storyId);
  if (target) {
    flattenStories([target]).forEach((entry) => {
      if (entry && entry.id != null) {
        subtree.push(entry.id);
      }
    });
  } else {
    subtree.push(storyId);
  }

  try {
    await sendJson(resolveApiUrl(`/api/stories/${storyId}`), { method: 'DELETE' });
    subtree.forEach((id) => state.expanded.delete(id));
    persistExpanded();

    if (subtree.includes(state.selectedStoryId)) {
      const fallback =
        options.fallbackSelectionId != null
          ? options.fallbackSelectionId
          : parentById.get(storyId) ?? null;
      state.selectedStoryId = fallback;
      persistSelection();
    }

    await loadStories();
    showToast('Story deleted', 'success');
    return true;
  } catch (error) {
    showToast(error.message || 'Failed to delete story', 'error');
    return false;
  }
}

async function sendJson(url, options = {}) {
  const { method = 'GET', body, timeout = 30000 } = options;
  const resolvedUrl = resolveApiUrl(url);
  
  // Create timeout promise
  const timeoutPromise = new Promise((_, reject) => {
    setTimeout(() => reject(new Error('Request timeout')), timeout);
  });
  
  // Create fetch promise
  const fetchPromise = fetch(resolvedUrl, {
    method,
    headers: body ? { 'Content-Type': 'application/json' } : undefined,
    body: body ? JSON.stringify(body) : undefined,
  });
  
  // Race between fetch and timeout
  const response = await Promise.race([fetchPromise, timeoutPromise]);
  
  const text = await response.text();
  let data = null;
  if (text) {
    try {
      data = JSON.parse(text);
    } catch {
      data = text;
    }
  }
  if (!response.ok) {
    const error = data && typeof data === 'object' ? data : { message: data || response.statusText };
    error.status = response.status;
    console.log('sendJson: throwing error', { status: response.status, error });
    throw error;
  }
  console.log('sendJson: success', { status: response.status, data });
  return data;
}

function pollKiroResult(requestId, onComplete, maxAttempts = 60) {
  let attempts = 0;
  
  const poll = async () => {
    attempts++;
    
    try {
      const status = await sendJson(resolveApiUrl(`/api/kiro-status/${requestId}`));
      
      if (status.status === 'completed' && status.result) {
        console.log('✨ Kiro enhancement completed:', status.result);
        onComplete(status.result);
        return;
      }
      
      if (status.status === 'failed') {
        console.error('❌ Kiro enhancement failed:', status.error);
        return;
      }
      
      // Still pending or processing, poll again
      if (attempts < maxAttempts) {
        setTimeout(poll, 5000); // Poll every 5 seconds
      } else {
        console.warn('⏰ Kiro polling timeout after', maxAttempts * 5, 'seconds');
      }
    } catch (error) {
      console.error('Kiro polling error:', error);
      // Don't retry on error
    }
  };
  
  // Start polling after 5 seconds (give Kiro time to start)
  setTimeout(poll, 5000);
}

function splitLines(value) {
  return value
    .split(/\r?\n/)
    .map((line) => line.trim())
    .filter(Boolean);
}

async function fetchVersion() {
  try {
    const res = await fetch(resolveApiUrl('/api/version'));
    const data = await res.json();
    const versionEl = document.getElementById('version-display');
    if (versionEl) {
      versionEl.textContent = data.pr ? `v${data.version} (PR #${data.pr})` : `v${data.version}`;
    }
  } catch (e) {
    console.error('Failed to fetch version:', e);
  }
}

function initialize() {
  console.log('AIPM initializing...');
  console.log('API Base URL:', window.__AIPM_API_BASE__);
  
  // Clear cache if environment changed
  const currentEnv = window.CONFIG?.environment || 'production';
  const cachedEnv = localStorage.getItem('aipm_environment');
  if (cachedEnv && cachedEnv !== currentEnv) {
    console.log(`Environment changed from ${cachedEnv} to ${currentEnv}, clearing cache...`);
    localStorage.clear();
  }
  localStorage.setItem('aipm_environment', currentEnv);
  
  loadPreferences();
  initializeCodeWhispererDelegations();
  updateWorkspaceColumns();
  renderOutline();
  renderMindmap();
  renderDetails();
  fetchVersion();

  refineKiroBtn?.addEventListener('click', async () => {
    if (!state.selectedStoryId) {
      showToast('Please select a story first', 'warning');
      return;
    }
    const story = storyIndex.get(state.selectedStoryId);
    if (!story) {
      showToast('Story not found', 'error');
      return;
    }

    // Terminal functionality removed - show message
    showToast('Terminal functionality has been removed', 'info');
  });

  expandAllBtn.addEventListener('click', () => setAllExpanded(true));
  collapseAllBtn.addEventListener('click', () => setAllExpanded(false));

  toggleOutline.addEventListener('change', (event) => setPanelVisibility('outline', event.target.checked));
  toggleMindmap.addEventListener('change', (event) => setPanelVisibility('mindmap', event.target.checked));
  toggleDetails.addEventListener('change', (event) => setPanelVisibility('details', event.target.checked));

  openHeatmapBtn?.addEventListener('click', () => {
    const { element, onClose } = buildHeatmapModalContent();
    openModal({
      title: 'Employee Heat Map',
      content: element,
      cancelLabel: 'Close',
      size: 'content',
      onClose,
    });
  });

  autoLayoutToggle.addEventListener('click', () => {
    if (state.autoLayout) {
      seedManualPositionsFromAutoLayout();
      state.autoLayout = false;
    } else {
      state.autoLayout = true;
      state.manualPositions = {};
    }
    persistLayout();
    persistMindmap();
    renderMindmap();
  });

  modalCloseBtn.addEventListener('click', closeModal);
  modal.addEventListener('cancel', (event) => {
    event.preventDefault();
    closeModal();
  });

  if (runtimeDataLink) {
    runtimeDataLink.href = resolveApiUrl('/api/runtime-data');
  }

  loadStories();
  
  // Set up periodic auto-backup (every 5 minutes)
  setInterval(() => {
    if (state.stories.length > 0) {
      autoBackupData();
    }
  }, 5 * 60 * 1000);
}

function openGenerateCodeModal(story) {
  const form = document.createElement('form');
  form.className = 'modal-form';
  form.innerHTML = `
    <div class="field">
      <label for="task-title">Task Title</label>
      <input id="task-title" name="taskTitle" required />
    </div>
    <div class="field">
      <label for="objective">Objective</label>
      <textarea id="objective" name="objective" rows="3" required></textarea>
    </div>
    <div class="field">
      <label for="constraints">Constraints</label>
      <textarea id="constraints" name="constraints" rows="2"></textarea>
    </div>
    <div class="field">
      <label for="acceptance">Acceptance Criteria</label>
      <textarea id="acceptance" name="acceptanceCriteria" rows="3" required></textarea>
    </div>
  `;

  const handleSubmit = async () => {
    const formData = new FormData(form);
    const values = Object.fromEntries(formData.entries());

    try {
      const response = await fetch('/api/generate-code', {
        method: 'POST',
        headers: { 'Content-Type': 'application/json' },
        body: JSON.stringify({
          storyId: story.id,
          ...values
        }),
      });

      if (response.ok) {
        showToast('Code generation started', 'success');
        closeModal();
      } else {
        showToast('Failed to start code generation', 'error');
      }
    } catch (error) {
      showToast('Error starting code generation', 'error');
    }
  };

  openModal({
    title: 'Generate Code',
    content: form,
    actions: [{ label: 'Generate', onClick: handleSubmit }],
  });
}

function openCreatePRModal(story) {
  const form = document.createElement('form');
  form.className = 'modal-form';
  form.innerHTML = `
    <div class="field">
      <label for="repo-url">Repository URL</label>
      <input id="repo-url" name="repositoryUrl" type="url" required />
    </div>
    <div class="field">
      <label for="branch">Branch Name</label>
      <input id="branch" name="branchName" required />
    </div>
    <div class="field">
      <label for="pr-title">PR Title</label>
      <input id="pr-title" name="prTitle" required />
    </div>
    <div class="field">
      <label for="description">Description</label>
      <textarea id="description" name="description" rows="3"></textarea>
    </div>
  `;

  const handleSubmit = async () => {
    const formData = new FormData(form);
    const values = Object.fromEntries(formData.entries());

    try {
      const response = await fetch('/api/create-pr', {
        method: 'POST',
        headers: { 'Content-Type': 'application/json' },
        body: JSON.stringify({
          storyId: story.id,
          ...values
        }),
      });

      if (response.ok) {
        showToast('Pull request created', 'success');
        closeModal();
      } else {
        showToast('Failed to create pull request', 'error');
      }
    } catch (error) {
      showToast('Error creating pull request', 'error');
    }
  };

  openModal({
    title: 'Create Pull Request',
    content: form,
    actions: [{ label: 'Create PR', onClick: handleSubmit }],
  });
}

initialize();<|MERGE_RESOLUTION|>--- conflicted
+++ resolved
@@ -2032,11 +2032,7 @@
   });
   heading.appendChild(generateCodeBtn);
 
-<<<<<<< HEAD
-  // Create PR button  
-=======
   // Create PR button
->>>>>>> 78cc908b
   const createPRBtn = document.createElement('button');
   createPRBtn.type = 'button';
   createPRBtn.className = 'secondary';
@@ -5848,114 +5844,6 @@
   }, 10);
 }
 
-function openGenerateCodeModal(story) {
-  const form = document.createElement('form');
-  form.className = 'modal-form';
-  form.innerHTML = `
-    <div class="field">
-      <label for="task-title">Task Title</label>
-      <input id="task-title" name="taskTitle" required />
-    </div>
-    <div class="field">
-      <label for="objective">Objective</label>
-      <textarea id="objective" name="objective" rows="3" required></textarea>
-    </div>
-    <div class="field">
-      <label for="constraints">Constraints</label>
-      <textarea id="constraints" name="constraints" rows="2"></textarea>
-    </div>
-    <div class="field">
-      <label for="acceptance">Acceptance Criteria</label>
-      <textarea id="acceptance" name="acceptanceCriteria" rows="3" required></textarea>
-    </div>
-  `;
-
-  const handleSubmit = async () => {
-    const formData = new FormData(form);
-    const values = Object.fromEntries(formData.entries());
-    
-    try {
-      const response = await fetch('/api/generate-code', {
-        method: 'POST',
-        headers: { 'Content-Type': 'application/json' },
-        body: JSON.stringify({
-          storyId: story.id,
-          ...values
-        }),
-      });
-
-      if (response.ok) {
-        showToast('Code generation started', 'success');
-        closeModal();
-      } else {
-        showToast('Failed to start code generation', 'error');
-      }
-    } catch (error) {
-      showToast('Error starting code generation', 'error');
-    }
-  };
-
-  openModal({
-    title: 'Generate Code',
-    content: form,
-    actions: [{ label: 'Generate', onClick: handleSubmit }],
-  });
-}
-
-function openCreatePRModal(story) {
-  const form = document.createElement('form');
-  form.className = 'modal-form';
-  form.innerHTML = `
-    <div class="field">
-      <label for="repo-url">Repository URL</label>
-      <input id="repo-url" name="repositoryUrl" type="url" required />
-    </div>
-    <div class="field">
-      <label for="branch">Branch Name</label>
-      <input id="branch" name="branchName" required />
-    </div>
-    <div class="field">
-      <label for="pr-title">PR Title</label>
-      <input id="pr-title" name="prTitle" required />
-    </div>
-    <div class="field">
-      <label for="description">Description</label>
-      <textarea id="description" name="description" rows="3"></textarea>
-    </div>
-  `;
-
-  const handleSubmit = async () => {
-    const formData = new FormData(form);
-    const values = Object.fromEntries(formData.entries());
-    
-    try {
-      const response = await fetch('/api/create-pr', {
-        method: 'POST',
-        headers: { 'Content-Type': 'application/json' },
-        body: JSON.stringify({
-          storyId: story.id,
-          ...values
-        }),
-      });
-
-      if (response.ok) {
-        showToast('Pull request created', 'success');
-        closeModal();
-      } else {
-        showToast('Failed to create pull request', 'error');
-      }
-    } catch (error) {
-      showToast('Error creating pull request', 'error');
-    }
-  };
-
-  openModal({
-    title: 'Create Pull Request',
-    content: form,
-    actions: [{ label: 'Create PR', onClick: handleSubmit }],
-  });
-}
-
 function openHealthIssueModal(title, issue, context = null) {
   const container = document.createElement('div');
   container.className = 'health-modal';
